--- conflicted
+++ resolved
@@ -1,12 +1,9 @@
 sudo: required
 language: cpp
 compiler: gcc
-<<<<<<< HEAD
 sudo: required
 dist: trusty
 
-=======
->>>>>>> b7af5a24
 env:
 - EPICS_HOST_ARCH=linux-x86_64
 before_install:
@@ -14,19 +11,10 @@
 install:
 - make
 script:
-<<<<<<< HEAD
-  - ./bin/linux-x86_64/plugin-test
+  - "valgrind --leak-check=yes --log-file=valgrind_output.txt ./bin/linux-x86_64/plugin-test --log_level=test_suite"
 
 # If all worked then work out the coverage and update coveralls.io
 after_success:
   - sh ci/coverage.sh
   - coveralls-lcov --source-encoding=ISO-8859-1 ci/coverage.info
-=======
-- "valgrind --leak-check=yes --log-file=valgrind_output.txt ./bin/linux-x86_64/plugin-test --log_level=test_suite"
-after_success:
-- sh ci/coverage.sh
-- coveralls-lcov --source-encoding=ISO-8859-1 ci/coverage.info
-- tail --lines 15 valgrind_output.txt
-notifications:
-  slack: epicsareadetector:xf0ac8PfwqcSqi2gE0tUcUkP
->>>>>>> b7af5a24
+  - tail --lines 15 valgrind_output.txt
