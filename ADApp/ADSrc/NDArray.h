/** NDArray.h
 *
 * N-dimensional array definition
 *
 *
 * Mark Rivers
 * University of Chicago
 * May 10, 2008
 *
 */

#ifndef NDArray_H
#define NDArray_H

#include <epicsMutex.h>
#include <epicsTime.h>
#include <stdio.h>

#include "NDAttribute.h"
#include "NDAttributeList.h"

/** The maximum number of dimensions in an NDArray */
#define ND_ARRAY_MAX_DIMS 10

/** Enumeration of color modes for NDArray attribute "colorMode" */
typedef enum
{
    NDColorModeMono,    /**< Monochromatic image */
    NDColorModeBayer,   /**< Bayer pattern image, 1 value per pixel but with color filter on detector */
    NDColorModeRGB1,    /**< RGB image with pixel color interleave, data array is [3, NX, NY] */
    NDColorModeRGB2,    /**< RGB image with row color interleave, data array is [NX, 3, NY]  */
    NDColorModeRGB3,    /**< RGB image with plane color interleave, data array is [NX, NY, 3]  */
    NDColorModeYUV444,  /**< YUV image, 3 bytes encodes 1 RGB pixel */
    NDColorModeYUV422,  /**< YUV image, 4 bytes encodes 2 RGB pixel */
    NDColorModeYUV411   /**< YUV image, 6 bytes encodes 4 RGB pixels */
} NDColorMode_t;

/** Enumeration of Bayer patterns for NDArray attribute "bayerPattern".
  * This value is only meaningful if colorMode is NDColorModeBayer. 
  * This value is needed because the Bayer pattern will change when reading out a 
  * subset of the chip, for example if the X or Y offset values are not even numbers */
typedef enum
{
    NDBayerRGGB        = 0,    /**< First line RGRG, second line GBGB... */
    NDBayerGBRG        = 1,    /**< First line GBGB, second line RGRG... */
    NDBayerGRBG        = 2,    /**< First line GRGR, second line BGBG... */
    NDBayerBGGR        = 3     /**< First line BGBG, second line GRGR... */
} NDBayerPattern_t;

/** Structure defining a dimension of an NDArray */
typedef struct NDDimension {
    size_t size;    /**< The number of elements in this dimension of the array */
    size_t offset;  /**< The offset relative to the origin of the original data source (detector, for example).
                      * If a selected region of the detector is being read, then this value may be > 0. 
                      * The offset value is cumulative, so if a plugin such as NDPluginROI further selects
                      * a subregion, the offset is relative to the first element in the detector, and not 
                      * to the first element of the region passed to NDPluginROI. */
    int binning;    /**< The binning (pixel summation, 1=no binning) relative to original data source (detector, for example)
                      * The offset value is cumulative, so if a plugin such as NDPluginROI performs binning,
                      * the binning is expressed relative to the pixels in the detector and not to the possibly
                      * binned pixels passed to NDPluginROI.*/
    int reverse;    /**< The orientation (0=normal, 1=reversed) relative to the original data source (detector, for example)
                      * This value is cumulative, so if a plugin such as NDPluginROI reverses the data, the value must
                      * reflect the orientation relative to the original detector, and not to the possibly
                      * reversed data passed to NDPluginROI. */
} NDDimension_t;

/** Structure returned by NDArray::getInfo */
typedef struct NDArrayInfo {
    size_t nElements;       /**< The total number of elements in the array */
    int bytesPerElement;    /**< The number of bytes per element in the array */
    size_t totalBytes;      /**< The total number of bytes required to hold the array;
                              *  this may be less than NDArray::dataSize. */
                            /**< The following are mostly useful for color images (RGB1, RGB2, RGB3) */
    NDColorMode_t colorMode; /**< The color mode */
    int xDim;               /**< The array index which is the X dimension */
    int yDim;               /**< The array index which is the Y dimension */
    int colorDim;           /**< The array index which is the color dimension */
    size_t xSize;           /**< The X size of the array */
    size_t ySize;           /**< The Y size of the array */
    size_t colorSize;       /**< The color size of the array */
    size_t xStride;         /**< The number of array elements between X values */
    size_t yStride;         /**< The number of array elements between Y values */
    size_t colorStride;     /**< The number of array elements between color values */
} NDArrayInfo_t;

/** N-dimensional array class; each array has a set of dimensions, a data type, pointer to data, and optional attributes. 
  * An NDArray also has a uniqueId and timeStamp that to identify it. NDArray objects can be allocated
  * by an NDArrayPool object, which maintains a free list of NDArrays for efficient memory management. */
class epicsShareClass NDArray {
public:
    /* Methods */
    NDArray();
<<<<<<< HEAD
    virtual ~NDArray();
=======
    NDArray(int ndims, size_t *dims, NDDataType_t dataType, size_t dataSize, void *pData);
    ~NDArray();
>>>>>>> a6da81b3
    int          initDimension   (NDDimension_t *pDimension, size_t size);
    int          getInfo         (NDArrayInfo_t *pInfo);
    int          reserve();
    int          release();
    int          getReferenceCount() const {return referenceCount;}
    int          report(FILE *fp, int details);
    friend class NDArrayPool;
    
private:
    ELLNODE      node;              /**< This must come first because ELLNODE must have the same address as NDArray object */
    int          referenceCount;    /**< Reference count for this NDArray=number of clients who are using it */

public:
    class NDArrayPool *pNDArrayPool;  /**< The NDArrayPool object that created this array */
    class asynNDArrayDriver *pDriver; /**< The asynNDArrayDriver that created this array */
    int           uniqueId;     /**< A number that must be unique for all NDArrays produced by a driver after is has started */
    double        timeStamp;    /**< The time stamp in seconds for this array; seconds since EPICS epoch (00:00:00 UTC, January 1, 1990)
                                  * is recommended, but some drivers may use a different start time.*/
    epicsTimeStamp epicsTS;     /**< The epicsTimeStamp; this is set with pasynManager->updateTimeStamp(), 
                                  * and can come from a user-defined timestamp source. */
    int           ndims;        /**< The number of dimensions in this array; minimum=1. */
    NDDimension_t dims[ND_ARRAY_MAX_DIMS]; /**< Array of dimension sizes for this array; first ndims values are meaningful. */
    NDDataType_t  dataType;     /**< Data type for this array. */
    size_t        dataSize;     /**< Data size for this array; actual amount of memory allocated for *pData, may be more than
                                  * required to hold the array*/
    void          *pData;       /**< Pointer to the array data.
                                  * The data is assumed to be stored in the order of dims[0] changing fastest, and 
                                  * dims[ndims-1] changing slowest. */
    NDAttributeList *pAttributeList;  /**< Linked list of attributes */
};

/** The NDArrayPool class manages a free list (pool) of NDArray objects.
  * Drivers allocate NDArray objects from the pool, and pass these objects to plugins.
  * Plugins increase the reference count on the object when they place the object on
  * their queue, and decrease the reference count when they are done processing the
  * array. When the reference count reaches 0 again the NDArray object is placed back
  * on the free list. This mechanism minimizes the copying of array data in plugins.
  */
class epicsShareClass NDArrayPool {
public:
<<<<<<< HEAD
    NDArrayPool  (int maxBuffers, size_t maxMemory);
    virtual ~NDArrayPool() {}
=======
    NDArrayPool  (class asynNDArrayDriver *pDriver, size_t maxMemory);
>>>>>>> a6da81b3
    NDArray*     alloc     (int ndims, size_t *dims, NDDataType_t dataType, size_t dataSize, void *pData);
    NDArray*     copy      (NDArray *pIn, NDArray *pOut, int copyData);

    int          reserve   (NDArray *pArray);
    int          release   (NDArray *pArray);
    int          convert   (NDArray *pIn,
                            NDArray **ppOut,
                            NDDataType_t dataTypeOut,
                            NDDimension_t *outDims);
    int          convert   (NDArray *pIn,
                            NDArray **ppOut,
                            NDDataType_t dataTypeOut);
    int          report     (FILE  *fp, int details);
<<<<<<< HEAD
    int          maxBuffers ();
    int          numBuffers ();
    size_t       maxMemory  ();
    size_t       memorySize ();
    int          numFree    ();
protected:
    virtual NDArray* createArray();
    virtual void onAllocateArray(NDArray *pArray);
    virtual void onReserveArray(NDArray *pArray);
    virtual void onReleaseArray(NDArray *pArray);
=======
    int          getNumBuffers ();
    size_t       getMaxMemory  ();
    size_t       getMemorySize ();
    int          getNumFree    ();
>>>>>>> a6da81b3
private:
    ELLLIST      freeList_;      /**< Linked list of free NDArray objects that form the pool */
    epicsMutexId listLock_;      /**< Mutex to protect the free list */
    int          numBuffers_;
    size_t       maxMemory_;     /**< Maximum bytes of memory this object is allowed to allocate; -1=unlimited */
    size_t       memorySize_;    /**< Number of bytes of memory this object has currently allocated */
    int          numFree_;       /**< Number of NDArray objects in the free list */
<<<<<<< HEAD
    size_t ellNodeOffset;
=======
    class asynNDArrayDriver *pDriver_; /**< The asynNDArrayDriver that created this object */
>>>>>>> a6da81b3
};

#endif<|MERGE_RESOLUTION|>--- conflicted
+++ resolved
@@ -91,12 +91,8 @@
 public:
     /* Methods */
     NDArray();
-<<<<<<< HEAD
+    NDArray(int ndims, size_t *dims, NDDataType_t dataType, size_t dataSize, void *pData);
     virtual ~NDArray();
-=======
-    NDArray(int ndims, size_t *dims, NDDataType_t dataType, size_t dataSize, void *pData);
-    ~NDArray();
->>>>>>> a6da81b3
     int          initDimension   (NDDimension_t *pDimension, size_t size);
     int          getInfo         (NDArrayInfo_t *pInfo);
     int          reserve();
@@ -137,12 +133,9 @@
   */
 class epicsShareClass NDArrayPool {
 public:
-<<<<<<< HEAD
     NDArrayPool  (int maxBuffers, size_t maxMemory);
+    NDArrayPool  (class asynNDArrayDriver *pDriver, size_t maxMemory);
     virtual ~NDArrayPool() {}
-=======
-    NDArrayPool  (class asynNDArrayDriver *pDriver, size_t maxMemory);
->>>>>>> a6da81b3
     NDArray*     alloc     (int ndims, size_t *dims, NDDataType_t dataType, size_t dataSize, void *pData);
     NDArray*     copy      (NDArray *pIn, NDArray *pOut, int copyData);
 
@@ -156,23 +149,15 @@
                             NDArray **ppOut,
                             NDDataType_t dataTypeOut);
     int          report     (FILE  *fp, int details);
-<<<<<<< HEAD
-    int          maxBuffers ();
-    int          numBuffers ();
-    size_t       maxMemory  ();
-    size_t       memorySize ();
-    int          numFree    ();
+    int          getNumBuffers ();
+    size_t       getMaxMemory  ();
+    size_t       getMemorySize ();
+    int          getNumFree    ();
 protected:
     virtual NDArray* createArray();
     virtual void onAllocateArray(NDArray *pArray);
     virtual void onReserveArray(NDArray *pArray);
     virtual void onReleaseArray(NDArray *pArray);
-=======
-    int          getNumBuffers ();
-    size_t       getMaxMemory  ();
-    size_t       getMemorySize ();
-    int          getNumFree    ();
->>>>>>> a6da81b3
 private:
     ELLLIST      freeList_;      /**< Linked list of free NDArray objects that form the pool */
     epicsMutexId listLock_;      /**< Mutex to protect the free list */
@@ -180,11 +165,8 @@
     size_t       maxMemory_;     /**< Maximum bytes of memory this object is allowed to allocate; -1=unlimited */
     size_t       memorySize_;    /**< Number of bytes of memory this object has currently allocated */
     int          numFree_;       /**< Number of NDArray objects in the free list */
-<<<<<<< HEAD
     size_t ellNodeOffset;
-=======
     class asynNDArrayDriver *pDriver_; /**< The asynNDArrayDriver that created this object */
->>>>>>> a6da81b3
 };
 
 #endif