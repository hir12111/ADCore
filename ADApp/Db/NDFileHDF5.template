--- conflicted
+++ resolved
@@ -317,8 +317,8 @@
     field(SCAN, "I/O Intr")
 }
 
-# % gdatag, mbbinary, rw, $(PORT)_NDFileHDF5, Compression, Select or switch off compression filter
-record(mbbo, "$(P)$(R)Compression")
+# % gdatag, mbbinary, rw, $(PORT)_NDFileHDF5, Compression, Select or switch off compression filter
+record(mbbo, "$(P)$(R)Compression")
 {
     field(DTYP, "asynInt32")
     field(OUT, "@asyn($(PORT),0)HDF5_compressionType")
@@ -333,8 +333,8 @@
     info(autosaveFields, "VAL")
 }
 
-# % gdatag, mbbinary, ro, $(PORT)_NDFileHDF5, Compression_RBV, Readback selected compression filter
-record(mbbi, "$(P)$(R)Compression_RBV")
+# % gdatag, mbbinary, ro, $(PORT)_NDFileHDF5, Compression_RBV, Readback selected compression filter
+record(mbbi, "$(P)$(R)Compression_RBV")
 {
     field(DTYP, "asynInt32")
     field(INP, "@asyn($(PORT),0)HDF5_compressionType")
@@ -350,7 +350,7 @@
     field(THVL, "3")
 }
 
-# % gdatag, pv, rw, $(PORT)_NDFileHDF5, NumBitPrecision, N-bit compression filter: number of data bits per pixel
+# % gdatag, pv, rw, $(PORT)_NDFileHDF5, NumBitPrecision, N-bit compression filter: number of data bits per pixel
 record(longout, "$(P)$(R)NumDataBits")
 {
     field(DTYP, "asynInt32")
@@ -360,7 +360,7 @@
     info(autosaveFields, "VAL")
 }
 
-# % gdatag, pv, ro, $(PORT)_NDFileHDF5, NumBitPrecision_RBV, Readback N-bit compression filter: number of data bits per pixel
+# % gdatag, pv, ro, $(PORT)_NDFileHDF5, NumBitPrecision_RBV, Readback N-bit compression filter: number of data bits per pixel
 record(longin, "$(P)$(R)NumDataBits_RBV")
 {
     field(DTYP, "asynInt32")
@@ -370,7 +370,7 @@
     field(EGU,  "bit")
 }
 
-# % gdatag, pv, rw, $(PORT)_NDFileHDF5, NumBitOffset, N-bit compression filter: dataword bit-offset in pixel
+# % gdatag, pv, rw, $(PORT)_NDFileHDF5, NumBitOffset, N-bit compression filter: dataword bit-offset in pixel
 record(longout, "$(P)$(R)DataBitsOffset")
 {
     field(DTYP, "asynInt32")
@@ -380,7 +380,7 @@
     info(autosaveFields, "VAL")
 }
 
-# % gdatag, pv, ro, $(PORT)_NDFileHDF5, NumBitOffset_RBV, Readback N-bit compression filter: dataword bit-offset in pixel
+# % gdatag, pv, ro, $(PORT)_NDFileHDF5, NumBitOffset_RBV, Readback N-bit compression filter: dataword bit-offset in pixel
 record(longin, "$(P)$(R)DataBitsOffset_RBV")
 {
     field(DTYP, "asynInt32")
@@ -547,8 +547,6 @@
     field(SCAN, "I/O Intr")
 }
 
-<<<<<<< HEAD
-=======
 record(bo, "$(P)$(R)PositionMode")
 {
     field(DTYP, "asynInt32")
@@ -612,4 +610,3 @@
     field(PINI, "NO")
     field(SCAN, "I/O Intr")
 }
->>>>>>> 081c65de
