#=================================================================#
# Template file: NDPluginBase.template
# Database for NDPluginBase, i.e. records common to all plugins
# Mark Rivers
# April 25, 2008

# Macros:
# % macro, P, Device Prefix
# % macro, R, Device Suffix
# % macro, PORT, Asyn Port name
# % macro, TIMEOUT, Timeout
# % macro, ADDR, Asyn Port address
# % macro, NDARRAY_PORT, Input Array Port
# % macro, NDARRAY_ADDR, Input Array Address
# % macro, ENABLED, Plugin Enabled at startup?

include "NDArrayBase.template"

###################################################################
#  This record contains the type of plugin                        #
###################################################################

record(stringin, "$(P)$(R)PluginType_RBV")
{
   field(DTYP, "asynOctetRead")
   field(INP,  "@asyn($(PORT),$(ADDR),$(TIMEOUT))PLUGIN_TYPE")
   field(VAL,  "Unknown")
   field(SCAN, "I/O Intr")
}

###################################################################
#  These records control the connection of the server to          #
#  an NDArray driver port and address                             #
###################################################################
# Array port name
record(stringout, "$(P)$(R)NDArrayPort")
{
    field(PINI, "YES")
    field(DTYP, "asynOctetWrite")
    field(OUT,  "@asyn($(PORT),$(ADDR),$(TIMEOUT))NDARRAY_PORT")
    field(VAL,  "$(NDARRAY_PORT)")
    info(autosaveFields, "VAL")
}

record(stringin, "$(P)$(R)NDArrayPort_RBV")
{
    field(DTYP, "asynOctetRead")
    field(INP,  "@asyn($(PORT),$(ADDR),$(TIMEOUT))NDARRAY_PORT")
    field(SCAN, "I/O Intr")
}

record(longout, "$(P)$(R)NDArrayAddress")
{
    field(PINI, "YES")
    field(DTYP, "asynInt32")
    field(OUT,  "@asyn($(PORT),$(ADDR),$(TIMEOUT))NDARRAY_ADDR")
<<<<<<< HEAD
    field(VAL,  "$(NDARRAY_ADDR)")
=======
    field(VAL,  "$(NDARRAY_ADDR=0)")
>>>>>>> b93d98a2
    info(autosaveFields, "VAL")
}

record(longin, "$(P)$(R)NDArrayAddress_RBV")
{
    field(DTYP, "asynInt32")
    field(INP,  "@asyn($(PORT),$(ADDR),$(TIMEOUT))NDARRAY_ADDR")
    field(SCAN, "I/O Intr")
}

###################################################################
#  These records control whether callbacks are enabled and        #
#  minimum time between callbacks                                 #
###################################################################
record(bo, "$(P)$(R)EnableCallbacks")
{
    field(PINI, "YES")
    field(DTYP, "asynInt32")
    field(OUT,  "@asyn($(PORT),$(ADDR),$(TIMEOUT))ENABLE_CALLBACKS")
    field(ZNAM, "Disable")
    field(ONAM, "Enable")
    field(VAL,  "$(ENABLED=0)")
    info(autosaveFields, "VAL")
}

record(bi, "$(P)$(R)EnableCallbacks_RBV")
{
    field(DTYP, "asynInt32")
    field(INP,  "@asyn($(PORT),$(ADDR),$(TIMEOUT))ENABLE_CALLBACKS")
    field(ZNAM, "Disable")
    field(ONAM, "Enable")
    field(ZSV,  "NO_ALARM")
    field(OSV,  "MINOR")
    field(SCAN, "I/O Intr")
}

record(ao, "$(P)$(R)MinCallbackTime")
{
    field(PINI, "YES")
    field(DTYP, "asynFloat64")
    field(OUT,  "@asyn($(PORT),$(ADDR),$(TIMEOUT))MIN_CALLBACK_TIME")
    field(EGU,  "s")
    field(PREC, "3")
    field(VAL,  "0.0")
    info(autosaveFields, "VAL")
}

record(ai, "$(P)$(R)MinCallbackTime_RBV")
{
    field(DTYP, "asynFloat64")
    field(INP,  "@asyn($(PORT),$(ADDR),$(TIMEOUT))MIN_CALLBACK_TIME")
    field(EGU,  "s")
    field(PREC, "3")
    field(SCAN, "I/O Intr")
}

###################################################################
#  These records control whether callbacks block or not           #
###################################################################
record(bo, "$(P)$(R)BlockingCallbacks")
{
    field(PINI, "YES")
    field(DTYP, "asynInt32")
    field(OUT,  "@asyn($(PORT),$(ADDR),$(TIMEOUT))BLOCKING_CALLBACKS")
    field(ZNAM, "No")
    field(ONAM, "Yes")
    field(VAL,  "0")
    info(autosaveFields, "VAL")
}

record(bi, "$(P)$(R)BlockingCallbacks_RBV")
{
    field(DTYP, "asynInt32")
    field(INP,  "@asyn($(PORT),$(ADDR),$(TIMEOUT))BLOCKING_CALLBACKS")
    field(ZNAM, "No")
    field(ONAM, "Yes")
    field(SCAN, "I/O Intr")
}


record(longout, "$(P)$(R)DroppedArrays")
{
    field(PINI, "YES")
    field(DTYP, "asynInt32")
    field(OUT,  "@asyn($(PORT),$(ADDR),$(TIMEOUT))DROPPED_ARRAYS")
    field(VAL,  "0")
}

record(longin, "$(P)$(R)DroppedArrays_RBV")
{
    field(DTYP, "asynInt32")
    field(INP,  "@asyn($(PORT),$(ADDR),$(TIMEOUT))DROPPED_ARRAYS")
    field(SCAN, "I/O Intr")
}

record(longout, "$(P)$(R)QueueSize")
{
    field(DTYP, "asynInt32")
    field(OUT,  "@asyn($(PORT),$(ADDR),$(TIMEOUT))QUEUE_SIZE")
    field(PINI, "YES")
}

record(longin, "$(P)$(R)QueueSize_RBV")
{
    field(DTYP, "asynInt32")
    field(INP,  "@asyn($(PORT),$(ADDR),$(TIMEOUT))QUEUE_SIZE")
    field(FLNK, "$(P)$(R)QueueFreeLow")
    field(SCAN, "I/O Intr")
}

record(calcout, "$(P)$(R)QueueFreeLow") {
    field(CALC, "A*0.25")
    field(INPA, "$(P)$(R)QueueSize")
    field(OUT,  "$(P)$(R)QueueFree.LOW")
    field(FLNK, "$(P)$(R)QueueUseHIGH")
}

# Set a HIGH warning level for the input queue fill level to 75%
# of the full size of the queue
record(calcout, "$(P)$(R)QueueUseHIGH") {
   field(CALC, "A*0.75")
   field(INPA, "$(P)$(R)QueueSize")
   field(OUT,  "$(P)$(R)QueueUse.HIGH")
   field(FLNK, "$(P)$(R)QueueUseHIHI")
}

# Set a HIHI level for the input queue fill level to indicate an error
# (MAJOR alarm)  when it fills up to the full size of the queue (frames start dropping)
record(calcout, "$(P)$(R)QueueUseHIHI") {
   field(CALC, "A*1.0")
   field(INPA, "$(P)$(R)QueueSize")
   field(OUT,  "$(P)$(R)QueueUse.HIHI")
}

record(longin, "$(P)$(R)QueueFree")
{
    field(DTYP, "asynInt32")
    field(INP,  "@asyn($(PORT),$(ADDR),$(TIMEOUT))QUEUE_FREE")
    field(LLSV, "MAJOR")
    field(LSV,  "MINOR")
    field(LOLO, "0")
    field(HYST, "1")
    field(SCAN, "I/O Intr")
}

# Display the fill level on the plugins input queue
record(calc, "$(P)$(R)QueueUse") {
    field(CALC, "A-B")
    field(INPA, "$(P)$(R)QueueSize")
    field(INPB, "$(P)$(R)QueueFree CP")
    field(SCAN, "Passive")
    field(HHSV, "MAJOR")
    field(HSV,  "MINOR")
    field(HYST, "1")
}


###################################################################
#  The asynRecord is used for mainly for trace mask               # 
###################################################################
 
# Set ASYN_TRACEIO_HEX bit by default
record(asyn,"$(P)$(R)AsynIO")
{
    field(PORT, $(PORT))
    field(TIB2,"1")
    info("ADType", "ADPlugin")
}
<|MERGE_RESOLUTION|>--- conflicted
+++ resolved
@@ -54,11 +54,7 @@
     field(PINI, "YES")
     field(DTYP, "asynInt32")
     field(OUT,  "@asyn($(PORT),$(ADDR),$(TIMEOUT))NDARRAY_ADDR")
-<<<<<<< HEAD
-    field(VAL,  "$(NDARRAY_ADDR)")
-=======
     field(VAL,  "$(NDARRAY_ADDR=0)")
->>>>>>> b93d98a2
     info(autosaveFields, "VAL")
 }
 
