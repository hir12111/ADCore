<<<<<<< HEAD
TOP = ..
include $(TOP)/configure/CONFIG

DIRS := $(DIRS) $(filter-out $(DIRS), $(wildcard *db*))
DIRS := $(DIRS) $(filter-out $(DIRS), $(wildcard *Db*))
DIRS := $(DIRS) $(filter-out $(DIRS), $(wildcard op*))

DIRS += ADSrc

DIRS += pluginSrc
pluginSrc_DEPEND_DIRS += ADSrc netCDFSrc nexusSrc tiffSupport

ifeq ($(EPICS_V4_PLUGIN), YES)
  DIRS += ntndArrayConverterSrc
  DIRS += pvaDriverSrc
  pvaDriverSrc_DEPEND_DIRS += pluginSrc
=======
TOP = ..
include $(TOP)/configure/CONFIG

DIRS := $(DIRS) $(filter-out $(DIRS), $(wildcard *db*))
DIRS := $(DIRS) $(filter-out $(DIRS), $(wildcard *Db*))

DIRS += ADSrc

DIRS += pluginSrc
pluginSrc_DEPEND_DIRS += ADSrc

DIRS += pluginTests
pluginTests_DEPEND_DIRS += pluginSrc

ifeq ($(WITH_EPICS_V4), YES)
  DIRS += ntndArrayConverterSrc
  ntndArrayConverterSrc_DEPEND_DIRS += ADSrc
  DIRS += pvaDriverSrc
>>>>>>> b93d98a2
  pvaDriverSrc_DEPEND_DIRS += ntndArrayConverterSrc
  pluginSrc_DEPEND_DIRS += ntndArrayConverterSrc
endif

<<<<<<< HEAD
DIRS += netCDFSrc

DIRS += nexusSrc
#nexusSrc_DEPEND_DIRS += ADBinaries

DIRS += tiffSupport

DIRS += pluginTests
pluginTests_DEPEND_DIRS += ADSrc pluginSrc

include $(TOP)/configure/RULES_DIRS
=======
include $(TOP)/configure/RULES_DIRS
>>>>>>> b93d98a2
<|MERGE_RESOLUTION|>--- conflicted
+++ resolved
@@ -1,26 +1,9 @@
-<<<<<<< HEAD
 TOP = ..
 include $(TOP)/configure/CONFIG
 
 DIRS := $(DIRS) $(filter-out $(DIRS), $(wildcard *db*))
 DIRS := $(DIRS) $(filter-out $(DIRS), $(wildcard *Db*))
 DIRS := $(DIRS) $(filter-out $(DIRS), $(wildcard op*))
-
-DIRS += ADSrc
-
-DIRS += pluginSrc
-pluginSrc_DEPEND_DIRS += ADSrc netCDFSrc nexusSrc tiffSupport
-
-ifeq ($(EPICS_V4_PLUGIN), YES)
-  DIRS += ntndArrayConverterSrc
-  DIRS += pvaDriverSrc
-  pvaDriverSrc_DEPEND_DIRS += pluginSrc
-=======
-TOP = ..
-include $(TOP)/configure/CONFIG
-
-DIRS := $(DIRS) $(filter-out $(DIRS), $(wildcard *db*))
-DIRS := $(DIRS) $(filter-out $(DIRS), $(wildcard *Db*))
 
 DIRS += ADSrc
 
@@ -34,23 +17,8 @@
   DIRS += ntndArrayConverterSrc
   ntndArrayConverterSrc_DEPEND_DIRS += ADSrc
   DIRS += pvaDriverSrc
->>>>>>> b93d98a2
   pvaDriverSrc_DEPEND_DIRS += ntndArrayConverterSrc
   pluginSrc_DEPEND_DIRS += ntndArrayConverterSrc
 endif
 
-<<<<<<< HEAD
-DIRS += netCDFSrc
-
-DIRS += nexusSrc
-#nexusSrc_DEPEND_DIRS += ADBinaries
-
-DIRS += tiffSupport
-
-DIRS += pluginTests
-pluginTests_DEPEND_DIRS += ADSrc pluginSrc
-
 include $(TOP)/configure/RULES_DIRS
-=======
-include $(TOP)/configure/RULES_DIRS
->>>>>>> b93d98a2
