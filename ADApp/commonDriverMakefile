# This file contains the commands to build driver applications using the common set of plugins
# The variable PROD_NAME must be defined

$(PROD_NAME)_DBD += base.dbd

<<<<<<< HEAD
ifeq ($(EPICS_V4_PLUGIN),YES)
  $(PROD_NAME)_DBD += NDPluginPva.dbd
endif

PROD_LIBS               += NDPlugin ADBase netCDF

ifdef ADPLUGINEDGE
  PROD_LIBS             += NDPluginEdge
  $(PROD_NAME)_DBD      += NDPluginEdge.dbd
  ifdef OPENCV_LIB
    opencv_core_DIR     += $(OPENCV_LIB)
    PROD_LIBS           += opencv_core opencv_imgproc
  else
    PROD_SYS_LIBS       += opencv_core opencv_imgproc
  endif
endif

ifneq (vxWorks, $(findstring vxWorks, $(T_A)))
  PROD_LIBS             += NeXus
endif
PROD_LIBS               += calc busy sscan autosave
=======
PROD_LIBS        += ADBase
$(PROD_NAME)_DBD += ADSupport.dbd

PROD_LIBS        += NDPlugin
$(PROD_NAME)_DBD += NDPluginSupport.dbd

$(PROD_NAME)_DBD += NDFileNull.dbd
>>>>>>> b93d98a2

ifeq ($(WITH_EPICS_V4),YES)
  $(PROD_NAME)_DBD += NDPluginPva.dbd
  PROD_LIBS += ntndArrayConverter
  PROD_LIBS += nt
  PROD_LIBS += pvDatabase
  PROD_LIBS += pvAccess
  PROD_LIBS += pvData
  PROD_LIBS += ntndArrayConverter
endif

ifeq ($(WITH_NETCDF),YES)
  $(PROD_NAME)_DBD += NDFileNetCDF.dbd
  ifeq ($(NETCDF_EXTERNAL),NO)
    PROD_LIBS += netCDF
  else
    ifdef NETCDF_LIB
      netcdf_DIR   = $(NETCDF_LIB)
      PROD_LIBS     += netcdf
    else
      PROD_SYS_LIBS += netcdf
    endif
  endif
endif

ifeq ($(WITH_TIFF),YES)
  $(PROD_NAME)_DBD += NDFileTIFF.dbd
  ifeq ($(TIFF_EXTERNAL),NO)
    PROD_LIBS += tiff
  else
    ifdef TIFF_LIB
      tiff_DIR     = $(TIFF_LIB)
      PROD_LIBS     += tiff
    else
      PROD_SYS_LIBS += tiff
    endif
  endif
endif

ifeq ($(WITH_JPEG),YES)
  $(PROD_NAME)_DBD += NDFileJPEG.dbd
  ifeq ($(JPEG_EXTERNAL),NO)
    PROD_LIBS += jpeg
  else
    ifdef JPEG_LIB
      hdf5_DIR     = $(jpeg_LIB)
      PROD_LIBS     += jpeg
    else
      PROD_SYS_LIBS += jpeg
    endif
  endif
endif

ifeq ($(WITH_XML2),YES)
  ifeq ($(XML2_EXTERNAL),NO)
    PROD_LIBS += xml2
  else
    ifdef XML2_LIB
      xml2_DIR     = $(XML2_LIB)
      PROD_LIBS     += xml2
    else
      PROD_SYS_LIBS += xml2
    endif
  endif
endif

<<<<<<< HEAD
  PROD_LIBS_Linux       += GraphicsMagick++ GraphicsMagickWand GraphicsMagick
  # The following system libraries must be installed to use GraphicsMagick
  PROD_SYS_LIBS_Linux   += gomp X11 png12 bz2 Xext freetype 

  PROD_LIBS_Darwin      += GraphicsMagick++ GraphicsMagickWand GraphicsMagick
  # The following system libraries must be installed to use GraphicsMagick
  PROD_SYS_LIBS_Darwin  += png bz2
  GraphicsMagick_DIR     = $(GRAPHICS_MAGICK_LIB)
  GraphicsMagick++_DIR   = $(GRAPHICS_MAGICK_LIB)
  GraphicsMagickWand_DIR = $(GRAPHICS_MAGICK_LIB)
else
  # I don't understand why we need to set this when building statically and not using GraphicsMagick
  ifeq ($(STATIC_BUILD), YES)
    USR_LDFLAGS_WIN32   += /NODEFAULTLIB:MSVCRT.lib
=======
ifeq ($(WITH_NEXUS),YES)
  $(PROD_NAME)_DBD += NDFileNexus.dbd
  ifeq ($(NEXUS_EXTERNAL),NO)
    PROD_LIBS += NeXus
  else
    ifdef NEXUS_LIB
      nexus_DIR    = $(NEXUS_LIB)
      PROD_LIBS     += NeXus
    else
      PROD_SYS_LIBS += NeXus
    endif
  endif
endif

ifeq ($(WITH_HDF5),YES)
  $(PROD_NAME)_DBD += NDFileHDF5.dbd
  ifeq ($(HDF5_EXTERNAL),NO)
    PROD_LIBS += hdf5
  else
    ifdef HDF5_LIB
      hdf5_DIR     = $(HDF5_LIB)
      PROD_LIBS     += hdf5
    else
      PROD_SYS_LIBS += hdf5
    endif
  endif
  ifeq ($(HDF5_STATIC_BUILD), NO)
    USR_CXXFLAGS_WIN32    += -DH5_BUILT_AS_DYNAMIC_LIB
    USR_CFLAGS_WIN32      += -DH5_BUILT_AS_DYNAMIC_LIB
  else
    USR_CXXFLAGS_WIN32    += -DH5_BUILT_AS_STATIC_LIB
    USR_CFLAGS_WIN32      += -DH5_BUILT_AS_STATIC_LIB
>>>>>>> b93d98a2
  endif
endif

ifeq ($(WITH_SZIP),YES)
  ifeq ($(SZIP_EXTERNAL),NO)
    PROD_LIBS += szip
  else
    ifdef SZIP_LIB
      sz_DIR       = $(SZIP_LIB)
      PROD_LIBS     += sz
    else
      PROD_SYS_LIBS += sz
    endif
  endif
endif

ifeq ($(WITH_ZLIB),YES)
  ifeq ($(ZLIB_EXTERNAL),NO)
    PROD_LIBS += zlib
  else
    ifdef ZLIB_LIB
      z_DIR        = $(ZLIB_LIB)
      PROD_LIBS     += z
    else
      PROD_SYS_LIBS += z
    endif
  endif
endif

# The following libraries are only needed for GraphicsMagick
ifeq ($(WITH_GRAPHICSMAGICK), YES)
  $(PROD_NAME)_DBD += NDFileMagick.dbd
  ifdef GRAPHICS_MAGICK_LIB
    GraphicsMagick_DIR     = $(GRAPHICS_MAGICK_LIB)
    GraphicsMagick++_DIR   = $(GRAPHICS_MAGICK_LIB)
    GraphicsMagickWand_DIR = $(GRAPHICS_MAGICK_LIB)
    PROD_LIBS               += GraphicsMagick++ GraphicsMagickWand GraphicsMagick
  else
    PROD_SYS_LIBS           += GraphicsMagick++ GraphicsMagickWand GraphicsMagick
  endif
  # The following system libraries must be installed to use GraphicsMagick
  PROD_SYS_LIBS_Linux    += gomp X11 png12 bz2 Xext freetype 
  PROD_SYS_LIBS_Darwin   += png bz2
endif


<<<<<<< HEAD
ifeq ($(OS_CLASS), $(filter $(OS_CLASS), Linux Darwin solaris))
  ifdef HDF5_LIB
    hdf5_DIR             = $(HDF5_LIB)
    PROD_LIBS           += hdf5
  else
    PROD_SYS_LIBS       += hdf5
  endif
  ifdef SZIP
    ifdef SZIP_LIB
      sz_DIR             = $(SZIP_LIB)
      PROD_LIBS         += sz
    else
      PROD_SYS_LIBS     += sz
    endif
  endif
  PROD_SYS_LIBS         += tiff jpeg xml2 z
endif
=======
ifdef ADPLUGINEDGE
  $(PROD_NAME)_DBD  += NDPluginEdge.dbd
  PROD_LIBS         += NDPluginEdge
  ifdef OPENCV_LIB
    opencv_core_DIR += $(OPENCV_LIB)
    PROD_LIBS       += opencv_core opencv_imgproc
  else
    PROD_SYS_LIBS   += opencv_core opencv_imgproc
  endif
endif

# Required modules
$(PROD_NAME)_DBD   += asyn.dbd
PROD_LIBS          += asyn

ifeq ($(EPICS_LIBCOM_ONLY),YES)
  PROD_LIBS        += Com
else 
  # Optional modules
  ifdef ALIVE
    $(PROD_NAME)_DBD += aliveSupport.dbd
    PROD_LIBS        += alive
  endif

  ifdef AUTOSAVE
    $(PROD_NAME)_DBD += asSupport.dbd
    PROD_LIBS        += autosave
  endif

  ifdef BUSY
    $(PROD_NAME)_DBD += busySupport.dbd
    PROD_LIBS        += busy
  endif

  ifdef CALC
    $(PROD_NAME)_DBD += calcSupport.dbd
    PROD_LIBS        += calc
  endif

  ifdef DEVIOCSTATS
    $(PROD_NAME)_DBD += devIocStats.dbd
    PROD_LIBS        += devIocStats
  endif

  ifdef SSCAN
    $(PROD_NAME)_DBD += sscanSupport.dbd
    PROD_LIBS        += sscan
  endif

  ifdef SNCSEQ
    PROD_LIBS             += seq pv
  endif

  PROD_LIBS        += $(EPICS_BASE_IOC_LIBS)
endif

PROD_SYS_LIBS_WIN32      += gdi32 oleaut32 psapi
>>>>>>> b93d98a2

USR_LDFLAGS_Darwin      += -framework CoreFoundation<|MERGE_RESOLUTION|>--- conflicted
+++ resolved
@@ -3,29 +3,6 @@
 
 $(PROD_NAME)_DBD += base.dbd
 
-<<<<<<< HEAD
-ifeq ($(EPICS_V4_PLUGIN),YES)
-  $(PROD_NAME)_DBD += NDPluginPva.dbd
-endif
-
-PROD_LIBS               += NDPlugin ADBase netCDF
-
-ifdef ADPLUGINEDGE
-  PROD_LIBS             += NDPluginEdge
-  $(PROD_NAME)_DBD      += NDPluginEdge.dbd
-  ifdef OPENCV_LIB
-    opencv_core_DIR     += $(OPENCV_LIB)
-    PROD_LIBS           += opencv_core opencv_imgproc
-  else
-    PROD_SYS_LIBS       += opencv_core opencv_imgproc
-  endif
-endif
-
-ifneq (vxWorks, $(findstring vxWorks, $(T_A)))
-  PROD_LIBS             += NeXus
-endif
-PROD_LIBS               += calc busy sscan autosave
-=======
 PROD_LIBS        += ADBase
 $(PROD_NAME)_DBD += ADSupport.dbd
 
@@ -33,7 +10,6 @@
 $(PROD_NAME)_DBD += NDPluginSupport.dbd
 
 $(PROD_NAME)_DBD += NDFileNull.dbd
->>>>>>> b93d98a2
 
 ifeq ($(WITH_EPICS_V4),YES)
   $(PROD_NAME)_DBD += NDPluginPva.dbd
@@ -100,22 +76,6 @@
   endif
 endif
 
-<<<<<<< HEAD
-  PROD_LIBS_Linux       += GraphicsMagick++ GraphicsMagickWand GraphicsMagick
-  # The following system libraries must be installed to use GraphicsMagick
-  PROD_SYS_LIBS_Linux   += gomp X11 png12 bz2 Xext freetype 
-
-  PROD_LIBS_Darwin      += GraphicsMagick++ GraphicsMagickWand GraphicsMagick
-  # The following system libraries must be installed to use GraphicsMagick
-  PROD_SYS_LIBS_Darwin  += png bz2
-  GraphicsMagick_DIR     = $(GRAPHICS_MAGICK_LIB)
-  GraphicsMagick++_DIR   = $(GRAPHICS_MAGICK_LIB)
-  GraphicsMagickWand_DIR = $(GRAPHICS_MAGICK_LIB)
-else
-  # I don't understand why we need to set this when building statically and not using GraphicsMagick
-  ifeq ($(STATIC_BUILD), YES)
-    USR_LDFLAGS_WIN32   += /NODEFAULTLIB:MSVCRT.lib
-=======
 ifeq ($(WITH_NEXUS),YES)
   $(PROD_NAME)_DBD += NDFileNexus.dbd
   ifeq ($(NEXUS_EXTERNAL),NO)
@@ -148,7 +108,6 @@
   else
     USR_CXXFLAGS_WIN32    += -DH5_BUILT_AS_STATIC_LIB
     USR_CFLAGS_WIN32      += -DH5_BUILT_AS_STATIC_LIB
->>>>>>> b93d98a2
   endif
 endif
 
@@ -195,25 +154,6 @@
 endif
 
 
-<<<<<<< HEAD
-ifeq ($(OS_CLASS), $(filter $(OS_CLASS), Linux Darwin solaris))
-  ifdef HDF5_LIB
-    hdf5_DIR             = $(HDF5_LIB)
-    PROD_LIBS           += hdf5
-  else
-    PROD_SYS_LIBS       += hdf5
-  endif
-  ifdef SZIP
-    ifdef SZIP_LIB
-      sz_DIR             = $(SZIP_LIB)
-      PROD_LIBS         += sz
-    else
-      PROD_SYS_LIBS     += sz
-    endif
-  endif
-  PROD_SYS_LIBS         += tiff jpeg xml2 z
-endif
-=======
 ifdef ADPLUGINEDGE
   $(PROD_NAME)_DBD  += NDPluginEdge.dbd
   PROD_LIBS         += NDPluginEdge
@@ -271,6 +211,5 @@
 endif
 
 PROD_SYS_LIBS_WIN32      += gdi32 oleaut32 psapi
->>>>>>> b93d98a2
 
 USR_LDFLAGS_Darwin      += -framework CoreFoundation