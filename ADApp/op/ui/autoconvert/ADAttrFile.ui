--- conflicted
+++ resolved
@@ -14,8 +14,6 @@
         <string>
 
 QWidget#centralWidget {background: rgba(187, 187, 187, 255);}
-<<<<<<< HEAD
-=======
 
 caTable {
        font: 10pt;
@@ -104,7 +102,6 @@
 }
 
 
->>>>>>> b93d98a2
 
 </string>
     </property>
@@ -192,7 +189,7 @@
                     <rect>
                         <x>120</x>
                         <y>2</y>
-                        <width>40</width>
+                        <width>120</width>
                         <height>20</height>
                     </rect>
                 </property>
