<?xml version="1.0" encoding="UTF-8"?>
<ui version="4.0">
<class>MainWindow</class>
<widget class="QMainWindow" name="MainWindow">
    <property name="geometry">
        <rect>
            <x>44</x>
            <y>221</y>
            <width>350</width>
            <height>405</height>
        </rect>
    </property>
    <property name="styleSheet">
        <string>

QWidget#centralWidget {background: rgba(187, 187, 187, 255);}
<<<<<<< HEAD
=======

caTable {
       font: 10pt;
       background: cornsilk;
       alternate-background-color: wheat;
}

caLineEdit {
     border-radius: 1px;
     background: lightyellow;
     color: black;
 }

caTextEntry {
    color: rgb(127, 0, 63);
    background-color: cornsilk;
    selection-color: #0a214c;
    selection-background-color: wheat;
    border: 1px groove black;
    border-radius: 1px;
    padding: 1px;
}

caTextEntry:focus {
    padding: 0px;
    border: 2px groove darkred;
    border-radius: 1px;
}

QPushButton {
      border-color: #00b;
      border-radius: 2px;
      padding: 3px;
      border-width: 1px;

	background: qlineargradient(spread:pad, x1:0, y1:0, x2:0, y2:1,
						   stop:0   rgba(224, 239, 255, 255),
						   stop:0.5 rgba(199, 215, 230, 255),
						   stop:1   rgba(184, 214, 236, 255));
}
QPushButton:hover {
	background: qlineargradient(spread:pad, x1:0, y1:0, x2:0, y2:1,
						stop:0   rgba(201, 226, 255, 255),
						stop:0.5 rgba(177, 204, 230, 255),
						stop:1   rgba(163, 205, 236, 255));
}
QPushButton:pressed {
	background: qlineargradient(spread:pad, x1:0, y1:0, x2:0, y2:1,
						stop:0   rgba(174, 219, 255, 255),
						stop:0.5 rgba(165, 199, 230, 255),
						stop:1   rgba(134, 188, 236, 255));
}

QPushButton:disabled {
	background: qlineargradient(spread:pad, x1:0, y1:0, x2:0, y2:1,
						stop:0   rgba(174, 219, 255, 255),
						stop:0.5 rgba(165, 199, 230, 255),
						stop:1   rgba(134, 188, 236, 255));
}

caChoice {
      background: qlineargradient(x1: 0, y1: 0, x2: 0, y2: 1,
                                  stop: 0 #E1E1E1, stop: 0.4 #DDDDDD,
                                  stop: 0.5 #D8D8D8, stop: 1.0 #D3D3D3);
}

caChoice &gt; QPushButton {
      text-align: left;
      padding: 1px;
}

caSlider::groove:horizontal {
border: 1px solid #bbb;
background: lightgrey;
height: 20px;
border-radius: 4px;
}

caSlider::handle:horizontal {
background: red;
border: 1px solid #777;
width: 13px;
margin-top: -2px;
margin-bottom: -2px;
border-radius: 2px;
}


>>>>>>> b93d98a2

</string>
    </property>
    <widget class="QWidget" name="centralWidget">
        <widget class="caGraphics" name="caRectangle_0">
            <property name="form">
                <enum>caGraphics::Rectangle</enum>
            </property>
            <property name="geometry">
                <rect>
                    <x>0</x>
                    <y>0</y>
                    <width>350</width>
                    <height>405</height>
                </rect>
            </property>
            <property name="foreground">
                <color alpha="255">
                    <red>0</red>
                    <green>0</green>
                    <blue>0</blue>
                </color>
            </property>
            <property name="background">
                <color alpha="0">
                    <red>0</red>
                    <green>0</green>
                    <blue>0</blue>
                </color>
            </property>
            <property name="lineColor">
                <color alpha="255">
                    <red>0</red>
                    <green>0</green>
                    <blue>0</blue>
                </color>
            </property>
            <property name="linestyle">
                <enum>Solid</enum>
            </property>
        </widget>
        <widget class="caFrame" name="caFrame_0">
            <property name="geometry">
                <rect>
                    <x>45</x>
                    <y>30</y>
                    <width>282</width>
                    <height>22</height>
                </rect>
            </property>
            <widget class="caLabel" name="caLabel_0">
                <property name="frameShape">
                    <enum>QFrame::NoFrame</enum>
                </property>
                <property name="foreground">
                    <color alpha="255">
                        <red>0</red>
                        <green>0</green>
                        <blue>0</blue>
                    </color>
                </property>
                <property name="background">
                    <color alpha="0">
                        <red>0</red>
                        <green>0</green>
                        <blue>0</blue>
                    </color>
                </property>
                <property name="text">
                    <string>Exposure time</string>
                </property>
                <property name="fontScaleMode">
                    <enum>ESimpleLabel::WidthAndHeight</enum>
                </property>
                <property name="alignment">
                    <set>Qt::AlignAbsolute|Qt::AlignRight|Qt::AlignVCenter</set>
                </property>
                <property name="geometry">
                    <rect>
                        <x>0</x>
                        <y>0</y>
                        <width>130</width>
                        <height>20</height>
                    </rect>
                </property>
            </widget>
            <widget class="caTextEntry" name="caTextEntry_0">
                <property name="geometry">
                    <rect>
                        <x>135</x>
                        <y>0</y>
                        <width>60</width>
                        <height>20</height>
                    </rect>
                </property>
                <property name="fontScaleMode">
                    <enum>caLineEdit::WidthAndHeight</enum>
                </property>
                <property name="channel">
                    <string>$(P)$(R)AcquireTime</string>
                </property>
                <property name="foreground">
                    <color alpha="255">
                        <red>0</red>
                        <green>0</green>
                        <blue>0</blue>
                    </color>
                </property>
                <property name="background">
                    <color alpha="255">
                        <red>115</red>
                        <green>223</green>
                        <blue>255</blue>
                    </color>
                </property>
                <property name="limitsMode">
                    <enum>caLineEdit::Channel</enum>
                </property>
                <property name="limitsMode">
                    <enum>caLineEdit::Channel</enum>
                </property>
                <property name="precisionMode">
                    <enum>caLineEdit::Channel</enum>
                </property>
                <property name="minValue">
                    <double>0.0</double>
                </property>
                <property name="maxValue">
                    <double>1.0</double>
                </property>
                <property name="colorMode">
                    <enum>caLineEdit::Static</enum>
                </property>
                <property name="formatType">
                    <enum>decimal</enum>
                </property>
            </widget>
            <widget class="caLineEdit" name="caLineEdit_0">
                <property name="geometry">
                    <rect>
                        <x>200</x>
                        <y>1</y>
                        <width>80</width>
                        <height>18</height>
                    </rect>
                </property>
                <property name="fontScaleMode">
                    <enum>caLineEdit::WidthAndHeight</enum>
                </property>
                <property name="channel">
                    <string>$(P)$(R)AcquireTime_RBV</string>
                </property>
                <property name="foreground">
                    <color alpha="255">
                        <red>10</red>
                        <green>0</green>
                        <blue>184</blue>
                    </color>
                </property>
                <property name="background">
                    <color alpha="255">
                        <red>187</red>
                        <green>187</green>
                        <blue>187</blue>
                    </color>
                </property>
                <property name="limitsMode">
                    <enum>caLineEdit::Channel</enum>
                </property>
                <property name="limitsMode">
                    <enum>caLineEdit::Channel</enum>
                </property>
                <property name="precisionMode">
                    <enum>caLineEdit::Channel</enum>
                </property>
                <property name="minValue">
                    <double>0.0</double>
                </property>
                <property name="maxValue">
                    <double>1.0</double>
                </property>
                <property name="alignment">
                    <set>Qt::AlignAbsolute|Qt::AlignLeft|Qt::AlignVCenter</set>
                </property>
                <property name="formatType">
                    <enum>decimal</enum>
                </property>
                <property name="colorMode">
                    <enum>caLineEdit::Static</enum>
                </property>
            </widget>
        </widget>
        <widget class="caFrame" name="caFrame_1">
            <property name="geometry">
                <rect>
                    <x>35</x>
                    <y>55</y>
                    <width>292</width>
                    <height>22</height>
                </rect>
            </property>
            <widget class="caLabel" name="caLabel_1">
                <property name="frameShape">
                    <enum>QFrame::NoFrame</enum>
                </property>
                <property name="foreground">
                    <color alpha="255">
                        <red>0</red>
                        <green>0</green>
                        <blue>0</blue>
                    </color>
                </property>
                <property name="background">
                    <color alpha="0">
                        <red>0</red>
                        <green>0</green>
                        <blue>0</blue>
                    </color>
                </property>
                <property name="text">
                    <string>Acquire period</string>
                </property>
                <property name="fontScaleMode">
                    <enum>ESimpleLabel::WidthAndHeight</enum>
                </property>
                <property name="alignment">
                    <set>Qt::AlignAbsolute|Qt::AlignRight|Qt::AlignVCenter</set>
                </property>
                <property name="geometry">
                    <rect>
                        <x>0</x>
                        <y>0</y>
                        <width>140</width>
                        <height>20</height>
                    </rect>
                </property>
            </widget>
            <widget class="caTextEntry" name="caTextEntry_1">
                <property name="geometry">
                    <rect>
                        <x>145</x>
                        <y>0</y>
                        <width>60</width>
                        <height>20</height>
                    </rect>
                </property>
                <property name="fontScaleMode">
                    <enum>caLineEdit::WidthAndHeight</enum>
                </property>
                <property name="channel">
                    <string>$(P)$(R)AcquirePeriod</string>
                </property>
                <property name="foreground">
                    <color alpha="255">
                        <red>0</red>
                        <green>0</green>
                        <blue>0</blue>
                    </color>
                </property>
                <property name="background">
                    <color alpha="255">
                        <red>115</red>
                        <green>223</green>
                        <blue>255</blue>
                    </color>
                </property>
                <property name="limitsMode">
                    <enum>caLineEdit::Channel</enum>
                </property>
                <property name="limitsMode">
                    <enum>caLineEdit::Channel</enum>
                </property>
                <property name="precisionMode">
                    <enum>caLineEdit::Channel</enum>
                </property>
                <property name="minValue">
                    <double>0.0</double>
                </property>
                <property name="maxValue">
                    <double>1.0</double>
                </property>
                <property name="colorMode">
                    <enum>caLineEdit::Static</enum>
                </property>
                <property name="formatType">
                    <enum>decimal</enum>
                </property>
            </widget>
            <widget class="caLineEdit" name="caLineEdit_1">
                <property name="geometry">
                    <rect>
                        <x>210</x>
                        <y>1</y>
                        <width>80</width>
                        <height>18</height>
                    </rect>
                </property>
                <property name="fontScaleMode">
                    <enum>caLineEdit::WidthAndHeight</enum>
                </property>
                <property name="channel">
                    <string>$(P)$(R)AcquirePeriod_RBV</string>
                </property>
                <property name="foreground">
                    <color alpha="255">
                        <red>10</red>
                        <green>0</green>
                        <blue>184</blue>
                    </color>
                </property>
                <property name="background">
                    <color alpha="255">
                        <red>187</red>
                        <green>187</green>
                        <blue>187</blue>
                    </color>
                </property>
                <property name="limitsMode">
                    <enum>caLineEdit::Channel</enum>
                </property>
                <property name="limitsMode">
                    <enum>caLineEdit::Channel</enum>
                </property>
                <property name="precisionMode">
                    <enum>caLineEdit::Channel</enum>
                </property>
                <property name="minValue">
                    <double>0.0</double>
                </property>
                <property name="maxValue">
                    <double>1.0</double>
                </property>
                <property name="alignment">
                    <set>Qt::AlignAbsolute|Qt::AlignLeft|Qt::AlignVCenter</set>
                </property>
                <property name="formatType">
                    <enum>decimal</enum>
                </property>
                <property name="colorMode">
                    <enum>caLineEdit::Static</enum>
                </property>
            </widget>
        </widget>
        <widget class="caFrame" name="caFrame_2">
            <property name="geometry">
                <rect>
                    <x>95</x>
                    <y>80</y>
                    <width>232</width>
                    <height>22</height>
                </rect>
            </property>
            <widget class="caLabel" name="caLabel_2">
                <property name="frameShape">
                    <enum>QFrame::NoFrame</enum>
                </property>
                <property name="foreground">
                    <color alpha="255">
                        <red>0</red>
                        <green>0</green>
                        <blue>0</blue>
                    </color>
                </property>
                <property name="background">
                    <color alpha="0">
                        <red>0</red>
                        <green>0</green>
                        <blue>0</blue>
                    </color>
                </property>
                <property name="text">
                    <string># Images</string>
                </property>
                <property name="fontScaleMode">
                    <enum>ESimpleLabel::WidthAndHeight</enum>
                </property>
                <property name="alignment">
                    <set>Qt::AlignAbsolute|Qt::AlignRight|Qt::AlignVCenter</set>
                </property>
                <property name="geometry">
                    <rect>
                        <x>0</x>
                        <y>0</y>
                        <width>80</width>
                        <height>20</height>
                    </rect>
                </property>
            </widget>
            <widget class="caTextEntry" name="caTextEntry_2">
                <property name="geometry">
                    <rect>
                        <x>85</x>
                        <y>0</y>
                        <width>60</width>
                        <height>20</height>
                    </rect>
                </property>
                <property name="fontScaleMode">
                    <enum>caLineEdit::WidthAndHeight</enum>
                </property>
                <property name="channel">
                    <string>$(P)$(R)NumImages</string>
                </property>
                <property name="foreground">
                    <color alpha="255">
                        <red>0</red>
                        <green>0</green>
                        <blue>0</blue>
                    </color>
                </property>
                <property name="background">
                    <color alpha="255">
                        <red>115</red>
                        <green>223</green>
                        <blue>255</blue>
                    </color>
                </property>
                <property name="limitsMode">
                    <enum>caLineEdit::Channel</enum>
                </property>
                <property name="limitsMode">
                    <enum>caLineEdit::Channel</enum>
                </property>
                <property name="precisionMode">
                    <enum>caLineEdit::Channel</enum>
                </property>
                <property name="minValue">
                    <double>0.0</double>
                </property>
                <property name="maxValue">
                    <double>1.0</double>
                </property>
                <property name="colorMode">
                    <enum>caLineEdit::Static</enum>
                </property>
                <property name="formatType">
                    <enum>decimal</enum>
                </property>
            </widget>
            <widget class="caLineEdit" name="caLineEdit_2">
                <property name="geometry">
                    <rect>
                        <x>150</x>
                        <y>1</y>
                        <width>80</width>
                        <height>18</height>
                    </rect>
                </property>
                <property name="fontScaleMode">
                    <enum>caLineEdit::WidthAndHeight</enum>
                </property>
                <property name="channel">
                    <string>$(P)$(R)NumImages_RBV</string>
                </property>
                <property name="foreground">
                    <color alpha="255">
                        <red>10</red>
                        <green>0</green>
                        <blue>184</blue>
                    </color>
                </property>
                <property name="background">
                    <color alpha="255">
                        <red>187</red>
                        <green>187</green>
                        <blue>187</blue>
                    </color>
                </property>
                <property name="limitsMode">
                    <enum>caLineEdit::Channel</enum>
                </property>
                <property name="limitsMode">
                    <enum>caLineEdit::Channel</enum>
                </property>
                <property name="precisionMode">
                    <enum>caLineEdit::Channel</enum>
                </property>
                <property name="minValue">
                    <double>0.0</double>
                </property>
                <property name="maxValue">
                    <double>1.0</double>
                </property>
                <property name="alignment">
                    <set>Qt::AlignAbsolute|Qt::AlignLeft|Qt::AlignVCenter</set>
                </property>
                <property name="formatType">
                    <enum>decimal</enum>
                </property>
                <property name="colorMode">
                    <enum>caLineEdit::Static</enum>
                </property>
            </widget>
        </widget>
        <widget class="caFrame" name="caFrame_3">
            <property name="geometry">
                <rect>
                    <x>5</x>
                    <y>105</y>
                    <width>322</width>
                    <height>22</height>
                </rect>
            </property>
            <widget class="caLineEdit" name="caLineEdit_3">
                <property name="geometry">
                    <rect>
                        <x>240</x>
                        <y>1</y>
                        <width>80</width>
                        <height>18</height>
                    </rect>
                </property>
                <property name="fontScaleMode">
                    <enum>caLineEdit::WidthAndHeight</enum>
                </property>
                <property name="channel">
                    <string>$(P)$(R)NumImagesCounter_RBV</string>
                </property>
                <property name="foreground">
                    <color alpha="255">
                        <red>10</red>
                        <green>0</green>
                        <blue>184</blue>
                    </color>
                </property>
                <property name="background">
                    <color alpha="255">
                        <red>187</red>
                        <green>187</green>
                        <blue>187</blue>
                    </color>
                </property>
                <property name="limitsMode">
                    <enum>caLineEdit::Channel</enum>
                </property>
                <property name="limitsMode">
                    <enum>caLineEdit::Channel</enum>
                </property>
                <property name="precisionMode">
                    <enum>caLineEdit::Channel</enum>
                </property>
                <property name="minValue">
                    <double>0.0</double>
                </property>
                <property name="maxValue">
                    <double>1.0</double>
                </property>
                <property name="alignment">
                    <set>Qt::AlignAbsolute|Qt::AlignLeft|Qt::AlignVCenter</set>
                </property>
                <property name="formatType">
                    <enum>decimal</enum>
                </property>
                <property name="colorMode">
                    <enum>caLineEdit::Static</enum>
                </property>
            </widget>
            <widget class="caLabel" name="caLabel_3">
                <property name="frameShape">
                    <enum>QFrame::NoFrame</enum>
                </property>
                <property name="foreground">
                    <color alpha="255">
                        <red>0</red>
                        <green>0</green>
                        <blue>0</blue>
                    </color>
                </property>
                <property name="background">
                    <color alpha="0">
                        <red>0</red>
                        <green>0</green>
                        <blue>0</blue>
                    </color>
                </property>
                <property name="text">
                    <string># Images complete</string>
                </property>
                <property name="fontScaleMode">
                    <enum>ESimpleLabel::WidthAndHeight</enum>
                </property>
                <property name="alignment">
                    <set>Qt::AlignAbsolute|Qt::AlignRight|Qt::AlignVCenter</set>
                </property>
                <property name="geometry">
                    <rect>
                        <x>0</x>
                        <y>0</y>
                        <width>170</width>
                        <height>20</height>
                    </rect>
                </property>
            </widget>
        </widget>
        <widget class="caFrame" name="caFrame_4">
            <property name="geometry">
                <rect>
                    <x>55</x>
                    <y>130</y>
                    <width>272</width>
                    <height>22</height>
                </rect>
            </property>
            <widget class="caLabel" name="caLabel_4">
                <property name="frameShape">
                    <enum>QFrame::NoFrame</enum>
                </property>
                <property name="foreground">
                    <color alpha="255">
                        <red>0</red>
                        <green>0</green>
                        <blue>0</blue>
                    </color>
                </property>
                <property name="background">
                    <color alpha="0">
                        <red>0</red>
                        <green>0</green>
                        <blue>0</blue>
                    </color>
                </property>
                <property name="text">
                    <string># Exp./image</string>
                </property>
                <property name="fontScaleMode">
                    <enum>ESimpleLabel::WidthAndHeight</enum>
                </property>
                <property name="alignment">
                    <set>Qt::AlignAbsolute|Qt::AlignRight|Qt::AlignVCenter</set>
                </property>
                <property name="geometry">
                    <rect>
                        <x>0</x>
                        <y>0</y>
                        <width>120</width>
                        <height>20</height>
                    </rect>
                </property>
            </widget>
            <widget class="caTextEntry" name="caTextEntry_3">
                <property name="geometry">
                    <rect>
                        <x>125</x>
                        <y>0</y>
                        <width>60</width>
                        <height>20</height>
                    </rect>
                </property>
                <property name="fontScaleMode">
                    <enum>caLineEdit::WidthAndHeight</enum>
                </property>
                <property name="channel">
                    <string>$(P)$(R)NumExposures</string>
                </property>
                <property name="foreground">
                    <color alpha="255">
                        <red>0</red>
                        <green>0</green>
                        <blue>0</blue>
                    </color>
                </property>
                <property name="background">
                    <color alpha="255">
                        <red>115</red>
                        <green>223</green>
                        <blue>255</blue>
                    </color>
                </property>
                <property name="limitsMode">
                    <enum>caLineEdit::Channel</enum>
                </property>
                <property name="limitsMode">
                    <enum>caLineEdit::Channel</enum>
                </property>
                <property name="precisionMode">
                    <enum>caLineEdit::Channel</enum>
                </property>
                <property name="minValue">
                    <double>0.0</double>
                </property>
                <property name="maxValue">
                    <double>1.0</double>
                </property>
                <property name="colorMode">
                    <enum>caLineEdit::Static</enum>
                </property>
                <property name="formatType">
                    <enum>decimal</enum>
                </property>
            </widget>
            <widget class="caLineEdit" name="caLineEdit_4">
                <property name="geometry">
                    <rect>
                        <x>190</x>
                        <y>1</y>
                        <width>80</width>
                        <height>18</height>
                    </rect>
                </property>
                <property name="fontScaleMode">
                    <enum>caLineEdit::WidthAndHeight</enum>
                </property>
                <property name="channel">
                    <string>$(P)$(R)NumExposures_RBV</string>
                </property>
                <property name="foreground">
                    <color alpha="255">
                        <red>10</red>
                        <green>0</green>
                        <blue>184</blue>
                    </color>
                </property>
                <property name="background">
                    <color alpha="255">
                        <red>187</red>
                        <green>187</green>
                        <blue>187</blue>
                    </color>
                </property>
                <property name="limitsMode">
                    <enum>caLineEdit::Channel</enum>
                </property>
                <property name="limitsMode">
                    <enum>caLineEdit::Channel</enum>
                </property>
                <property name="precisionMode">
                    <enum>caLineEdit::Channel</enum>
                </property>
                <property name="minValue">
                    <double>0.0</double>
                </property>
                <property name="maxValue">
                    <double>1.0</double>
                </property>
                <property name="alignment">
                    <set>Qt::AlignAbsolute|Qt::AlignLeft|Qt::AlignVCenter</set>
                </property>
                <property name="formatType">
                    <enum>decimal</enum>
                </property>
                <property name="colorMode">
                    <enum>caLineEdit::Static</enum>
                </property>
            </widget>
        </widget>
        <widget class="caLabel" name="caLabel_5">
            <property name="frameShape">
                <enum>QFrame::NoFrame</enum>
            </property>
            <property name="foreground">
                <color alpha="255">
                    <red>0</red>
                    <green>0</green>
                    <blue>0</blue>
                </color>
            </property>
            <property name="background">
                <color alpha="0">
                    <red>0</red>
                    <green>0</green>
                    <blue>0</blue>
                </color>
            </property>
            <property name="text">
                <string>Trigger mode</string>
            </property>
            <property name="fontScaleMode">
                <enum>ESimpleLabel::WidthAndHeight</enum>
            </property>
            <property name="alignment">
                <set>Qt::AlignAbsolute|Qt::AlignRight|Qt::AlignVCenter</set>
            </property>
            <property name="geometry">
                <rect>
                    <x>3</x>
                    <y>180</y>
                    <width>122</width>
                    <height>20</height>
                </rect>
            </property>
<<<<<<< HEAD
            <widget class="caLabel" name="caLabel_5">
                <property name="frameShape">
                    <enum>QFrame::NoFrame</enum>
                </property>
                <property name="foreground">
                    <color alpha="255">
                        <red>0</red>
                        <green>0</green>
                        <blue>0</blue>
                    </color>
                </property>
                <property name="background">
                    <color alpha="0">
                        <red>0</red>
                        <green>0</green>
                        <blue>0</blue>
                    </color>
                </property>
                <property name="text">
                    <string>Image mode</string>
                </property>
                <property name="fontScaleMode">
                    <enum>ESimpleLabel::WidthAndHeight</enum>
                </property>
                <property name="alignment">
                    <set>Qt::AlignAbsolute|Qt::AlignRight|Qt::AlignVCenter</set>
                </property>
                <property name="geometry">
                    <rect>
                        <x>0</x>
                        <y>0</y>
                        <width>100</width>
                        <height>20</height>
                    </rect>
                </property>
            </widget>
            <widget class="caMenu" name="caMenu_0">
                <property name="geometry">
                    <rect>
                        <x>105</x>
                        <y>0</y>
                        <width>120</width>
                        <height>20</height>
                    </rect>
                </property>
                <property name="channel">
                    <string>$(P)$(R)ImageMode</string>
                </property>
                <property name="foreground">
                    <color alpha="255">
                        <red>0</red>
                        <green>0</green>
                        <blue>0</blue>
                    </color>
                </property>
                <property name="background">
                    <color alpha="255">
                        <red>115</red>
                        <green>223</green>
                        <blue>255</blue>
                    </color>
                </property>
                <property name="colorMode">
                    <enum>caMenu::Static</enum>
                </property>
            </widget>
            <widget class="caLineEdit" name="caLineEdit_5">
                <property name="geometry">
                    <rect>
                        <x>230</x>
                        <y>2</y>
                        <width>80</width>
                        <height>18</height>
                    </rect>
                </property>
                <property name="fontScaleMode">
                    <enum>caLineEdit::WidthAndHeight</enum>
                </property>
                <property name="channel">
                    <string>$(P)$(R)ImageMode_RBV</string>
                </property>
                <property name="foreground">
                    <color alpha="255">
                        <red>10</red>
                        <green>0</green>
                        <blue>184</blue>
                    </color>
                </property>
                <property name="background">
                    <color alpha="255">
                        <red>187</red>
                        <green>187</green>
                        <blue>187</blue>
                    </color>
                </property>
                <property name="limitsMode">
                    <enum>caLineEdit::Channel</enum>
                </property>
                <property name="limitsMode">
                    <enum>caLineEdit::Channel</enum>
                </property>
                <property name="precisionMode">
                    <enum>caLineEdit::Channel</enum>
                </property>
                <property name="minValue">
                    <double>0.0</double>
                </property>
                <property name="maxValue">
                    <double>1.0</double>
                </property>
                <property name="alignment">
                    <set>Qt::AlignAbsolute|Qt::AlignLeft|Qt::AlignVCenter</set>
                </property>
                <property name="formatType">
                    <enum>string</enum>
                </property>
                <property name="colorMode">
                    <enum>caLineEdit::Static</enum>
                </property>
            </widget>
=======
>>>>>>> b93d98a2
        </widget>
        <widget class="caMenu" name="caMenu_0">
            <property name="geometry">
                <rect>
                    <x>130</x>
                    <y>180</y>
                    <width>120</width>
                    <height>20</height>
                </rect>
            </property>
<<<<<<< HEAD
            <widget class="caLabel" name="caLabel_6">
                <property name="frameShape">
                    <enum>QFrame::NoFrame</enum>
                </property>
                <property name="foreground">
                    <color alpha="255">
                        <red>0</red>
                        <green>0</green>
                        <blue>0</blue>
                    </color>
                </property>
                <property name="background">
                    <color alpha="0">
                        <red>0</red>
                        <green>0</green>
                        <blue>0</blue>
                    </color>
                </property>
                <property name="text">
                    <string>Trigger mode</string>
                </property>
                <property name="fontScaleMode">
                    <enum>ESimpleLabel::WidthAndHeight</enum>
                </property>
                <property name="alignment">
                    <set>Qt::AlignAbsolute|Qt::AlignRight|Qt::AlignVCenter</set>
                </property>
                <property name="geometry">
                    <rect>
                        <x>0</x>
                        <y>0</y>
                        <width>120</width>
                        <height>20</height>
                    </rect>
                </property>
            </widget>
            <widget class="caMenu" name="caMenu_1">
                <property name="geometry">
                    <rect>
                        <x>125</x>
                        <y>0</y>
                        <width>120</width>
                        <height>20</height>
                    </rect>
                </property>
                <property name="channel">
                    <string>$(P)$(R)TriggerMode</string>
                </property>
                <property name="foreground">
                    <color alpha="255">
                        <red>0</red>
                        <green>0</green>
                        <blue>0</blue>
                    </color>
                </property>
                <property name="background">
                    <color alpha="255">
                        <red>115</red>
                        <green>223</green>
                        <blue>255</blue>
                    </color>
                </property>
                <property name="colorMode">
                    <enum>caMenu::Static</enum>
                </property>
            </widget>
            <widget class="caLineEdit" name="caLineEdit_6">
                <property name="geometry">
                    <rect>
                        <x>250</x>
                        <y>1</y>
                        <width>80</width>
                        <height>18</height>
                    </rect>
                </property>
                <property name="fontScaleMode">
                    <enum>caLineEdit::WidthAndHeight</enum>
                </property>
                <property name="channel">
                    <string>$(P)$(R)TriggerMode_RBV</string>
                </property>
                <property name="foreground">
                    <color alpha="255">
                        <red>10</red>
                        <green>0</green>
                        <blue>184</blue>
                    </color>
                </property>
                <property name="background">
                    <color alpha="255">
                        <red>187</red>
                        <green>187</green>
                        <blue>187</blue>
                    </color>
                </property>
                <property name="limitsMode">
                    <enum>caLineEdit::Channel</enum>
                </property>
                <property name="limitsMode">
                    <enum>caLineEdit::Channel</enum>
                </property>
                <property name="precisionMode">
                    <enum>caLineEdit::Channel</enum>
                </property>
                <property name="minValue">
                    <double>0.0</double>
                </property>
                <property name="maxValue">
                    <double>1.0</double>
                </property>
                <property name="alignment">
                    <set>Qt::AlignAbsolute|Qt::AlignLeft|Qt::AlignVCenter</set>
                </property>
                <property name="formatType">
                    <enum>string</enum>
                </property>
                <property name="colorMode">
                    <enum>caLineEdit::Static</enum>
                </property>
            </widget>
=======
            <property name="channel">
                <string>$(P)$(R)TriggerMode</string>
            </property>
            <property name="foreground">
                <color alpha="255">
                    <red>0</red>
                    <green>0</green>
                    <blue>0</blue>
                </color>
            </property>
            <property name="background">
                <color alpha="255">
                    <red>115</red>
                    <green>223</green>
                    <blue>255</blue>
                </color>
            </property>
            <property name="colorMode">
                <enum>caMenu::Static</enum>
            </property>
>>>>>>> b93d98a2
        </widget>
        <widget class="caLineEdit" name="caLineEdit_5">
            <property name="geometry">
                <rect>
                    <x>255</x>
                    <y>181</y>
                    <width>80</width>
                    <height>18</height>
                </rect>
            </property>
            <property name="fontScaleMode">
                <enum>caLineEdit::WidthAndHeight</enum>
            </property>
            <property name="channel">
                <string>$(P)$(R)TriggerMode_RBV</string>
            </property>
            <property name="foreground">
                <color alpha="255">
                    <red>10</red>
                    <green>0</green>
                    <blue>184</blue>
                </color>
            </property>
            <property name="background">
                <color alpha="255">
                    <red>187</red>
                    <green>187</green>
                    <blue>187</blue>
                </color>
            </property>
            <property name="limitsMode">
                <enum>caLineEdit::Channel</enum>
            </property>
            <property name="limitsMode">
                <enum>caLineEdit::Channel</enum>
            </property>
            <property name="precisionMode">
                <enum>caLineEdit::Channel</enum>
            </property>
            <property name="minValue">
                <double>0.0</double>
            </property>
            <property name="maxValue">
                <double>1.0</double>
            </property>
            <property name="alignment">
                <set>Qt::AlignAbsolute|Qt::AlignLeft|Qt::AlignVCenter</set>
            </property>
            <property name="formatType">
                <enum>string</enum>
            </property>
            <property name="colorMode">
                <enum>caLineEdit::Static</enum>
            </property>
        </widget>
        <widget class="caFrame" name="caFrame_5">
            <property name="geometry">
                <rect>
                    <x>105</x>
                    <y>210</y>
                    <width>203</width>
                    <height>42</height>
                </rect>
            </property>
            <widget class="caLabel" name="caLabel_6">
                <property name="frameShape">
                    <enum>QFrame::NoFrame</enum>
                </property>
                <property name="foreground">
                    <color alpha="255">
                        <red>40</red>
                        <green>147</green>
                        <blue>21</blue>
                    </color>
                </property>
                <property name="background">
                    <color alpha="0">
                        <red>40</red>
                        <green>147</green>
                        <blue>21</blue>
                    </color>
                </property>
                <property name="visibility">
                    <enum>caLabel::IfZero</enum>
                </property>
                <property name="visibilityCalc">
                    <string>A</string>
                </property>
                <property name="channel">
                    <string>$(P)$(R)Acquire</string>
                </property>
                <property name="text">
                    <string>Done</string>
                </property>
                <property name="fontScaleMode">
                    <enum>ESimpleLabel::WidthAndHeight</enum>
                </property>
                <property name="alignment">
                    <set>Qt::AlignAbsolute|Qt::AlignHCenter|Qt::AlignVCenter</set>
                </property>
                <property name="geometry">
                    <rect>
                        <x>118</x>
                        <y>0</y>
                        <width>40</width>
                        <height>20</height>
                    </rect>
                </property>
            </widget>
            <widget class="caLabel" name="caLabel_7">
                <property name="frameShape">
                    <enum>QFrame::NoFrame</enum>
                </property>
                <property name="foreground">
                    <color alpha="255">
                        <red>251</red>
                        <green>243</green>
                        <blue>74</blue>
                    </color>
                </property>
                <property name="background">
                    <color alpha="0">
                        <red>251</red>
                        <green>243</green>
                        <blue>74</blue>
                    </color>
                </property>
                <property name="visibility">
                    <enum>caLabel::IfNotZero</enum>
                </property>
                <property name="visibilityCalc">
                    <string>A</string>
                </property>
                <property name="channel">
                    <string>$(P)$(R)Acquire</string>
                </property>
                <property name="text">
                    <string>Collecting</string>
                </property>
                <property name="fontScaleMode">
                    <enum>ESimpleLabel::WidthAndHeight</enum>
                </property>
                <property name="alignment">
                    <set>Qt::AlignAbsolute|Qt::AlignHCenter|Qt::AlignVCenter</set>
                </property>
                <property name="geometry">
                    <rect>
                        <x>89</x>
                        <y>0</y>
                        <width>100</width>
                        <height>20</height>
                    </rect>
                </property>
            </widget>
            <widget class="caMessageButton" name="caMessageButton_0">
                <property name="geometry">
                    <rect>
                        <x>75</x>
                        <y>20</y>
                        <width>59</width>
                        <height>20</height>
                    </rect>
                </property>
                <property name="fontScaleMode">
                    <enum>EPushButton::WidthAndHeight</enum>
                </property>
                <property name="channel">
                    <string>$(P)$(R)Acquire</string>
                </property>
                <property name="foreground">
                    <color alpha="255">
                        <red>0</red>
                        <green>0</green>
                        <blue>0</blue>
                    </color>
                </property>
                <property name="background">
                    <color alpha="255">
                        <red>115</red>
                        <green>223</green>
                        <blue>255</blue>
                    </color>
                </property>
                <property name="label">
                    <string>Start</string>
                </property>
                <property name="pressMessage">
                    <string>1</string>
                </property>
                <property name="colorMode">
                    <enum>caMessageButton::Static</enum>
                </property>
            </widget>
            <widget class="caMessageButton" name="caMessageButton_1">
                <property name="geometry">
                    <rect>
                        <x>142</x>
                        <y>20</y>
                        <width>59</width>
                        <height>20</height>
                    </rect>
                </property>
                <property name="fontScaleMode">
                    <enum>EPushButton::WidthAndHeight</enum>
                </property>
                <property name="channel">
                    <string>$(P)$(R)Acquire</string>
                </property>
                <property name="foreground">
                    <color alpha="255">
                        <red>0</red>
                        <green>0</green>
                        <blue>0</blue>
                    </color>
                </property>
                <property name="background">
                    <color alpha="255">
                        <red>115</red>
                        <green>223</green>
                        <blue>255</blue>
                    </color>
                </property>
                <property name="label">
                    <string>Stop</string>
                </property>
                <property name="pressMessage">
                    <string>0</string>
                </property>
                <property name="colorMode">
                    <enum>caMessageButton::Static</enum>
                </property>
            </widget>
            <widget class="caLabel" name="caLabel_8">
                <property name="frameShape">
                    <enum>QFrame::NoFrame</enum>
                </property>
                <property name="foreground">
                    <color alpha="255">
                        <red>0</red>
                        <green>0</green>
                        <blue>0</blue>
                    </color>
                </property>
                <property name="background">
                    <color alpha="0">
                        <red>0</red>
                        <green>0</green>
                        <blue>0</blue>
                    </color>
                </property>
                <property name="text">
                    <string>Acquire</string>
                </property>
                <property name="fontScaleMode">
                    <enum>ESimpleLabel::WidthAndHeight</enum>
                </property>
                <property name="alignment">
                    <set>Qt::AlignAbsolute|Qt::AlignRight|Qt::AlignVCenter</set>
                </property>
                <property name="geometry">
                    <rect>
                        <x>0</x>
                        <y>20</y>
                        <width>70</width>
                        <height>20</height>
                    </rect>
                </property>
            </widget>
        </widget>
        <widget class="caFrame" name="caFrame_6">
            <property name="geometry">
                <rect>
                    <x>35</x>
                    <y>255</y>
                    <width>305</width>
                    <height>22</height>
                </rect>
            </property>
            <widget class="caLabel" name="caLabel_9">
                <property name="frameShape">
                    <enum>QFrame::NoFrame</enum>
                </property>
                <property name="foreground">
                    <color alpha="255">
                        <red>0</red>
                        <green>0</green>
                        <blue>0</blue>
                    </color>
                </property>
                <property name="background">
                    <color alpha="0">
                        <red>0</red>
                        <green>0</green>
                        <blue>0</blue>
                    </color>
                </property>
                <property name="text">
                    <string>Detector state</string>
                </property>
                <property name="fontScaleMode">
                    <enum>ESimpleLabel::WidthAndHeight</enum>
                </property>
                <property name="alignment">
                    <set>Qt::AlignAbsolute|Qt::AlignRight|Qt::AlignVCenter</set>
                </property>
                <property name="geometry">
                    <rect>
                        <x>0</x>
                        <y>0</y>
                        <width>140</width>
                        <height>20</height>
                    </rect>
                </property>
            </widget>
            <widget class="caLineEdit" name="caLineEdit_6">
                <property name="geometry">
                    <rect>
                        <x>145</x>
                        <y>0</y>
                        <width>158</width>
                        <height>18</height>
                    </rect>
                </property>
                <property name="fontScaleMode">
                    <enum>caLineEdit::WidthAndHeight</enum>
                </property>
                <property name="channel">
                    <string>$(P)$(R)DetectorState_RBV</string>
                </property>
                <property name="foreground">
                    <color alpha="255">
                        <red>10</red>
                        <green>0</green>
                        <blue>184</blue>
                    </color>
                </property>
                <property name="background">
                    <color alpha="255">
                        <red>218</red>
                        <green>218</green>
                        <blue>218</blue>
                    </color>
                </property>
                <property name="limitsMode">
                    <enum>caLineEdit::Channel</enum>
                </property>
                <property name="limitsMode">
                    <enum>caLineEdit::Channel</enum>
                </property>
                <property name="precisionMode">
                    <enum>caLineEdit::Channel</enum>
                </property>
                <property name="minValue">
                    <double>0.0</double>
                </property>
                <property name="maxValue">
                    <double>1.0</double>
                </property>
                <property name="alignment">
                    <set>Qt::AlignAbsolute|Qt::AlignLeft|Qt::AlignVCenter</set>
                </property>
                <property name="formatType">
                    <enum>decimal</enum>
                </property>
                <property name="colorMode">
                    <enum>caLineEdit::Alarm_Static</enum>
                </property>
            </widget>
        </widget>
        <widget class="caFrame" name="caFrame_7">
            <property name="geometry">
                <rect>
                    <x>35</x>
                    <y>305</y>
                    <width>214</width>
                    <height>22</height>
                </rect>
            </property>
            <widget class="caLabel" name="caLabel_10">
                <property name="frameShape">
                    <enum>QFrame::NoFrame</enum>
                </property>
                <property name="foreground">
                    <color alpha="255">
                        <red>0</red>
                        <green>0</green>
                        <blue>0</blue>
                    </color>
                </property>
                <property name="background">
                    <color alpha="0">
                        <red>0</red>
                        <green>0</green>
                        <blue>0</blue>
                    </color>
                </property>
                <property name="text">
                    <string>Time remaining</string>
                </property>
                <property name="fontScaleMode">
                    <enum>ESimpleLabel::WidthAndHeight</enum>
                </property>
                <property name="alignment">
                    <set>Qt::AlignAbsolute|Qt::AlignRight|Qt::AlignVCenter</set>
                </property>
                <property name="geometry">
                    <rect>
                        <x>0</x>
                        <y>0</y>
                        <width>140</width>
                        <height>20</height>
                    </rect>
                </property>
            </widget>
            <widget class="caLineEdit" name="caLineEdit_7">
                <property name="geometry">
                    <rect>
                        <x>145</x>
                        <y>1</y>
                        <width>67</width>
                        <height>18</height>
                    </rect>
                </property>
                <property name="fontScaleMode">
                    <enum>caLineEdit::WidthAndHeight</enum>
                </property>
                <property name="channel">
                    <string>$(P)$(R)TimeRemaining_RBV</string>
                </property>
                <property name="foreground">
                    <color alpha="255">
                        <red>10</red>
                        <green>0</green>
                        <blue>184</blue>
                    </color>
                </property>
                <property name="background">
                    <color alpha="255">
                        <red>187</red>
                        <green>187</green>
                        <blue>187</blue>
                    </color>
                </property>
                <property name="limitsMode">
                    <enum>caLineEdit::Channel</enum>
                </property>
                <property name="limitsMode">
                    <enum>caLineEdit::Channel</enum>
                </property>
                <property name="precisionMode">
                    <enum>caLineEdit::Channel</enum>
                </property>
                <property name="minValue">
                    <double>0.0</double>
                </property>
                <property name="maxValue">
                    <double>1.0</double>
                </property>
                <property name="alignment">
                    <set>Qt::AlignAbsolute|Qt::AlignLeft|Qt::AlignVCenter</set>
                </property>
                <property name="formatType">
                    <enum>decimal</enum>
                </property>
                <property name="colorMode">
                    <enum>caLineEdit::Static</enum>
                </property>
            </widget>
        </widget>
        <widget class="caTextEntry" name="caTextEntry_4">
            <property name="geometry">
                <rect>
                    <x>180</x>
                    <y>330</y>
                    <width>60</width>
                    <height>20</height>
                </rect>
            </property>
            <property name="fontScaleMode">
                <enum>caLineEdit::WidthAndHeight</enum>
            </property>
            <property name="channel">
                <string>$(P)$(R)ArrayCounter</string>
            </property>
            <property name="foreground">
                <color alpha="255">
                    <red>0</red>
                    <green>0</green>
                    <blue>0</blue>
                </color>
            </property>
            <property name="background">
                <color alpha="255">
                    <red>115</red>
                    <green>223</green>
                    <blue>255</blue>
                </color>
            </property>
            <property name="limitsMode">
                <enum>caLineEdit::Channel</enum>
            </property>
            <property name="limitsMode">
                <enum>caLineEdit::Channel</enum>
            </property>
            <property name="precisionMode">
                <enum>caLineEdit::Channel</enum>
            </property>
            <property name="minValue">
                <double>0.0</double>
            </property>
            <property name="maxValue">
                <double>1.0</double>
            </property>
            <property name="colorMode">
                <enum>caLineEdit::Static</enum>
            </property>
            <property name="formatType">
                <enum>decimal</enum>
            </property>
        </widget>
        <widget class="caLabel" name="caLabel_11">
            <property name="frameShape">
                <enum>QFrame::NoFrame</enum>
            </property>
            <property name="foreground">
                <color alpha="255">
                    <red>0</red>
                    <green>0</green>
                    <blue>0</blue>
                </color>
            </property>
            <property name="background">
                <color alpha="0">
                    <red>0</red>
                    <green>0</green>
                    <blue>0</blue>
                </color>
            </property>
            <property name="text">
                <string>Image counter</string>
            </property>
            <property name="fontScaleMode">
                <enum>ESimpleLabel::WidthAndHeight</enum>
            </property>
            <property name="alignment">
                <set>Qt::AlignAbsolute|Qt::AlignRight|Qt::AlignVCenter</set>
            </property>
            <property name="geometry">
                <rect>
                    <x>45</x>
                    <y>330</y>
                    <width>130</width>
                    <height>20</height>
                </rect>
            </property>
        </widget>
        <widget class="caLineEdit" name="caLineEdit_8">
            <property name="geometry">
                <rect>
                    <x>245</x>
                    <y>331</y>
                    <width>80</width>
                    <height>18</height>
                </rect>
            </property>
            <property name="fontScaleMode">
                <enum>caLineEdit::WidthAndHeight</enum>
            </property>
            <property name="channel">
                <string>$(P)$(R)ArrayCounter_RBV</string>
            </property>
            <property name="foreground">
                <color alpha="255">
                    <red>10</red>
                    <green>0</green>
                    <blue>184</blue>
                </color>
            </property>
            <property name="background">
                <color alpha="255">
                    <red>187</red>
                    <green>187</green>
                    <blue>187</blue>
                </color>
            </property>
            <property name="limitsMode">
                <enum>caLineEdit::Channel</enum>
            </property>
            <property name="limitsMode">
                <enum>caLineEdit::Channel</enum>
            </property>
            <property name="precisionMode">
                <enum>caLineEdit::Channel</enum>
            </property>
            <property name="minValue">
                <double>0.0</double>
            </property>
            <property name="maxValue">
                <double>1.0</double>
            </property>
            <property name="alignment">
                <set>Qt::AlignAbsolute|Qt::AlignLeft|Qt::AlignVCenter</set>
            </property>
            <property name="formatType">
                <enum>decimal</enum>
            </property>
            <property name="colorMode">
                <enum>caLineEdit::Static</enum>
            </property>
        </widget>
        <widget class="caFrame" name="caFrame_8">
            <property name="geometry">
                <rect>
                    <x>75</x>
                    <y>355</y>
                    <width>207</width>
                    <height>22</height>
                </rect>
            </property>
            <widget class="caLabel" name="caLabel_12">
                <property name="frameShape">
                    <enum>QFrame::NoFrame</enum>
                </property>
                <property name="foreground">
                    <color alpha="255">
                        <red>0</red>
                        <green>0</green>
                        <blue>0</blue>
                    </color>
                </property>
                <property name="background">
                    <color alpha="0">
                        <red>0</red>
                        <green>0</green>
                        <blue>0</blue>
                    </color>
                </property>
                <property name="text">
                    <string>Image rate</string>
                </property>
                <property name="fontScaleMode">
                    <enum>ESimpleLabel::WidthAndHeight</enum>
                </property>
                <property name="alignment">
                    <set>Qt::AlignAbsolute|Qt::AlignRight|Qt::AlignVCenter</set>
                </property>
                <property name="geometry">
                    <rect>
                        <x>0</x>
                        <y>0</y>
                        <width>100</width>
                        <height>20</height>
                    </rect>
                </property>
            </widget>
            <widget class="caLineEdit" name="caLineEdit_9">
                <property name="geometry">
                    <rect>
                        <x>105</x>
                        <y>1</y>
                        <width>100</width>
                        <height>18</height>
                    </rect>
                </property>
                <property name="fontScaleMode">
                    <enum>caLineEdit::WidthAndHeight</enum>
                </property>
                <property name="channel">
                    <string>$(P)$(R)ArrayRate_RBV</string>
                </property>
                <property name="foreground">
                    <color alpha="255">
                        <red>10</red>
                        <green>0</green>
                        <blue>184</blue>
                    </color>
                </property>
                <property name="background">
                    <color alpha="255">
                        <red>187</red>
                        <green>187</green>
                        <blue>187</blue>
                    </color>
                </property>
                <property name="limitsMode">
                    <enum>caLineEdit::Channel</enum>
                </property>
                <property name="limitsMode">
                    <enum>caLineEdit::Channel</enum>
                </property>
                <property name="precisionMode">
                    <enum>caLineEdit::Channel</enum>
                </property>
                <property name="minValue">
                    <double>0.0</double>
                </property>
                <property name="maxValue">
                    <double>1.0</double>
                </property>
                <property name="alignment">
                    <set>Qt::AlignAbsolute|Qt::AlignLeft|Qt::AlignVCenter</set>
                </property>
                <property name="formatType">
                    <enum>decimal</enum>
                </property>
                <property name="colorMode">
                    <enum>caLineEdit::Static</enum>
                </property>
            </widget>
        </widget>
        <widget class="caFrame" name="caFrame_9">
            <property name="geometry">
                <rect>
                    <x>5</x>
                    <y>380</y>
                    <width>332</width>
                    <height>22</height>
                </rect>
            </property>
            <widget class="caLabel" name="caLabel_13">
                <property name="frameShape">
                    <enum>QFrame::NoFrame</enum>
                </property>
                <property name="foreground">
                    <color alpha="255">
                        <red>0</red>
                        <green>0</green>
                        <blue>0</blue>
                    </color>
                </property>
                <property name="background">
                    <color alpha="0">
                        <red>0</red>
                        <green>0</green>
                        <blue>0</blue>
                    </color>
                </property>
                <property name="text">
                    <string>Array callbacks</string>
                </property>
                <property name="fontScaleMode">
                    <enum>ESimpleLabel::WidthAndHeight</enum>
                </property>
                <property name="alignment">
                    <set>Qt::AlignAbsolute|Qt::AlignRight|Qt::AlignVCenter</set>
                </property>
                <property name="geometry">
                    <rect>
                        <x>0</x>
                        <y>0</y>
                        <width>150</width>
                        <height>20</height>
                    </rect>
                </property>
            </widget>
            <widget class="caMenu" name="caMenu_1">
                <property name="geometry">
                    <rect>
                        <x>155</x>
                        <y>0</y>
                        <width>90</width>
                        <height>20</height>
                    </rect>
                </property>
                <property name="channel">
                    <string>$(P)$(R)ArrayCallbacks</string>
                </property>
                <property name="foreground">
                    <color alpha="255">
                        <red>0</red>
                        <green>0</green>
                        <blue>0</blue>
                    </color>
                </property>
                <property name="background">
                    <color alpha="255">
                        <red>115</red>
                        <green>223</green>
                        <blue>255</blue>
                    </color>
                </property>
                <property name="colorMode">
                    <enum>caMenu::Static</enum>
                </property>
            </widget>
            <widget class="caLineEdit" name="caLineEdit_10">
                <property name="geometry">
                    <rect>
                        <x>250</x>
                        <y>2</y>
                        <width>80</width>
                        <height>18</height>
                    </rect>
                </property>
                <property name="fontScaleMode">
                    <enum>caLineEdit::WidthAndHeight</enum>
                </property>
                <property name="channel">
                    <string>$(P)$(R)ArrayCallbacks_RBV</string>
                </property>
                <property name="foreground">
                    <color alpha="255">
                        <red>10</red>
                        <green>0</green>
                        <blue>184</blue>
                    </color>
                </property>
                <property name="background">
                    <color alpha="255">
                        <red>187</red>
                        <green>187</green>
                        <blue>187</blue>
                    </color>
                </property>
                <property name="alignment">
                    <set>Qt::AlignAbsolute|Qt::AlignHCenter|Qt::AlignVCenter</set>
                </property>
                <property name="limitsMode">
                    <enum>caLineEdit::Channel</enum>
                </property>
                <property name="limitsMode">
                    <enum>caLineEdit::Channel</enum>
                </property>
                <property name="precisionMode">
                    <enum>caLineEdit::Channel</enum>
                </property>
                <property name="minValue">
                    <double>0.0</double>
                </property>
                <property name="maxValue">
                    <double>1.0</double>
                </property>
                <property name="formatType">
                    <enum>string</enum>
                </property>
                <property name="colorMode">
                    <enum>caLineEdit::Static</enum>
                </property>
            </widget>
        </widget>
        <widget class="caLabel" name="caLabel_14">
            <property name="frameShape">
                <enum>QFrame::NoFrame</enum>
            </property>
            <property name="foreground">
                <color alpha="255">
                    <red>0</red>
                    <green>0</green>
                    <blue>0</blue>
                </color>
            </property>
            <property name="background">
                <color alpha="0">
                    <red>0</red>
                    <green>0</green>
                    <blue>0</blue>
                </color>
            </property>
            <property name="text">
                <string>Status</string>
            </property>
            <property name="fontScaleMode">
                <enum>ESimpleLabel::WidthAndHeight</enum>
            </property>
            <property name="alignment">
                <set>Qt::AlignAbsolute|Qt::AlignRight|Qt::AlignVCenter</set>
            </property>
            <property name="geometry">
                <rect>
                    <x>5</x>
                    <y>280</y>
                    <width>60</width>
                    <height>20</height>
                </rect>
            </property>
        </widget>
        <widget class="caLineEdit" name="caLineEdit_11">
            <property name="geometry">
                <rect>
                    <x>70</x>
                    <y>280</y>
                    <width>275</width>
                    <height>18</height>
                </rect>
            </property>
            <property name="fontScaleMode">
                <enum>caLineEdit::WidthAndHeight</enum>
            </property>
            <property name="channel">
                <string>$(P)$(R)StatusMessage_RBV</string>
            </property>
            <property name="foreground">
                <color alpha="255">
                    <red>10</red>
                    <green>0</green>
                    <blue>184</blue>
                </color>
            </property>
            <property name="background">
                <color alpha="255">
                    <red>218</red>
                    <green>218</green>
                    <blue>218</blue>
                </color>
            </property>
            <property name="limitsMode">
                <enum>caLineEdit::Channel</enum>
            </property>
            <property name="limitsMode">
                <enum>caLineEdit::Channel</enum>
            </property>
            <property name="precisionMode">
                <enum>caLineEdit::Channel</enum>
            </property>
            <property name="minValue">
                <double>0.0</double>
            </property>
            <property name="maxValue">
                <double>1.0</double>
            </property>
            <property name="alignment">
                <set>Qt::AlignAbsolute|Qt::AlignLeft|Qt::AlignVCenter</set>
            </property>
            <property name="formatType">
                <enum>string</enum>
            </property>
            <property name="colorMode">
                <enum>caLineEdit::Static</enum>
            </property>
        </widget>
        <widget class="caFrame" name="caFrame_10">
            <property name="geometry">
                <rect>
                    <x>123</x>
                    <y>2</y>
                    <width>107</width>
                    <height>23</height>
                </rect>
            </property>
            <widget class="caGraphics" name="caRectangle_1">
                <property name="form">
                    <enum>caGraphics::Rectangle</enum>
                </property>
                <property name="geometry">
                    <rect>
                        <x>0</x>
                        <y>0</y>
                        <width>105</width>
                        <height>21</height>
                    </rect>
                </property>
                <property name="foreground">
                    <color alpha="255">
                        <red>218</red>
                        <green>218</green>
                        <blue>218</blue>
                    </color>
                </property>
                <property name="fillstyle">
                    <enum>Filled</enum>
                </property>
                <property name="lineColor">
                    <color alpha="255">
                        <red>218</red>
                        <green>218</green>
                        <blue>218</blue>
                    </color>
                </property>
                <property name="linestyle">
                    <enum>Solid</enum>
                </property>
            </widget>
        </widget>
        <widget class="caLabel" name="caLabel_15">
            <property name="frameShape">
                <enum>QFrame::NoFrame</enum>
            </property>
            <property name="foreground">
                <color alpha="255">
                    <red>10</red>
                    <green>0</green>
                    <blue>184</blue>
                </color>
            </property>
            <property name="background">
                <color alpha="0">
                    <red>10</red>
                    <green>0</green>
                    <blue>184</blue>
                </color>
            </property>
            <property name="text">
                <string>Collect</string>
            </property>
            <property name="fontScaleMode">
                <enum>ESimpleLabel::WidthAndHeight</enum>
            </property>
            <property name="alignment">
                <set>Qt::AlignAbsolute|Qt::AlignHCenter|Qt::AlignVCenter</set>
            </property>
            <property name="geometry">
                <rect>
                    <x>97</x>
                    <y>3</y>
                    <width>157</width>
                    <height>20</height>
                </rect>
            </property>
        </widget>
        <widget class="caLabel" name="caLabel_16">
            <property name="frameShape">
                <enum>QFrame::NoFrame</enum>
            </property>
            <property name="foreground">
                <color alpha="255">
                    <red>0</red>
                    <green>0</green>
                    <blue>0</blue>
                </color>
            </property>
            <property name="background">
                <color alpha="0">
                    <red>0</red>
                    <green>0</green>
                    <blue>0</blue>
                </color>
            </property>
            <property name="text">
                <string>Image mode</string>
            </property>
            <property name="fontScaleMode">
                <enum>ESimpleLabel::WidthAndHeight</enum>
            </property>
            <property name="alignment">
                <set>Qt::AlignAbsolute|Qt::AlignRight|Qt::AlignVCenter</set>
            </property>
            <property name="geometry">
                <rect>
                    <x>3</x>
                    <y>155</y>
                    <width>122</width>
                    <height>20</height>
                </rect>
            </property>
        </widget>
        <widget class="caMenu" name="caMenu_2">
            <property name="geometry">
                <rect>
                    <x>130</x>
                    <y>155</y>
                    <width>120</width>
                    <height>20</height>
                </rect>
            </property>
            <property name="channel">
                <string>$(P)$(R)ImageMode</string>
            </property>
            <property name="foreground">
                <color alpha="255">
                    <red>0</red>
                    <green>0</green>
                    <blue>0</blue>
                </color>
            </property>
            <property name="background">
                <color alpha="255">
                    <red>115</red>
                    <green>223</green>
                    <blue>255</blue>
                </color>
            </property>
            <property name="colorMode">
                <enum>caMenu::Static</enum>
            </property>
        </widget>
        <widget class="caLineEdit" name="caLineEdit_12">
            <property name="geometry">
                <rect>
                    <x>255</x>
                    <y>157</y>
                    <width>80</width>
                    <height>18</height>
                </rect>
            </property>
            <property name="fontScaleMode">
                <enum>caLineEdit::WidthAndHeight</enum>
            </property>
            <property name="channel">
                <string>$(P)$(R)ImageMode_RBV</string>
            </property>
            <property name="foreground">
                <color alpha="255">
                    <red>10</red>
                    <green>0</green>
                    <blue>184</blue>
                </color>
            </property>
            <property name="background">
                <color alpha="255">
                    <red>187</red>
                    <green>187</green>
                    <blue>187</blue>
                </color>
            </property>
            <property name="limitsMode">
                <enum>caLineEdit::Channel</enum>
            </property>
            <property name="limitsMode">
                <enum>caLineEdit::Channel</enum>
            </property>
            <property name="precisionMode">
                <enum>caLineEdit::Channel</enum>
            </property>
            <property name="minValue">
                <double>0.0</double>
            </property>
            <property name="maxValue">
                <double>1.0</double>
            </property>
            <property name="alignment">
                <set>Qt::AlignAbsolute|Qt::AlignLeft|Qt::AlignVCenter</set>
            </property>
            <property name="formatType">
                <enum>string</enum>
            </property>
            <property name="colorMode">
                <enum>caLineEdit::Static</enum>
            </property>
        </widget>
        <zorder>caRectangle_0</zorder>
        <zorder>caLabel_0</zorder>
        <zorder>caFrame_0</zorder>
        <zorder>caLabel_1</zorder>
        <zorder>caFrame_1</zorder>
        <zorder>caLabel_2</zorder>
        <zorder>caFrame_2</zorder>
        <zorder>caLabel_3</zorder>
        <zorder>caFrame_3</zorder>
        <zorder>caLabel_4</zorder>
        <zorder>caFrame_4</zorder>
        <zorder>caLabel_5</zorder>
        <zorder>caLabel_6</zorder>
        <zorder>caLabel_7</zorder>
        <zorder>caLabel_8</zorder>
        <zorder>caFrame_5</zorder>
        <zorder>caLabel_9</zorder>
        <zorder>caFrame_6</zorder>
        <zorder>caLabel_10</zorder>
        <zorder>caFrame_7</zorder>
        <zorder>caLabel_11</zorder>
        <zorder>caLabel_12</zorder>
        <zorder>caFrame_8</zorder>
        <zorder>caLabel_13</zorder>
        <zorder>caFrame_9</zorder>
        <zorder>caLabel_14</zorder>
        <zorder>caRectangle_1</zorder>
        <zorder>caFrame_10</zorder>
        <zorder>caLabel_15</zorder>
        <zorder>caLabel_16</zorder>
        <zorder>caTextEntry_0</zorder>
        <zorder>caLineEdit_0</zorder>
        <zorder>caTextEntry_1</zorder>
        <zorder>caLineEdit_1</zorder>
        <zorder>caTextEntry_2</zorder>
        <zorder>caLineEdit_2</zorder>
        <zorder>caLineEdit_3</zorder>
        <zorder>caTextEntry_3</zorder>
        <zorder>caLineEdit_4</zorder>
        <zorder>caMenu_0</zorder>
        <zorder>caLineEdit_5</zorder>
        <zorder>caMessageButton_0</zorder>
        <zorder>caMessageButton_1</zorder>
        <zorder>caLineEdit_6</zorder>
        <zorder>caLineEdit_7</zorder>
        <zorder>caTextEntry_4</zorder>
        <zorder>caLineEdit_8</zorder>
        <zorder>caLineEdit_9</zorder>
        <zorder>caMenu_1</zorder>
        <zorder>caLineEdit_10</zorder>
        <zorder>caLineEdit_11</zorder>
        <zorder>caMenu_2</zorder>
        <zorder>caLineEdit_12</zorder>
    </widget>
</widget>
</ui><|MERGE_RESOLUTION|>--- conflicted
+++ resolved
@@ -14,8 +14,6 @@
         <string>
 
 QWidget#centralWidget {background: rgba(187, 187, 187, 255);}
-<<<<<<< HEAD
-=======
 
 caTable {
        font: 10pt;
@@ -104,7 +102,6 @@
 }
 
 
->>>>>>> b93d98a2
 
 </string>
     </property>
@@ -885,129 +882,6 @@
                     <height>20</height>
                 </rect>
             </property>
-<<<<<<< HEAD
-            <widget class="caLabel" name="caLabel_5">
-                <property name="frameShape">
-                    <enum>QFrame::NoFrame</enum>
-                </property>
-                <property name="foreground">
-                    <color alpha="255">
-                        <red>0</red>
-                        <green>0</green>
-                        <blue>0</blue>
-                    </color>
-                </property>
-                <property name="background">
-                    <color alpha="0">
-                        <red>0</red>
-                        <green>0</green>
-                        <blue>0</blue>
-                    </color>
-                </property>
-                <property name="text">
-                    <string>Image mode</string>
-                </property>
-                <property name="fontScaleMode">
-                    <enum>ESimpleLabel::WidthAndHeight</enum>
-                </property>
-                <property name="alignment">
-                    <set>Qt::AlignAbsolute|Qt::AlignRight|Qt::AlignVCenter</set>
-                </property>
-                <property name="geometry">
-                    <rect>
-                        <x>0</x>
-                        <y>0</y>
-                        <width>100</width>
-                        <height>20</height>
-                    </rect>
-                </property>
-            </widget>
-            <widget class="caMenu" name="caMenu_0">
-                <property name="geometry">
-                    <rect>
-                        <x>105</x>
-                        <y>0</y>
-                        <width>120</width>
-                        <height>20</height>
-                    </rect>
-                </property>
-                <property name="channel">
-                    <string>$(P)$(R)ImageMode</string>
-                </property>
-                <property name="foreground">
-                    <color alpha="255">
-                        <red>0</red>
-                        <green>0</green>
-                        <blue>0</blue>
-                    </color>
-                </property>
-                <property name="background">
-                    <color alpha="255">
-                        <red>115</red>
-                        <green>223</green>
-                        <blue>255</blue>
-                    </color>
-                </property>
-                <property name="colorMode">
-                    <enum>caMenu::Static</enum>
-                </property>
-            </widget>
-            <widget class="caLineEdit" name="caLineEdit_5">
-                <property name="geometry">
-                    <rect>
-                        <x>230</x>
-                        <y>2</y>
-                        <width>80</width>
-                        <height>18</height>
-                    </rect>
-                </property>
-                <property name="fontScaleMode">
-                    <enum>caLineEdit::WidthAndHeight</enum>
-                </property>
-                <property name="channel">
-                    <string>$(P)$(R)ImageMode_RBV</string>
-                </property>
-                <property name="foreground">
-                    <color alpha="255">
-                        <red>10</red>
-                        <green>0</green>
-                        <blue>184</blue>
-                    </color>
-                </property>
-                <property name="background">
-                    <color alpha="255">
-                        <red>187</red>
-                        <green>187</green>
-                        <blue>187</blue>
-                    </color>
-                </property>
-                <property name="limitsMode">
-                    <enum>caLineEdit::Channel</enum>
-                </property>
-                <property name="limitsMode">
-                    <enum>caLineEdit::Channel</enum>
-                </property>
-                <property name="precisionMode">
-                    <enum>caLineEdit::Channel</enum>
-                </property>
-                <property name="minValue">
-                    <double>0.0</double>
-                </property>
-                <property name="maxValue">
-                    <double>1.0</double>
-                </property>
-                <property name="alignment">
-                    <set>Qt::AlignAbsolute|Qt::AlignLeft|Qt::AlignVCenter</set>
-                </property>
-                <property name="formatType">
-                    <enum>string</enum>
-                </property>
-                <property name="colorMode">
-                    <enum>caLineEdit::Static</enum>
-                </property>
-            </widget>
-=======
->>>>>>> b93d98a2
         </widget>
         <widget class="caMenu" name="caMenu_0">
             <property name="geometry">
@@ -1018,128 +892,6 @@
                     <height>20</height>
                 </rect>
             </property>
-<<<<<<< HEAD
-            <widget class="caLabel" name="caLabel_6">
-                <property name="frameShape">
-                    <enum>QFrame::NoFrame</enum>
-                </property>
-                <property name="foreground">
-                    <color alpha="255">
-                        <red>0</red>
-                        <green>0</green>
-                        <blue>0</blue>
-                    </color>
-                </property>
-                <property name="background">
-                    <color alpha="0">
-                        <red>0</red>
-                        <green>0</green>
-                        <blue>0</blue>
-                    </color>
-                </property>
-                <property name="text">
-                    <string>Trigger mode</string>
-                </property>
-                <property name="fontScaleMode">
-                    <enum>ESimpleLabel::WidthAndHeight</enum>
-                </property>
-                <property name="alignment">
-                    <set>Qt::AlignAbsolute|Qt::AlignRight|Qt::AlignVCenter</set>
-                </property>
-                <property name="geometry">
-                    <rect>
-                        <x>0</x>
-                        <y>0</y>
-                        <width>120</width>
-                        <height>20</height>
-                    </rect>
-                </property>
-            </widget>
-            <widget class="caMenu" name="caMenu_1">
-                <property name="geometry">
-                    <rect>
-                        <x>125</x>
-                        <y>0</y>
-                        <width>120</width>
-                        <height>20</height>
-                    </rect>
-                </property>
-                <property name="channel">
-                    <string>$(P)$(R)TriggerMode</string>
-                </property>
-                <property name="foreground">
-                    <color alpha="255">
-                        <red>0</red>
-                        <green>0</green>
-                        <blue>0</blue>
-                    </color>
-                </property>
-                <property name="background">
-                    <color alpha="255">
-                        <red>115</red>
-                        <green>223</green>
-                        <blue>255</blue>
-                    </color>
-                </property>
-                <property name="colorMode">
-                    <enum>caMenu::Static</enum>
-                </property>
-            </widget>
-            <widget class="caLineEdit" name="caLineEdit_6">
-                <property name="geometry">
-                    <rect>
-                        <x>250</x>
-                        <y>1</y>
-                        <width>80</width>
-                        <height>18</height>
-                    </rect>
-                </property>
-                <property name="fontScaleMode">
-                    <enum>caLineEdit::WidthAndHeight</enum>
-                </property>
-                <property name="channel">
-                    <string>$(P)$(R)TriggerMode_RBV</string>
-                </property>
-                <property name="foreground">
-                    <color alpha="255">
-                        <red>10</red>
-                        <green>0</green>
-                        <blue>184</blue>
-                    </color>
-                </property>
-                <property name="background">
-                    <color alpha="255">
-                        <red>187</red>
-                        <green>187</green>
-                        <blue>187</blue>
-                    </color>
-                </property>
-                <property name="limitsMode">
-                    <enum>caLineEdit::Channel</enum>
-                </property>
-                <property name="limitsMode">
-                    <enum>caLineEdit::Channel</enum>
-                </property>
-                <property name="precisionMode">
-                    <enum>caLineEdit::Channel</enum>
-                </property>
-                <property name="minValue">
-                    <double>0.0</double>
-                </property>
-                <property name="maxValue">
-                    <double>1.0</double>
-                </property>
-                <property name="alignment">
-                    <set>Qt::AlignAbsolute|Qt::AlignLeft|Qt::AlignVCenter</set>
-                </property>
-                <property name="formatType">
-                    <enum>string</enum>
-                </property>
-                <property name="colorMode">
-                    <enum>caLineEdit::Static</enum>
-                </property>
-            </widget>
-=======
             <property name="channel">
                 <string>$(P)$(R)TriggerMode</string>
             </property>
@@ -1160,7 +912,6 @@
             <property name="colorMode">
                 <enum>caMenu::Static</enum>
             </property>
->>>>>>> b93d98a2
         </widget>
         <widget class="caLineEdit" name="caLineEdit_5">
             <property name="geometry">
