TOP=../..
include $(TOP)/configure/CONFIG
#----------------------------------------
#  ADD MACRO DEFINITIONS AFTER THIS LINE
#=============================

LIBRARY_IOC += NDPlugin
DBD         += NDPluginSupport.dbd

# Persuade travis (ubuntu 12.04) to use HDF5 API V2 (1.8 rather than default 1.6)
USR_CXXFLAGS_Linux += -DH5_NO_DEPRECATED_SYMBOLS -DH5Gopen_vers=2

INC      += NDPluginDriver.h
LIB_SRCS += NDPluginDriver.cpp

NDPluginSupport_DBD += NDPluginAttribute.dbd
INC      += NDPluginAttribute.h
LIB_SRCS += NDPluginAttribute.cpp

NDPluginSupport_DBD += NDPluginCircularBuff.dbd
INC      += NDArrayRing.h
INC      += NDPluginCircularBuff.h
LIB_SRCS += NDPluginCircularBuff.cpp
LIB_SRCS += NDArrayRing.cpp

NDPluginSupport_DBD += NDPluginColorConvert.dbd
INC      += NDPluginColorConvert.h
LIB_SRCS += NDPluginColorConvert.cpp

NDPluginSupport_DBD += NDPluginFFT.dbd
INC      += NDPluginFFT.h
LIB_SRCS += NDPluginFFT.cpp
LIB_SRCS += fft.c

NDPluginSupport_DBD += NDPluginGather.dbd
INC      += NDPluginGather.h
LIB_SRCS += NDPluginGather.cpp

NDPluginSupport_DBD += NDPluginOverlay.dbd
INC      += NDPluginOverlay.h
INC      += NDPluginOverlayTextFont.h
LIB_SRCS += NDPluginOverlay.cpp
LIB_SRCS += NDPluginOverlayTextFont.cpp

NDPluginSupport_DBD += NDPluginProcess.dbd
INC      += NDPluginProcess.h
LIB_SRCS += NDPluginProcess.cpp

NDPluginSupport_DBD += NDPluginROI.dbd
INC      += NDPluginROI.h
LIB_SRCS += NDPluginROI.cpp

NDPluginSupport_DBD += NDPluginROIStat.dbd
INC      += NDPluginROIStat.h
LIB_SRCS += NDPluginROIStat.cpp

NDPluginSupport_DBD += NDPluginScatter.dbd
INC      += NDPluginScatter.h
LIB_SRCS += NDPluginScatter.cpp

NDPluginSupport_DBD += NDPluginStats.dbd
INC      += NDPluginStats.h
LIB_SRCS += NDPluginStats.cpp

NDPluginSupport_DBD += NDPluginStdArrays.dbd
INC      += NDPluginStdArrays.h
LIB_SRCS += NDPluginStdArrays.cpp

NDPluginSupport_DBD += NDPluginTimeSeries.dbd
INC      += NDPluginTimeSeries.h
LIB_SRCS += NDPluginTimeSeries.cpp

NDPluginSupport_DBD += NDPluginTransform.dbd
INC      += NDPluginTransform.h
LIB_SRCS += NDPluginTransform.cpp

NDPluginSupport_DBD += NDPluginAttrPlot.dbd
INC      += NDPluginAttrPlot.h CircularBuffer.h
LIB_SRCS += NDPluginAttrPlot.cpp

<<<<<<< HEAD
ifeq ($(WITH_XML2),YES)
  DBD      += NDPosPlugin.dbd
  INC      += NDPosPlugin.h
  INC      += NDPosPluginFileReader.h
  LIB_SRCS += NDPosPlugin.cpp 
  LIB_SRCS += NDPosPluginFileReader.cpp
endif
=======
DBD      += NDPosPlugin.dbd
INC      += NDPosPlugin.h
INC      += NDPosPluginFileReader.h
LIB_SRCS += NDPosPlugin.cpp 
LIB_SRCS += NDPosPluginFileReader.cpp
>>>>>>> 55c39d04

INC      += NDPluginFile.h
LIB_SRCS += NDPluginFile.cpp

DBD      += NDFileNull.dbd
INC      += NDFileNull.h
LIB_SRCS += NDFileNull.cpp

ifeq ($(WITH_GRAPHICSMAGICK),YES)
  ifeq ($(GRAPHICSMAGICK_PREFIX_SYMBOLS),YES)
    USR_CXXFLAGS += -DPREFIX_MAGICK_SYMBOLS
  endif
  DBD      += NDFileMagick.dbd
  INC      += NDFileMagick.h
  LIB_SRCS += NDFileMagick.cpp
  ifdef GRAPHICSMAGICK_INCLUDE
    USR_INCLUDES += $(addprefix -I, $(GRAPHICSMAGICK_INCLUDE))
  endif
endif

ifeq ($(WITH_HDF5),YES)
  DBD      += NDFileHDF5.dbd
  INC      += NDFileHDF5.h
  INC      += NDFileHDF5Dataset.h
  INC      += NDFileHDF5AttributeDataset.h
  INC      += NDFileHDF5Layout.h
  INC      += NDFileHDF5LayoutXML.h
  INC      += NDFileHDF5VersionCheck.h
  LIB_SRCS += NDFileHDF5.cpp 
  LIB_SRCS += NDFileHDF5Dataset.cpp 
  LIB_SRCS += NDFileHDF5AttributeDataset.cpp 
  LIB_SRCS += NDFileHDF5LayoutXML.cpp 
  LIB_SRCS += NDFileHDF5Layout.cpp 
  ifdef HDF5_INCLUDE
    USR_INCLUDES += $(addprefix -I, $(HDF5_INCLUDE))
  endif
  ifdef SZIP_INCLUDE
    USR_INCLUDES += $(addprefix -I, $(SZIP_INCLUDE))
  endif
endif

ifeq ($(WITH_JPEG),YES)
  DBD      += NDFileJPEG.dbd
  INC      += NDFileJPEG.h
  LIB_SRCS += NDFileJPEG.cpp 
  ifdef JPEG_INCLUDE
    USR_INCLUDES += $(addprefix -I, $(JPEG_INCLUDE))
  endif
endif

ifeq ($(WITH_NETCDF),YES)
  DBD      += NDFileNetCDF.dbd
  INC      += NDFileNetCDF.h
  LIB_SRCS += NDFileNetCDF.cpp
  ifdef NETCDF_INCLUDE
    USR_INCLUDES += $(addprefix -I, $(NETCDF_INCLUDE))
  endif
endif

ifeq ($(WITH_NEXUS),YES)
  DBD      += NDFileNexus.dbd
  INC      += NDFileNexus.h
  LIB_SRCS += NDFileNexus.cpp 
  ifdef NEXUS_INCLUDE
    USR_INCLUDES += $(addprefix -I, $(NEXUS_INCLUDE))
  endif
endif

ifeq ($(WITH_TIFF),YES)
  DBD      += NDFileTIFF.dbd
  INC      += NDFileTIFF.h
  LIB_SRCS += NDFileTIFF.cpp 
  ifeq ($(SHARED_LIBRARIES),NO)
    # This flag is used to indicate that the TIFF library was built statically
    USR_CXXFLAGS_WIN32 += -DLIBTIFF_STATIC
  endif
  ifdef TIFF_INCLUDE
    USR_INCLUDES += $(addprefix -I, $(TIFF_INCLUDE))
  endif
endif

ifeq ($(WITH_PVA), YES)
  DBD += NDPluginPva.dbd
  INC += NDPluginPva.h
  LIB_SRCS += NDPluginPva.cpp
endif

ifdef XML2_INCLUDE
  USR_INCLUDES += $(addprefix -I, $(XML2_INCLUDE))
endif

NDPlugin_SYS_LIBS_WIN32 += ws2_32
NDPlugin_SYS_LIBS_WIN32 += user32

# This tests the problem with forward referencing class sortedListElement if it is
# forwarded referenced in NDPluginDriver.h and defined in NDPluginDriver.cpp
#LIB_SRCS += test_forward_reference.cpp


# The following gets rid of the -fno-implicit-templates flag on vxWorks, 
# so we get automatic template instantiation.
# This is what we want for the source files that define template functions.
ifeq (vxWorks,$(findstring vxWorks, $(T_A)))
  CODE_CXXFLAGS=
endif

include $(TOP)/ADApp/commonLibraryMakefile

include $(TOP)/configure/RULES
#----------------------------------------
#  ADD RULES AFTER THIS LINE
<|MERGE_RESOLUTION|>--- conflicted
+++ resolved
@@ -78,21 +78,11 @@
 INC      += NDPluginAttrPlot.h CircularBuffer.h
 LIB_SRCS += NDPluginAttrPlot.cpp
 
-<<<<<<< HEAD
-ifeq ($(WITH_XML2),YES)
-  DBD      += NDPosPlugin.dbd
-  INC      += NDPosPlugin.h
-  INC      += NDPosPluginFileReader.h
-  LIB_SRCS += NDPosPlugin.cpp 
-  LIB_SRCS += NDPosPluginFileReader.cpp
-endif
-=======
 DBD      += NDPosPlugin.dbd
 INC      += NDPosPlugin.h
 INC      += NDPosPluginFileReader.h
 LIB_SRCS += NDPosPlugin.cpp 
 LIB_SRCS += NDPosPluginFileReader.cpp
->>>>>>> 55c39d04
 
 INC      += NDPluginFile.h
 LIB_SRCS += NDPluginFile.cpp
