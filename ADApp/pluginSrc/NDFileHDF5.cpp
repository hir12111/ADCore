--- conflicted
+++ resolved
@@ -189,11 +189,7 @@
 
   if (storeAttributes == 1){
     this->createAttributeDataset(pArray);
-<<<<<<< HEAD
-    this->writeAttributeDataset(hdf5::OnFileOpen);
-=======
     this->writeAttributeDataset(hdf5::OnFileOpen, 0, NULL);
->>>>>>> 081c65de
 
 
     // Store any attributes that have been marked as onOpen
@@ -1165,21 +1161,15 @@
   asynStatus status = asynSuccess;
   int storeAttributes, storePerformance, flush;
   int dimAttDataset = 0;
-<<<<<<< HEAD
-=======
   int posRunning = 0;
   char posNameDimN[MAX_STRING_SIZE];
   char posNameDimX[MAX_STRING_SIZE];
   char posNameDimY[MAX_STRING_SIZE];
->>>>>>> 081c65de
   epicsTimeStamp startts, endts;
   epicsInt32 numCaptured;
   double dt=0.0, period=0.0, runtime = 0.0;
   int extradims = 0;
-<<<<<<< HEAD
-=======
   int offsets[3] = {0, 0, 0};
->>>>>>> 081c65de
   static const char *functionName = "writeFile";
 
   if (this->file == 0) {
@@ -1196,13 +1186,10 @@
   getIntegerParam(NDFileHDF5_storePerformance, &storePerformance);
   getIntegerParam(NDFileHDF5_flushNthFrame, &flush);
   getIntegerParam(NDFileHDF5_nExtraDims, &extradims);
-<<<<<<< HEAD
-=======
   getIntegerParam(NDFileHDF5_posRunning, &posRunning);
   getStringParam(NDFileHDF5_posNameDimN, MAX_STRING_SIZE, posNameDimN);
   getStringParam(NDFileHDF5_posNameDimX, MAX_STRING_SIZE, posNameDimX);
   getStringParam(NDFileHDF5_posNameDimY, MAX_STRING_SIZE, posNameDimY);
->>>>>>> 081c65de
   this->unlock();
 
   if (numCaptured == 1) epicsTimeGetCurrent(&this->firstFrame);
@@ -1270,10 +1257,6 @@
   // Get the current time to calculate performance times
   epicsTimeGetCurrent(&startts);
 
-<<<<<<< HEAD
-  // For multi frame files we now extend the HDF dataset to fit an additional frame
-  if (this->multiFrameFile) this->detDataMap[destination]->extendDataSet(extradims);
-=======
   // Check to see if we are positional placement mode
   if (posRunning == 1){
     // We are in positional placement so retrieve the positions
@@ -1317,7 +1300,6 @@
       status = this->detDataMap[destination]->extendDataSet(extradims);
     }
   }
->>>>>>> 081c65de
 
   if (status == asynSuccess){
     status = this->detDataMap[destination]->writeFile(pArray, this->datatype, this->dataspace, this->framesize);
@@ -1364,20 +1346,12 @@
       // If attribute datasets are following dimensions of the main dataset
       // check to ensure this NDArray is destined for the default dataset
       if (destination == this->defDsetName){
-<<<<<<< HEAD
-        status = this->writeAttributeDataset(hdf5::OnFrame);
-=======
         status = this->writeAttributeDataset(hdf5::OnFrame, posRunning, offsets);
->>>>>>> 081c65de
       }
     } else {
       // Normal attribute datasets required (linear 1D)
       // so save on every occasion
-<<<<<<< HEAD
-      status = this->writeAttributeDataset(hdf5::OnFrame);
-=======
       status = this->writeAttributeDataset(hdf5::OnFrame, posRunning, offsets);
->>>>>>> 081c65de
     }
     if (status != asynSuccess){
       return status;
@@ -1937,13 +1911,10 @@
   this->createParam(str_NDFileHDF5_layoutErrorMsg,  asynParamOctet,   &NDFileHDF5_layoutErrorMsg);
   this->createParam(str_NDFileHDF5_layoutValid,     asynParamInt32,   &NDFileHDF5_layoutValid);
   this->createParam(str_NDFileHDF5_layoutFilename,  asynParamOctet,   &NDFileHDF5_layoutFilename);
-<<<<<<< HEAD
-=======
   this->createParam(str_NDFileHDF5_posRunning,      asynParamInt32,   &NDFileHDF5_posRunning);
   this->createParam(str_NDFileHDF5_posNameDimN,     asynParamOctet,   &NDFileHDF5_posNameDimN);
   this->createParam(str_NDFileHDF5_posNameDimX,     asynParamOctet,   &NDFileHDF5_posNameDimX);
   this->createParam(str_NDFileHDF5_posNameDimY,     asynParamOctet,   &NDFileHDF5_posNameDimY);
->>>>>>> 081c65de
   this->createParam(str_NDFileHDF5_SWMRCbCounter,   asynParamInt32,   &NDFileHDF5_SWMRCbCounter);
   this->createParam(str_NDFileHDF5_SWMRSupported,   asynParamInt32,   &NDFileHDF5_SWMRSupported);
   this->createParam(str_NDFileHDF5_SWMRMode,        asynParamInt32,   &NDFileHDF5_SWMRMode);
@@ -1975,13 +1946,10 @@
   setStringParam (NDFileHDF5_layoutErrorMsg,  "");
   setIntegerParam(NDFileHDF5_layoutValid,     1);
   setStringParam (NDFileHDF5_layoutFilename,  "");
-<<<<<<< HEAD
-=======
   setIntegerParam(NDFileHDF5_posRunning,      0);
   setStringParam (NDFileHDF5_posNameDimN,     "");
   setStringParam (NDFileHDF5_posNameDimX,     "");
   setStringParam (NDFileHDF5_posNameDimY,     "");
->>>>>>> 081c65de
   setIntegerParam(NDFileHDF5_SWMRCbCounter,   0);
   setIntegerParam(NDFileHDF5_SWMRMode,        0);
   setIntegerParam(NDFileHDF5_SWMRRunning,     0);
@@ -2147,11 +2115,7 @@
   // number of slots have to be a prime number which is between 10 and 50 times
   // larger than the numer of chunks that can fit in the file/dataset.
   nslots = num_chunks * 50;
-<<<<<<< HEAD
-  while( !IsPrime( nslots) )
-=======
   while(!IsPrime(nslots))
->>>>>>> 081c65de
     nslots++;
   return nslots;
 }
@@ -2294,11 +2258,7 @@
   NDAttrSource_t ndAttrSourceType;
   int extraDims;
   int chunking = 0;
-<<<<<<< HEAD
-  int fileWriteMode = 0;
-=======
   //int fileWriteMode = 0;
->>>>>>> 081c65de
   int dimAttDataset = 0;
   hid_t groupDefault = -1;
   const char *attrNames[5] = {"NDAttrName", "NDAttrDescription", "NDAttrSourceType", "NDAttrSource", NULL};
@@ -2494,15 +2454,11 @@
         flush = 1;
       }
     }
-<<<<<<< HEAD
-    hdfAttrNode->writeAttributeDataset(whenToSave, ndAttr, flush);
-=======
     if (positionMode == 1){
       hdfAttrNode->writeAttributeDataset(whenToSave, offsets, ndAttr, flush);
     } else {
       hdfAttrNode->writeAttributeDataset(whenToSave, ndAttr, flush);
     }
->>>>>>> 081c65de
   }
   return status;
 }
