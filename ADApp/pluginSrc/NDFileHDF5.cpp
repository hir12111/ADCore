/* NDFileHDF5.cpp
 * Writes NDArrays to HDF5 files.
 *
 * Ulrik Kofoed Pedersen
 * March 20. 2011
 */

#define H5Gcreate_vers 2
#define H5Dopen_vers 2

#include <stdlib.h>
#include <stdio.h>
#include <string.h>
#include <list>
#include <cmath>
#include <iostream>
#include <sstream>
#include <hdf5.h>
#include <sys/stat.h>
// #include <hdf5_hl.h> // high level HDF5 API not currently used (requires use of library hdf5_hl)

#include <epicsStdio.h>
#include <epicsString.h>
#include <epicsTime.h>
#include <iocsh.h>
#define epicsAssertAuthor "the EPICS areaDetector collaboration (https://github.com/areaDetector/ADCore/issues)"
#include <epicsAssert.h>
#include <osiSock.h>

#include <asynDriver.h>

#include <epicsExport.h>
#include "NDFileHDF5.h"

#define METADATA_NDIMS 1
#define MAX_LAYOUT_LEN 1048576

enum HDF5Compression_t {HDF5CompressNone=0, HDF5CompressNumBits, HDF5CompressSZip, HDF5CompressZlib};

#define DIMSREPORTSIZE 512
#define DIMNAMESIZE 40
#define MAXEXTRADIMS 3
#define ALIGNMENT_BOUNDARY 1048576
#define INFINITE_FRAMES_CAPTURE 10000 /* Used to calculate istorek (the size of the chunk index binar search tree) when capturing infinite number of frames */

#ifdef HDF5_BTREE_IK_MAX_ENTRIES
  #define  MAX_ISTOREK ((HDF5_BTREE_IK_MAX_ENTRIES/2)-1)
#else
  #define MAX_ISTOREK 32767  /* HDF5 Binary Search tree max. */
#endif

static const char *driverName = "NDFileHDF5";

// This is a callback function for object flushing when in SWMR mode
static herr_t cFlushCallback(hid_t objectID, void *data)
{
  // The user data contains the pointer to our object
  NDFileHDF5 *ptr = (NDFileHDF5 *)data;
  // Call into the object to notify of a flush callback
  ptr->flushCallback();
  return 0;
}

/** Opens a HDF5 file.  
 * In write mode if NDFileModeMultiple is set then the first dataspace dimension is set to H5S_UNLIMITED to allow 
 * multiple arrays to be written to the same file.
 * NOTE: Does not currently support NDFileModeRead or NDFileModeAppend.
 * \param[in] fileName  Absolute path name of the file to open.
 * \param[in] openMode Bit mask with one of the access mode bits NDFileModeRead, NDFileModeWrite, NDFileModeAppend.
 *           May also have the bit NDFileModeMultiple set if the file is to be opened to write or read multiple 
 *           NDArrays into a single file.
 * \param[in] pArray Pointer to an NDArray; this array is used to determine the header information and data 
 *           structure for the file. 
 */
asynStatus NDFileHDF5::openFile(const char *fileName, NDFileOpenMode_t openMode, NDArray *pArray)
{
  int storeAttributes, storePerformance;
  static const char *functionName = "openFile";
  int numCapture;
  asynStatus status = asynSuccess;

  asynPrint(this->pasynUserSelf, ASYN_TRACE_FLOW, "%s::%s Filename: %s\n", driverName, functionName, fileName);

  /* These operations are accessing parameter library, must take lock */
  this->lock();
  // Reset flush counter
  setIntegerParam(NDFileHDF5_SWMRCbCounter, 0);
  getIntegerParam(NDFileNumCapture, &numCapture);
  getIntegerParam(NDFileHDF5_storeAttributes, &storeAttributes);
  getIntegerParam(NDFileHDF5_storePerformance, &storePerformance);

  // We don't support reading yet
  if (openMode & NDFileModeRead) {
    setIntegerParam(NDFileCapture, 0);
    setIntegerParam(NDWriteFile, 0);
    status = asynError;
  }
  
  // We don't support opening an existing file for appending yet
  if (openMode & NDFileModeAppend) {
    setIntegerParam(NDFileCapture, 0);
    setIntegerParam(NDWriteFile, 0);
    status = asynError;
  }

  // Check if an invalid (<0) number of frames has been configured for capture
  if (numCapture < 0) {
    asynPrint(this->pasynUserSelf, ASYN_TRACE_ERROR,
              "%s::%s Invalid number of frames to capture: %d. Please specify a number >= 0\n",
              driverName, functionName, numCapture);
    status = asynError;
  }

  // Verify the XML path and filename. Must be called with lock held.
  if (this->verifyLayoutXMLFile()){
    status = asynError;
  }
  this->unlock();
  if (status != asynSuccess) return status;


  // Check to see if a file is already open and close it
  this->checkForOpenFile();

  if (openMode & NDFileModeMultiple){
    this->multiFrameFile = true;
  } else {
    this->multiFrameFile = false;
    this->lock();
    setIntegerParam(NDFileHDF5_nExtraDims, 0);
    this->unlock();
  }

  epicsTimeGetCurrent(&this->prevts);
  this->opents = this->prevts;
  NDArrayInfo_t info;
  pArray->getInfo(&info);
  this->frameSize = (8.0 * info.totalBytes)/(1024.0 * 1024.0);
  this->bytesPerElement = info.bytesPerElement;

  // Construct an attribute list. We use a separate attribute list from the one in pArray
  // to avoid the need to copy the array.

  // First clear the list
  this->pFileAttributes->clear();

  // Insert default NDAttribute from the NDArray object (timestamps etc)
  this->addDefaultAttributes(pArray);

  // Now get the current values of the attributes for this plugin
  this->getAttributes(this->pFileAttributes);

  // Now append the attributes from the array which are already up to date from the driver and prior plugins
  pArray->pAttributeList->copy(this->pFileAttributes);

  asynPrint(this->pasynUserSelf, ASYN_TRACE_FLOW, 
            "%s::%s attribute list copied. num pArray attributes = %i local copy = %d\n",
            driverName, functionName, this->pFileAttributes->count(), pArray->pAttributeList->count());
  
  // Set the next record in the file to 0
  this->nextRecord = 0;

  // Work out the various dimensions used for the incoming data
  if (this->configureDims(pArray)){
    asynPrint(this->pasynUserSelf, ASYN_TRACE_ERROR, 
              "%s::%s ERROR Failed to configure dimensions\n",
              driverName, functionName);
    return asynError;
  }

  // Create the new file
  if (this->createNewFile(fileName)){
    asynPrint(this->pasynUserSelf, ASYN_TRACE_ERROR, 
              "%s::%s ERROR Failed to create a new output file\n",
              driverName, functionName);
    return asynError;
  }

  // Now create the layout within the file
  if (this->createFileLayout(pArray)){
    asynPrint(this->pasynUserSelf, ASYN_TRACE_ERROR, 
              "%s::%s ERROR Failed to create the specified file layout\n",
              driverName, functionName);
    return asynError;
  }

  // Set up the dimensions for each of the available datasets
  if (this->configureDatasetDims(pArray)){
    asynPrint(this->pasynUserSelf, ASYN_TRACE_ERROR, 
              "%s::%s ERROR Failed to configure dataset dimensions\n",
              driverName, functionName);
    return asynError;
  }

  if (storeAttributes == 1){
    this->createAttributeDataset(pArray);
<<<<<<< HEAD
    this->writeAttributeDataset(hdf5::OnFileOpen, 0, NULL);
=======
    this->writeAttributeDataset(hdf5::OnFileOpen);
>>>>>>> dbb0387e


    // Store any attributes that have been marked as onOpen
    if (this->storeOnOpenAttributes()){
      asynPrint(this->pasynUserSelf, ASYN_TRACE_ERROR, 
                "%s::%s ERROR Failed to store the onOpen attributes\n",
                driverName, functionName);
      return asynError;
    }

  }

  if (storePerformance == 1){
    this->configurePerformanceDataset();
    this->createPerformanceDataset();
  }

  // Create all of the hardlinks in the file
  hdf5::Root *root = this->layout.get_hdftree();
  this->createHardLinks(root);

  // Check if we are in SWMR mode
  if (checkForSWMRMode()){
    // Call the method to place the file into SWMR  
    if (startSWMR() == asynError){
      asynPrint(this->pasynUserSelf, ASYN_TRACE_ERROR, 
                "%s::%s ERROR Failed to start SWMR mode\n",
                driverName, functionName);
      return asynError;
    } else {
      // SWMR Mode is now active on the file, so we can notify external readers
      setIntegerParam(NDFileHDF5_SWMRRunning, 1);
    }
  }

  return asynSuccess;
}


asynStatus NDFileHDF5::startSWMR()
{
  const char* functionName = "startSWMR";

  // startSWMR is a no-op if the HDF version doesn't support it
  #if H5_VERSION_GE(1,9,178)

  if (!this->file) {
    return asynError;
  }
  asynPrint(this->pasynUserSelf, ASYN_TRACE_FLOW,
            "===== Start swmr write operation =======\n");
  hid_t hdfstatus = H5Fstart_swmr_write(this->file);
  if (hdfstatus < 0) {
    asynPrint(this->pasynUserSelf, ASYN_TRACE_ERROR,
<<<<<<< HEAD
              "%s::%s unable start SWMR write operation. ERRORCODE=%d\n",
              driverName, functionName, (int)hdfstatus);
=======
              "%s::%s unable start SWMR write operation. ERRORCODE=%u\n",
              driverName, functionName, hdfstatus);
>>>>>>> dbb0387e
    return asynError;
  }
  return asynSuccess;

  #else
  // If this is called when we do not support SWMR then someone has done something
  // bad, so return an asynError
  asynPrint(this->pasynUserSelf, ASYN_TRACE_ERROR,
            "%s::%s SWMR write attempted but the library compiled against doesn't support it.\n",
            driverName, functionName);
  return asynError;
  #endif
}

asynStatus NDFileHDF5::flushCallback()
{
  int counter = 0;
  this->lock();
  getIntegerParam(NDFileHDF5_SWMRCbCounter, &counter);
  counter++;
  setIntegerParam(NDFileHDF5_SWMRCbCounter, counter);
  callParamCallbacks();
  this->unlock();
  return asynSuccess;
}

/** Create the groups and datasets in the HDF5 file.
 */
asynStatus NDFileHDF5::createXMLFileLayout()
{
  asynStatus retcode = asynSuccess;
  static const char *functionName = "createXMLFileLayout";
 
  // Clear out any previous onOpen and onClose vectors
  onOpenMap.clear();
  onCloseMap.clear();

  hdf5::Root *root = this->layout.get_hdftree();
  asynPrint(this->pasynUserSelf, ASYN_TRACE_FLOW, "%s::%s Root tree: %s\n",
            driverName, functionName,
            root->_str_().c_str());

  retcode = this->createTree(root, this->file);

  // Only proceed if there was no error in creating the tree
  if (retcode == asynSuccess){
    // Attempt to search for a dataset with a default flag and record the dataset name.
    // If no default is found then set the first as the default.
    // If no datasets are found then this is an error.
    hdf5::Dataset *dset;
    int retval = root->find_detector_default_dset(&dset);
    if (!retval){
      this->defDsetName = dset->get_full_name();
      asynPrint(this->pasynUserSelf, ASYN_TRACE_FLOW, 
                "%s::%s Default dataset name: %s\n",
                driverName, functionName, this->defDsetName.c_str());
    } else {
      if (detDataMap.size() > 0){
        // OK, no dataset specified as default, use the first
        std::map<std::string, NDFileHDF5Dataset *>::iterator it_dset = detDataMap.begin();
        this->defDsetName = it_dset->first;
        asynPrint(this->pasynUserSelf, ASYN_TRACE_FLOW,
                  "%s::%s No default dataset specified, using: %s\n",
                  driverName, functionName, this->defDsetName.c_str());
      } else {
        // This is bad news, apparently no detector datasets have been defined.
        // Return an error
        asynPrint(this->pasynUserSelf, ASYN_TRACE_ERROR, 
                  "%s::%s No detector datasets found, cannot continue\n",
                  driverName, functionName);
        return asynError;
      }
    }

    // Init the dataset destination NDAttribute name
    ndDsetName = "";
    // Check for NDAttribute name of data destination switch
    std::string ddest = this->layout.get_global("detector_data_destination");
    if (ddest != ""){
      ndDsetName = ddest;
    } else {
      // Nothing to do here
    }

  }
  
  return retcode;
}

/**
 * Check through attributes and store any that have been marked as onOpen
 */
asynStatus NDFileHDF5::storeOnOpenAttributes()
{
  asynStatus status = asynSuccess;
  const char *functionName = "storeOnOpenAttributes";

  // Loop over the stored onOpen elements
  for (std::map<std::string, hdf5::Element *>::iterator it_element = onOpenMap.begin() ; it_element != onOpenMap.end(); ++it_element){
    hdf5::Element *element = it_element->second;
    status = storeOnOpenCloseAttribute(element, true);
    if (status != asynSuccess){
      asynPrint(this->pasynUserSelf, ASYN_TRACE_ERROR, "%s::%s failed to store onOpen attributes\n",
                driverName, functionName);
      return status;
    }
  }
  return status;
}

/** Check through attributes and store any that have been marked as onClose
 */
asynStatus NDFileHDF5::storeOnCloseAttributes()
{
  asynStatus status = asynSuccess;
  const char *functionName = "storeOnCloseAttributes";

  // Loop over the stored onClose elements
  for (std::map<std::string, hdf5::Element *>::iterator it_element = onCloseMap.begin() ; it_element != onCloseMap.end(); ++it_element){
    hdf5::Element *element = it_element->second;
    status = storeOnOpenCloseAttribute(element, false);
    if (status != asynSuccess){
      asynPrint(this->pasynUserSelf, ASYN_TRACE_ERROR, "%s::%s failed to store onClose attributes\n",
                driverName, functionName);
      return status;
    }
  }
  return status;
}

/** Check attribute and store if marked as onOpen or onClose when opening or closing
 */
asynStatus NDFileHDF5::storeOnOpenCloseAttribute(hdf5::Element *element, bool open)
{
  asynStatus status = asynSuccess;
  NDAttribute *ndAttr = NULL;
  void* datavalue;
  int ret;
  bool saveAttribute = false;
  const char *functionName = "storeOnOpenCloseAttribute";

  hdf5::Element::MapAttributes_t::iterator it_attr;
  // Attempt to Open the Object, we do not know (or care?) if it is a group or dataset
  hid_t hdf_id = H5Oopen(this->file, element->get_full_name().c_str(), H5P_DEFAULT);
  // For each element search for any attributes that match the pArray
  for (it_attr=element->get_attributes().begin(); it_attr != element->get_attributes().end(); ++it_attr){
    saveAttribute = false;
    hdf5::Attribute &attr = it_attr->second; // Take a reference - i.e. *not* a copy!
    if (attr.source.is_src_ndattribute()){
      // Is the attribute marked as we require, if so mark it for saving
      if ((open == true) && (attr.is_onFileOpen() == true)){
        saveAttribute = true;
      }
      if ((open == false) && (attr.is_onFileClose() == true)){
        saveAttribute = true;
      }
      if (saveAttribute == true){
        // find the named attribute in the NDAttributeList
        ndAttr = this->pFileAttributes->find(attr.source.get_src_def().c_str());
        if (ndAttr == NULL){
          asynPrint(this->pasynUserSelf, ASYN_TRACE_WARNING, "%s::%s could not find attribute: %s\n",
                    driverName, functionName, attr.source.get_src_def().c_str());
        } else {
          // find the data based on datatype
          NDAttrDataType_t dataType;
          size_t dataSize;
          if (ndAttr->getValueInfo(&dataType, &dataSize) != ND_ERROR){
            datavalue = calloc(dataSize, sizeof(char));
            ret = ndAttr->getValue(dataType, datavalue, dataSize);
            if (ret == ND_ERROR) {
              asynPrint(this->pasynUserSelf, ASYN_TRACE_WARNING, "%s::%s could not get data from attribute: %s\n",
                        driverName, functionName, attr.get_name().c_str());
            } else {
              if (dataType != NDAttrString && dataType != NDAttrUndefined){
                hid_t hdfattrdataspace = H5Screate(H5S_SCALAR);
                hid_t hdfdatatype      = H5Tcopy(this->typeNd2Hdf((NDDataType_t)dataType));
                hid_t hdfattr = H5Acreate2(hdf_id, attr.get_name().c_str(), hdfdatatype, hdfattrdataspace, H5P_DEFAULT, H5P_DEFAULT);
                if (hdfattr < 0) {
                  asynPrint(this->pasynUserSelf, ASYN_TRACE_WARNING, "%s::%s unable to create attribute: %s\n",
                            driverName, functionName, attr.get_name().c_str());
                  H5Sclose(hdfattrdataspace);
                } else {
                  herr_t hdfstatus = H5Awrite(hdfattr, hdfdatatype, datavalue);
                  if (hdfstatus < 0) {
                    asynPrint(this->pasynUserSelf, ASYN_TRACE_WARNING, "%s::%s unable to write attribute: %s\n",
                              driverName, functionName, attr.get_name().c_str());
                  }
                  H5Aclose(hdfattr);
                  H5Sclose(hdfattrdataspace);
                }
              } else if(dataType == NDAttrString){
                // This is a string attribute
                std::string str_val((char *)datavalue);
                this->writeH5attrStr(hdf_id, attr.get_name(), str_val);
              }
            }
            if (datavalue){
              free(datavalue);
            }
          } else {
            asynPrint(this->pasynUserSelf, ASYN_TRACE_WARNING, "%s::%s could not get datatype information for attribute: %s\n",
                      driverName, functionName, attr.get_name().c_str());
          }
        }
      }
    }
  }
  H5Oclose(hdf_id);
  return status;
}

/** Create the root group and recursively create all subgroups and datasets in the HDF5 file.
 *
 */
asynStatus NDFileHDF5::createTree(hdf5::Group* root, hid_t h5handle)
{
  asynStatus retcode = asynSuccess;
  int storeAttributes;
  static const char *functionName = "createTree";

  if (root == NULL) return asynError; // sanity check

  std::string name = root->get_name();
  if (root->get_parent() == NULL){
    // This is a reserved element and should not be created.  Simply pass through
    hdf5::Group::MapGroups_t::const_iterator it_group;
    hdf5::Group::MapGroups_t& groups = root->get_groups();
    for (it_group = groups.begin(); it_group != groups.end(); ++it_group){
      // recursively call this function to create all subgroups
      retcode = this->createTree( it_group->second, h5handle );
    }
  } else {
    //First make the current group inside the given hdf handle.
    hid_t new_group = H5Gcreate(h5handle, name.c_str(), H5P_DEFAULT, H5P_DEFAULT, H5P_DEFAULT);
    if (new_group < 0){
      asynPrint(this->pasynUserSelf, ASYN_TRACE_ERROR, "%s::%s Failed to create the root group: %s\n",
                driverName, functionName, name.c_str());
      return asynError;
    }

    // Create all the datasets in this group
    hdf5::Group::MapDatasets_t::iterator it_dsets;
    hdf5::Group::MapDatasets_t& datasets = root->get_datasets();
    for (it_dsets = datasets.begin(); it_dsets != datasets.end(); ++it_dsets){
      if (it_dsets->second->data_source().is_src_ndattribute()) {
        // Creation of NDAttribute datasets are deferred to later
        // in createAttributeDataset()
        continue;
      }
      hid_t new_dset = this->createDataset(new_group, it_dsets->second);
      if (new_dset <= 0) {
        hdf5::Dataset *dset = it_dsets->second;
        asynPrint(this->pasynUserSelf, ASYN_TRACE_WARNING,
                  "%s::%s Failed to create dataset: %s. Continuing to next.\n",
                  driverName, functionName, dset->get_name().c_str());
        continue; // failure to create the datasets so move on to next. Should we delete the dset entry from the tree here?
      }
      // Write the hdf attributes to the dataset
      this->writeHdfAttributes( new_dset,  it_dsets->second);
      // Datasets are closed after data has been written
    }

    this->lock();
    getIntegerParam(NDFileHDF5_storeAttributes, &storeAttributes);
    this->unlock();
    if (storeAttributes == 1){
      // Set some attributes on the group
      this->writeHdfAttributes(new_group,  root);
    }

    hdf5::Group::MapGroups_t::const_iterator it_group;
    hdf5::Group::MapGroups_t& groups = root->get_groups();
    for (it_group = groups.begin(); it_group != groups.end(); ++it_group){
      // recursively call this function to create all subgroups
      retcode = this->createTree( it_group->second, new_group );
    }
    // close the handle to the group that we've created in this instance
    // of the function. This is to ensure we're not leaving any hanging,
    // unused, and unreferenced handles around.
    H5Gclose(new_group);
  }
  return retcode;
}

/** Create the hardlinks in the HDF5 file.
 *
 */
asynStatus NDFileHDF5::createHardLinks(hdf5::Group* root)
{
  asynStatus retcode = asynSuccess;
  static const char *functionName = "createHardLinks";

  if (root == NULL) return asynError; // sanity check

  std::string name = root->get_name();
  if (root->get_parent() == NULL){
    // This is a reserved element and cannot contain hard links.  Do its groups.
    hdf5::Group::MapGroups_t::const_iterator it_group;
    hdf5::Group::MapGroups_t& groups = root->get_groups();
    for (it_group = groups.begin(); it_group != groups.end(); ++it_group){
      // recursively call this function to create hardlinks in all subgroups
      retcode = this->createHardLinks(it_group->second);
    }
  } else {
    // Create all the hardlinks in this group
    hdf5::Group::MapHardLinks_t::iterator it_hardlinks;
    hdf5::Group::MapHardLinks_t& hardlinks = root->get_hardlinks();
    for (it_hardlinks = hardlinks.begin(); it_hardlinks != hardlinks.end(); ++it_hardlinks){
      std::string targetName = it_hardlinks->second->get_target();
      std::string linkName = it_hardlinks->second->get_full_name();
      herr_t err = H5Lcreate_hard(this->file, targetName.c_str(), this->file, linkName.c_str(), 0, 0);
      if (err < 0) {
        asynPrint(this->pasynUserSelf, ASYN_TRACE_ERROR, "%s::%s error creating hard link from: %s to %s\n",
                  driverName, functionName, targetName.c_str(), linkName.c_str());
      }
    }

    hdf5::Group::MapGroups_t::const_iterator it_group;
    hdf5::Group::MapGroups_t& groups = root->get_groups();
    for (it_group = groups.begin(); it_group != groups.end(); ++it_group){
      // recursively call this function to create hardlinks in all subgroups
      retcode = this->createHardLinks(it_group->second);
    }
  }
  return retcode;
}

/** Check this element for any attached attributes and write them out.
 *  Supported types are 'string', 'int' and 'float'.
 *
 *  The types 'int' and 'float' can contain 1D arrays, where each element is separated
 *  by a ','
 *
 */
void NDFileHDF5::writeHdfAttributes( hid_t h5_handle, hdf5::Element* element)
{
  hdf5::Element::MapAttributes_t::iterator it_attr;
  hdf5::DataType_t attr_dtype = hdf5::string;
  for (it_attr=element->get_attributes().begin(); it_attr != element->get_attributes().end(); ++it_attr){
    hdf5::Attribute &attr = it_attr->second; // Take a reference - i.e. *not* a copy!
    if (attr.source.is_src_ndattribute()){
      // This is an onOpen/Close ndattribute, store into the appropriate container
      if (attr.is_onFileOpen()){
        onOpenMap[element->get_full_name()] = element;
      } else if (attr.is_onFileClose()){
        onCloseMap[element->get_full_name()] = element;
      }
    } else {
      attr_dtype = attr.source.get_datatype();
      switch ( attr_dtype )
      {
        case hdf5::string:
          this->writeH5attrStr(h5_handle, attr.get_name(), attr.source.get_src_def());
          break;
        case hdf5::float64:
          this->writeH5attrFloat64(h5_handle, attr.get_name(), attr.source.get_src_def());
          break;
        case hdf5::int32:
          this->writeH5attrInt32(h5_handle, attr.get_name(), attr.source.get_src_def());
          break;
        default:
            asynPrint(this->pasynUserSelf, ASYN_TRACE_ERROR, "%s::writeHdfAttributes unknown type: unable to create attribute: %s\n",
              driverName, attr.get_name().c_str());
          break;
      }
    }
  }
}

hid_t NDFileHDF5::writeHdfConstDataset( hid_t h5_handle, hdf5::Dataset* dset)
{
  hdf5::DataType_t dtype = hdf5::string;

  if(dset != NULL && dset->data_source().is_src_constant())
  {
    dtype = dset->data_source().get_datatype();
    switch ( dtype )
    {
      case hdf5::string:
        return this->writeH5dsetStr(h5_handle, dset->get_name(), dset->data_source().get_src_def());
        break;
      case hdf5::float64:
        return this->writeH5dsetFloat64(h5_handle, dset->get_name(), dset->data_source().get_src_def());
        break;
      case hdf5::int32:
        return this->writeH5dsetInt32(h5_handle, dset->get_name(), dset->data_source().get_src_def());
        break;
      default:
        return -1;
        break;
    }
  }
  return -1;
}

/** 
 * Write a string constant dataset.
 */
hid_t NDFileHDF5::writeH5dsetStr(hid_t element, const std::string &name, const std::string &str_value) const
{
  herr_t hdfstatus = -1;
  hid_t hdfdatatype = -1;
  hid_t hdfdset = -1;
  hid_t hdfdataspace = -1;
  int rank = 1;
  hsize_t dims = 1;
  static const char *functionName = "writeH5dsetStr";

  asynPrint(this->pasynUserSelf, ASYN_TRACE_FLOW, "%s::%s name=%s value=%s\n",
            driverName, functionName,
            name.c_str(), str_value.c_str());

  hdfdataspace     = H5Screate_simple(rank, &dims, NULL);
  hdfdatatype      = H5Tcopy(H5T_C_S1);
  hdfstatus        = H5Tset_size(hdfdatatype, str_value.size());
  hdfstatus        = H5Tset_strpad(hdfdatatype, H5T_STR_NULLTERM);
  hdfdset          = H5Dcreate2(element, name.c_str(), hdfdatatype, hdfdataspace, H5P_DEFAULT, H5P_DEFAULT, H5P_DEFAULT);
  if (hdfdset < 0) {
    asynPrint(this->pasynUserSelf, ASYN_TRACE_ERROR, "%s::%s unable to create constant dataset: %s\n",
              driverName, functionName, name.c_str());
    H5Tclose(hdfdatatype);
    H5Sclose(hdfdataspace);
    return -1;
  }

  hdfstatus = H5Dwrite(hdfdset, hdfdatatype, H5S_ALL, H5S_ALL, H5P_DEFAULT, str_value.c_str());
  if (hdfstatus < 0) {
    asynPrint(this->pasynUserSelf, ASYN_TRACE_ERROR, "%s::%s unable to write constant dataset: %s\n",
              driverName, functionName, name.c_str());
    H5Aclose (hdfdset);
    H5Tclose(hdfdatatype);
    H5Sclose(hdfdataspace);
    return -1;
  }

  //H5Dclose (hdfdset);
  H5Tclose(hdfdatatype);
  H5Sclose(hdfdataspace);

  return hdfdset;
}

hid_t NDFileHDF5::writeH5dsetInt32(hid_t element, const std::string &name, const std::string &str_value) const
{
  herr_t hdfstatus = -1;
  hid_t hdfdatatype = -1;
  hid_t hdfdset = -1;
  hid_t hdfdataspace = -1;
  static const char *functionName = "writeH5dsetInt32";

  asynPrint(this->pasynUserSelf, ASYN_TRACE_FLOW, "%s::%s name=%s value=%s\n",
            driverName, functionName,
            name.c_str(), str_value.c_str());

  hdfdataspace = H5Screate(H5S_SCALAR);
  hdfdatatype  = H5Tcopy(H5T_NATIVE_INT32);

  // Check for an array
  std::vector<int> vect;
  std::stringstream ss(str_value);
  int i;
  while (ss >> i){
    vect.push_back(i);
    if (ss.peek() == ','){
      ss.ignore();
    }
  }
  // Here we have just a single value
  if (vect.size() == 1){
    hdfdset = H5Dcreate2(element, name.c_str(), hdfdatatype, hdfdataspace, H5P_DEFAULT, H5P_DEFAULT, H5P_DEFAULT);
    if (hdfdset < 0) {
      asynPrint(this->pasynUserSelf, ASYN_TRACE_ERROR, "%s::%s unable to create dataset: %s\n",
                driverName, functionName, name.c_str());
      H5Sclose(hdfdataspace);
      return -1;
    }
    epicsInt32 ival;
    sscanf(str_value.c_str(), "%d", &ival);
    hdfstatus = H5Dwrite(hdfdset, hdfdatatype, H5S_ALL, H5S_ALL, H5P_DEFAULT, &ival);
    if (hdfstatus < 0) {
      asynPrint(this->pasynUserSelf, ASYN_TRACE_ERROR, "%s::%s unable to write dataset: %s\n",
                driverName, functionName, name.c_str());
      H5Dclose(hdfdset);
      H5Sclose(hdfdataspace);
      return -1;
    }
  } else {
    // Here we have an array of integer values
    asynPrint(this->pasynUserSelf, ASYN_TRACE_FLOW, "%s::%s array found, size: %d\n",
              driverName, functionName, (int)vect.size());
    // Vector array of integers
    hsize_t dims[1];
    dims[0] = vect.size();
    int *ivalues = new int[vect.size()];
    for (int index = 0; index < (int)vect.size(); index++){
      ivalues[index] = vect[index];
    }
    hdfdataspace = H5Screate(H5S_SIMPLE);
    H5Sset_extent_simple(hdfdataspace, 1, dims, NULL);
    hdfdset = H5Dcreate2(element, name.c_str(), hdfdatatype, hdfdataspace, H5P_DEFAULT, H5P_DEFAULT, H5P_DEFAULT);
    if (hdfdset < 0) {
      delete [] ivalues;
      asynPrint(this->pasynUserSelf, ASYN_TRACE_ERROR, "%s::%s unable to create dataset: %s\n",
                driverName, functionName, name.c_str());
      H5Sclose(hdfdataspace);
      return -1;
    }
    hdfstatus = H5Dwrite(hdfdset, hdfdatatype, H5S_ALL, H5S_ALL, H5P_DEFAULT, ivalues);
    delete [] ivalues;
    if (hdfstatus < 0) {
      asynPrint(this->pasynUserSelf, ASYN_TRACE_ERROR, "%s::%s unable to write dataset: %s\n",
                driverName, functionName, name.c_str());
      H5Dclose (hdfdset);
      H5Sclose(hdfdataspace);
      return -1;
    }
  }
  //H5Dclose (hdfdset);
  H5Sclose(hdfdataspace);
  return hdfdset;

}

hid_t NDFileHDF5::writeH5dsetFloat64(hid_t element, const std::string &name, const std::string &str_value) const
{
  herr_t hdfstatus = -1;
  hid_t hdfdatatype = -1;
  hid_t hdfdset = -1;
  hid_t hdfdataspace = -1;
  static const char *functionName = "writeH5dsetFloat64";

  asynPrint(this->pasynUserSelf, ASYN_TRACE_FLOW, "%s::%s name=%s value=%s\n",
            driverName, functionName,
            name.c_str(), str_value.c_str());

  hdfdataspace = H5Screate(H5S_SCALAR);
  hdfdatatype  = H5Tcopy(H5T_NATIVE_DOUBLE);

  // Check for an array
  std::vector<double> vect;
  std::stringstream ss(str_value);
  double i;
  while (ss >> i){
    vect.push_back(i);
    if (ss.peek() == ','){
      ss.ignore();
    }
  }
  // Here we have just a single value
  if (vect.size() == 1){
    hdfdset = H5Dcreate2(element, name.c_str(), hdfdatatype, hdfdataspace, H5P_DEFAULT, H5P_DEFAULT, H5P_DEFAULT);
    if (hdfdset < 0) {
      asynPrint(this->pasynUserSelf, ASYN_TRACE_ERROR, "%s::%s unable to create dataset: %s\n",
                driverName, functionName, name.c_str());
      H5Sclose(hdfdataspace);
      return -1;
    }
    double fval;
    sscanf(str_value.c_str(), "%lf", &fval);
    hdfstatus = H5Dwrite(hdfdset, hdfdatatype, H5S_ALL, H5S_ALL, H5P_DEFAULT, &fval);
    if (hdfstatus < 0) {
      asynPrint(this->pasynUserSelf, ASYN_TRACE_ERROR, "%s::%s unable to write dataset: %s\n",
                driverName, functionName, name.c_str());
      H5Dclose (hdfdset);
      H5Sclose(hdfdataspace);
      return -1;
    }
  } else {
    // Here we have an array of integer values
    asynPrint(this->pasynUserSelf, ASYN_TRACE_FLOW, "%s::%s array found, size: %d\n",
              driverName, functionName, (int)vect.size());
    // Vector array of doubles
    hsize_t dims[1];
    dims[0] = vect.size();
    double *fvalues = new double[vect.size()];
    for (int index = 0; index < (int)vect.size(); index++){
      fvalues[index] = vect[index];
    }
    hdfdataspace = H5Screate(H5S_SIMPLE);
    H5Sset_extent_simple(hdfdataspace, 1, dims, NULL);
    hdfdset = H5Dcreate2(element, name.c_str(), hdfdatatype, hdfdataspace, H5P_DEFAULT, H5P_DEFAULT, H5P_DEFAULT);
    if (hdfdset < 0) {
      delete [] fvalues;
      asynPrint(this->pasynUserSelf, ASYN_TRACE_ERROR, "%s::%s unable to create dataset: %s\n",
                driverName, functionName, name.c_str());
      H5Sclose(hdfdataspace);
      return -1;
    }
    hdfstatus = H5Dwrite(hdfdset, hdfdatatype, H5S_ALL, H5S_ALL, H5P_DEFAULT, fvalues);
    delete [] fvalues;
    if (hdfstatus < 0) {
      asynPrint(this->pasynUserSelf, ASYN_TRACE_ERROR, "%s::%s unable to write dataset: %s\n",
                driverName, functionName, name.c_str());
      H5Dclose(hdfdset);
      H5Sclose(hdfdataspace);
      return -1;
    }
  }
  //H5Dclose (hdfdset);
  H5Sclose(hdfdataspace);
  return hdfdset;

}

/**
 * Create the dataset and write it out.
 *
 * Only detector and constant datasets are created in the file out at this time.
 *
 * NDAttribute datasets are created elsewhere in createAttributeDatasets()
 */
hid_t NDFileHDF5::createDataset(hid_t group, hdf5::Dataset *dset)
{
  int retcode = -1;
  if (dset == NULL) return -1; // sanity check

  if (dset->data_source().is_src_detector()) {
      retcode = this->createDatasetDetector(group, dset);
  }
  else if(dset->data_source().is_src_constant()) {
      retcode = this->writeHdfConstDataset(group,  dset);
  }
  else {
    retcode = -1;
  }
  return retcode;
}

/**
 * Write a string constant attribute.
 */
void NDFileHDF5::writeH5attrStr(hid_t element, const std::string &attr_name, const std::string &str_attr_value) const
{
  herr_t hdfstatus = -1;
  hid_t hdfdatatype = -1;
  hid_t hdfattr = -1;
  hid_t hdfattrdataspace = -1;
  static const char *functionName = "writeH5attrStr";

  asynPrint(this->pasynUserSelf, ASYN_TRACE_FLOW, "%s::%s name=%s value=%s\n",
            driverName, functionName,
            attr_name.c_str(), str_attr_value.c_str());

  hdfattrdataspace = H5Screate(H5S_SCALAR);
  hdfdatatype      = H5Tcopy(H5T_C_S1);
  hdfstatus        = H5Tset_size(hdfdatatype, str_attr_value.size());
  hdfstatus        = H5Tset_strpad(hdfdatatype, H5T_STR_NULLTERM);
  hdfattr          = H5Acreate2(element, attr_name.c_str(), hdfdatatype, hdfattrdataspace, H5P_DEFAULT, H5P_DEFAULT);
  if (hdfattr < 0) {
    asynPrint(this->pasynUserSelf, ASYN_TRACE_ERROR, "%s::%s unable to create attribute: %s\n",
              driverName, functionName, attr_name.c_str());
    H5Sclose(hdfattrdataspace);
    return;
  }

  hdfstatus = H5Awrite(hdfattr, hdfdatatype, str_attr_value.c_str());
  if (hdfstatus < 0) {
    asynPrint(this->pasynUserSelf, ASYN_TRACE_ERROR, "%s::%s unable to write attribute: %s\n",
              driverName, functionName, attr_name.c_str());
    H5Aclose (hdfattr);
    H5Sclose(hdfattrdataspace);
    return;
  }
  H5Aclose (hdfattr);
  H5Sclose(hdfattrdataspace);
  return;
}

/** 
 * Write an int (or array of ints) constant attribute.
 */
void NDFileHDF5::writeH5attrInt32(hid_t element, const std::string &attr_name, const std::string &str_attr_value) const
{
  herr_t hdfstatus = -1;
  hid_t hdfdatatype = -1;
  hid_t hdfattr = -1;
  hid_t hdfattrdataspace = -1;
  static const char *functionName = "writeH5attrInt32";

  asynPrint(this->pasynUserSelf, ASYN_TRACE_FLOW, "%s::%s name=%s value=%s\n",
            driverName, functionName,
            attr_name.c_str(), str_attr_value.c_str());

  hdfattrdataspace = H5Screate(H5S_SCALAR);
  hdfdatatype      = H5Tcopy(H5T_NATIVE_INT32);

  // Check for an array
  std::vector<int> vect;
  std::stringstream ss(str_attr_value);
  int i;
  while (ss >> i){
    vect.push_back(i);
    if (ss.peek() == ','){
      ss.ignore();
    }
  }
  // Here we have just a single value
  if (vect.size() == 1){
    hdfattr = H5Acreate2(element, attr_name.c_str(), hdfdatatype, hdfattrdataspace, H5P_DEFAULT, H5P_DEFAULT);
    if (hdfattr < 0) {
      asynPrint(this->pasynUserSelf, ASYN_TRACE_ERROR, "%s::%s unable to create attribute: %s\n",
                driverName, functionName, attr_name.c_str());
      H5Sclose(hdfattrdataspace);
      return;
    }
    epicsInt32 ival;
    sscanf(str_attr_value.c_str(), "%d", &ival);
    hdfstatus = H5Awrite(hdfattr, hdfdatatype, &ival);
    if (hdfstatus < 0) {
      asynPrint(this->pasynUserSelf, ASYN_TRACE_ERROR, "%s::%s unable to write attribute: %s\n",
                driverName, functionName, attr_name.c_str());
      H5Aclose (hdfattr);
      H5Sclose(hdfattrdataspace);
      return;
    }
  } else {
    // Here we have an array of integer values
    asynPrint(this->pasynUserSelf, ASYN_TRACE_FLOW, "%s::%s array found, size: %d\n",
              driverName, functionName, (int)vect.size());
    // Vector array of integers
    hsize_t dims[1];
    dims[0] = vect.size();
    int *ivalues = new int[vect.size()];
    for (int index = 0; index < (int)vect.size(); index++){
      ivalues[index] = vect[index];
    }
    hdfattrdataspace = H5Screate(H5S_SIMPLE);
    H5Sset_extent_simple(hdfattrdataspace, 1, dims, NULL);
    hdfattr = H5Acreate2(element, attr_name.c_str(), hdfdatatype, hdfattrdataspace, H5P_DEFAULT, H5P_DEFAULT);
    if (hdfattr < 0) {
      delete [] ivalues;
      asynPrint(this->pasynUserSelf, ASYN_TRACE_ERROR, "%s::%s unable to create attribute: %s\n",
                driverName, functionName, attr_name.c_str());
      H5Sclose(hdfattrdataspace);
      return;
    }
    hdfstatus = H5Awrite(hdfattr, hdfdatatype, ivalues);
    delete [] ivalues;
    if (hdfstatus < 0) {
      asynPrint(this->pasynUserSelf, ASYN_TRACE_ERROR, "%s::%s unable to write attribute: %s\n",
                driverName, functionName, attr_name.c_str());
      H5Aclose (hdfattr);
      H5Sclose(hdfattrdataspace);
      return;
    }
  }
  H5Aclose (hdfattr);
  H5Sclose(hdfattrdataspace);
  return;
}

/** 
 * Write a float (or array of floats) constant attribute.
 */
void NDFileHDF5::writeH5attrFloat64(hid_t element, const std::string &attr_name, const std::string &str_attr_value) const
{
  herr_t hdfstatus = -1;
  hid_t hdfdatatype = -1;
  hid_t hdfattr = -1;
  hid_t hdfattrdataspace = -1;
  static const char *functionName = "writeH5attrFloat64";

  asynPrint(this->pasynUserSelf, ASYN_TRACE_FLOW, "%s::%s name=%s value=%s\n",
            driverName, functionName,
            attr_name.c_str(), str_attr_value.c_str());

  hdfattrdataspace = H5Screate(H5S_SCALAR);
  hdfdatatype      = H5Tcopy(H5T_NATIVE_DOUBLE);

  // Check for an array
  std::vector<double> vect;
  std::stringstream ss(str_attr_value);
  double i;
  while (ss >> i){
    vect.push_back(i);
    if (ss.peek() == ','){
      ss.ignore();
    }
  }
  // Here we have just a single value
  if (vect.size() == 1){
    hdfattr = H5Acreate2(element, attr_name.c_str(), hdfdatatype, hdfattrdataspace, H5P_DEFAULT, H5P_DEFAULT);
    if (hdfattr < 0) {
      asynPrint(this->pasynUserSelf, ASYN_TRACE_ERROR, "%s::%s unable to create attribute: %s\n",
                driverName, functionName, attr_name.c_str());
      H5Sclose(hdfattrdataspace);
      return;
    }
    double fval;
    sscanf(str_attr_value.c_str(), "%lf", &fval);
    hdfstatus = H5Awrite(hdfattr, hdfdatatype, &fval);
    if (hdfstatus < 0) {
      asynPrint(this->pasynUserSelf, ASYN_TRACE_ERROR, "%s::%s unable to write attribute: %s\n",
                driverName, functionName, attr_name.c_str());
      H5Aclose (hdfattr);
      H5Sclose(hdfattrdataspace);
      return;
    }
  } else {
    // Here we have an array of integer values
    asynPrint(this->pasynUserSelf, ASYN_TRACE_FLOW, "%s::%s array found, size: %d\n",
              driverName, functionName, (int)vect.size());
    // Vector array of doubles
    hsize_t dims[1];
    dims[0] = vect.size();
    double *fvalues = new double[vect.size()];
    for (int index = 0; index < (int)vect.size(); index++){
      fvalues[index] = vect[index];
    }
    hdfattrdataspace = H5Screate(H5S_SIMPLE);
    H5Sset_extent_simple(hdfattrdataspace, 1, dims, NULL);
    hdfattr = H5Acreate2(element, attr_name.c_str(), hdfdatatype, hdfattrdataspace, H5P_DEFAULT, H5P_DEFAULT);
    if (hdfattr < 0) {
      delete [] fvalues;
      asynPrint(this->pasynUserSelf, ASYN_TRACE_ERROR, "%s::%s unable to create attribute: %s\n",
                driverName, functionName, attr_name.c_str());
      H5Sclose(hdfattrdataspace);
      return;
    }
    hdfstatus = H5Awrite(hdfattr, hdfdatatype, fvalues);
    delete [] fvalues;
    if (hdfstatus < 0) {
      asynPrint(this->pasynUserSelf, ASYN_TRACE_ERROR, "%s::%s unable to write attribute: %s\n",
                driverName, functionName, attr_name.c_str());
      H5Aclose (hdfattr);
      H5Sclose(hdfattrdataspace);
      return;
    }
  }
  H5Aclose (hdfattr);
  H5Sclose(hdfattrdataspace);
  return;
}

/**
 * Utility method to convert from hdf5 to hid datatype.
 */
hid_t NDFileHDF5::fromHdfToHidDatatype(hdf5::DataType_t in) const
{
  hid_t out;
  switch(in)
  {
  case hdf5::int8:
    out = H5T_NATIVE_INT8; break;
  case hdf5::uint8:
    out = H5T_NATIVE_UINT8; break;
  case hdf5::int16:
    out = H5T_NATIVE_INT16; break;
  case hdf5::uint16:
    out = H5T_NATIVE_UINT16; break;
  case hdf5::int32:
    out = H5T_NATIVE_INT32; break;
  case hdf5::uint32:
    out = H5T_NATIVE_UINT32; break;
  case hdf5::float32:
    out = H5T_NATIVE_FLOAT; break;
  case hdf5::float64:
    out = H5T_NATIVE_DOUBLE; break;
  case hdf5::string:
    out = H5T_C_S1; break;
  default:
    out = H5T_NATIVE_INT8;
    break;
  }
  return out;
}

/** Create a dataset in the HDF5 file with the details defined in the dset argument.
 * Return the hid_t handle to the new dataset on success; -1 on error.
 * Errors: fail to set chunk size or failure to create the dataset in the file.
 */
hid_t NDFileHDF5::createDatasetDetector(hid_t group, hdf5::Dataset *dset)
{
  static const char *functionName = "createDatasetDetector";

  if (dset == NULL) return -1; // sanity check
  hid_t dataset = -1;

  hid_t dset_access_plist = H5Pcreate(H5P_DATASET_ACCESS);
  hsize_t nbytes = this->calcChunkCacheBytes();
  hsize_t nslots = this->calcChunkCacheSlots();
  asynPrint(this->pasynUserSelf, ASYN_TRACE_FLOW, "%s::%s Setting cache size=%d slots=%d\n",
            driverName, functionName,
            (int)nbytes, (int)nslots);
  H5Pset_chunk_cache( dset_access_plist, (size_t)nslots, (size_t)nbytes, 1.0);

  /*
   * Create a new dataset within the file using cparms
   * creation properties.
   */
  const char * dsetname = dset->get_name().c_str();

  asynPrint(this->pasynUserSelf, ASYN_TRACE_FLOW, 
            "%s::%s Creating first empty dataset called \"%s\"\n", 
            driverName, functionName, dsetname);
  dataset = H5Dcreate2(group, dsetname, this->datatype, this->dataspace,
                       H5P_DEFAULT, this->cparms, dset_access_plist);

  // Store the dataset into the detector dataset map
  this->detDataMap[dset->get_full_name()] = new NDFileHDF5Dataset(this->pasynUserSelf, dset->get_name(), dataset);

  return dataset;
}

/** Writes NDArray data to a HDF5 file.
  * \param[in] pArray Pointer to an NDArray to write to the file. This function can be called multiple
  *            times between the call to openFile and closeFile if NDFileModeMultiple was set in 
  *            openMode in the call to NDFileHDF5::openFile.
  */
asynStatus NDFileHDF5::writeFile(NDArray *pArray)
{
  herr_t hdfstatus = 0;
  asynStatus status = asynSuccess;
  int storeAttributes, storePerformance, flush;
  int dimAttDataset = 0;
<<<<<<< HEAD
  int posRunning = 0;
  char posNameDimN[MAX_STRING_SIZE];
  char posNameDimX[MAX_STRING_SIZE];
  char posNameDimY[MAX_STRING_SIZE];
=======
>>>>>>> dbb0387e
  epicsTimeStamp startts, endts;
  epicsInt32 numCaptured;
  double dt=0.0, period=0.0, runtime = 0.0;
  int extradims = 0;
<<<<<<< HEAD
  hsize_t offsets[3] = {0, 0, 0};
=======
>>>>>>> dbb0387e
  static const char *functionName = "writeFile";

  if (this->file == 0) {
    asynPrint(this->pasynUserSelf, ASYN_TRACE_FLOW, 
              "%s::%s file is not open!\n", 
              driverName, functionName);
    return asynError;
  }

  this->lock();
  getIntegerParam(NDFileHDF5_dimAttDatasets, &dimAttDataset);
  getIntegerParam(NDFileNumCaptured, &numCaptured);
  getIntegerParam(NDFileHDF5_storeAttributes, &storeAttributes);
  getIntegerParam(NDFileHDF5_storePerformance, &storePerformance);
  getIntegerParam(NDFileHDF5_flushNthFrame, &flush);
  getIntegerParam(NDFileHDF5_nExtraDims, &extradims);
<<<<<<< HEAD
  getIntegerParam(NDFileHDF5_posRunning, &posRunning);
  getStringParam(NDFileHDF5_posNameDimN, MAX_STRING_SIZE, posNameDimN);
  getStringParam(NDFileHDF5_posNameDimX, MAX_STRING_SIZE, posNameDimX);
  getStringParam(NDFileHDF5_posNameDimY, MAX_STRING_SIZE, posNameDimY);
=======
>>>>>>> dbb0387e
  this->unlock();

  if (numCaptured == 1) epicsTimeGetCurrent(&this->firstFrame);

  if (storeAttributes == 1){
    // Update attribute list. We use a separate attribute list
    // from the one in pArray to avoid the need to copy the array.
    // Get the current values of the attributes for this plugin
    asynPrint(this->pasynUserSelf, ASYN_TRACE_FLOW, 
              "%s::%s getting attribute list\n", 
              driverName, functionName);
    status = (asynStatus)this->getAttributes(this->pFileAttributes);
    if (status != asynSuccess){
      asynPrint(this->pasynUserSelf, ASYN_TRACE_ERROR,
                "%s::%s ERROR: could not update the attribute list\n",
                driverName, functionName);
      return asynError;
    }

    // Insert default NDAttribute from the NDArray object (timestamps etc)
    this->addDefaultAttributes(pArray);

    // Now append the attributes from the array which are already up to date from
    // the driver and prior plugins
    asynPrint(this->pasynUserSelf, ASYN_TRACE_FLOW, 
              "%s::%s copying attribute list\n", 
              driverName, functionName);
    status = (asynStatus)pArray->pAttributeList->copy(this->pFileAttributes);
    if (status != asynSuccess){
      asynPrint(this->pasynUserSelf, ASYN_TRACE_ERROR,
                "%s::%s ERROR: could not append attributes to NDArray from driver\n",
                driverName, functionName);
      return asynError;
    }
  }

  // If we have a defined dataset destination NDAttribute name then we need to find the
  // destination of this frame
  std::string destination = this->defDsetName;
  if (this->ndDsetName != ""){
    NDAttribute *destAtt = pArray->pAttributeList->find(this->ndDsetName.c_str());
    if (destAtt){
      char pValue[128];
      if (destAtt->getValue(NDAttrString, pValue, 128) != ND_ERROR){
        if (this->detDataMap.count(pValue) == 1){
          destination = std::string(pValue);
          asynPrint(this->pasynUserSelf, ASYN_TRACE_FLOW, 
                    "%s::%s destination dataset specified as %s\n", 
                    driverName, functionName, destination.c_str());
        } else {
          asynPrint(this->pasynUserSelf, ASYN_TRACE_FLOW, 
                    "%s::%s destination specified does not exist, using default [%s]\n", 
                    driverName, functionName, destination.c_str());
        }
      } else {
        // Error, unable to get the value from the dataset destination attribute
        asynPrint(this->pasynUserSelf, ASYN_TRACE_ERROR,
                  "%s::%s ERROR: could not retrieve destination from specified attribute\n",
                  driverName, functionName);
        return asynError;
      }
    }
  }

  // Get the current time to calculate performance times
  epicsTimeGetCurrent(&startts);

<<<<<<< HEAD
  // Check to see if we are positional placement mode
  if (posRunning == 1){
    // We are in positional placement so retrieve the positions
    // and store them into the offsets variable
    if (extradims == 0){
      epicsInt32 ival = 0;
      NDAttribute *att1 = pArray->pAttributeList->find(posNameDimN);
      if (att1 != NULL){
        att1->getValue(NDAttrInt32, &ival, NULL);
        offsets[0] = ival;
      } else {
        asynPrint(this->pasynUserSelf, ASYN_TRACE_ERROR,
                  "%s::%s ERROR: could not find position attribute %s in list. Aborting\n",
                  driverName, functionName, posNameDimN);
        status = asynError;
      }
    }
    if (extradims == 1){
      epicsInt32 ival = 0;
      NDAttribute *att1 = pArray->pAttributeList->find(posNameDimX);
      if (att1 != NULL){
        att1->getValue(NDAttrInt32, &ival, NULL);
        offsets[0] = ival;
      } else {
        asynPrint(this->pasynUserSelf, ASYN_TRACE_ERROR,
                  "%s::%s ERROR: could not find position attribute %s in list. Aborting\n",
                  driverName, functionName, posNameDimX);
        status = asynError;
      }
      NDAttribute *att2 = pArray->pAttributeList->find(posNameDimN);
      if (att2 != NULL){
        att2->getValue(NDAttrInt32, &ival, NULL);
        offsets[1] = ival;
      } else {
        asynPrint(this->pasynUserSelf, ASYN_TRACE_ERROR,
                  "%s::%s ERROR: could not find position attribute %s in list. Aborting\n",
                  driverName, functionName, posNameDimN);
        status = asynError;
      }
    }
    if (extradims == 2){
      epicsInt32 ival = 0;
      NDAttribute *att1 = pArray->pAttributeList->find(posNameDimY);
      if (att1 != NULL){
        att1->getValue(NDAttrInt32, &ival, NULL);
        offsets[0] = ival;
      } else {
        asynPrint(this->pasynUserSelf, ASYN_TRACE_ERROR,
                  "%s::%s ERROR: could not find position attribute %s in list. Aborting\n",
                  driverName, functionName, posNameDimY);
        status = asynError;
      }
      NDAttribute *att2 = pArray->pAttributeList->find(posNameDimX);
      if (att2 != NULL){
        att2->getValue(NDAttrInt32, &ival, NULL);
        offsets[1] = ival;
      } else {
        asynPrint(this->pasynUserSelf, ASYN_TRACE_ERROR,
                  "%s::%s ERROR: could not find position attribute %s in list. Aborting\n",
                  driverName, functionName, posNameDimX);
        status = asynError;
      }
      NDAttribute *att3 = pArray->pAttributeList->find(posNameDimN);
      if (att3 != NULL){
        att3->getValue(NDAttrInt32, &ival, NULL);
        offsets[2] = ival;
      } else {
        asynPrint(this->pasynUserSelf, ASYN_TRACE_ERROR,
                  "%s::%s ERROR: could not find position attribute %s in list. Aborting\n",
                  driverName, functionName, posNameDimN);
        status = asynError;
      }
    }
  }
=======
  // For multi frame files we now extend the HDF dataset to fit an additional frame
  if (this->multiFrameFile) this->detDataMap[destination]->extendDataSet(extradims);
>>>>>>> dbb0387e

  if (status == asynSuccess){
    if (destination == this->defDsetName){
      // Check to see if we are positional placement mode
      if (posRunning == 1){
        if (this->multiFrameFile){
          status = this->detDataMap[destination]->extendDataSet(extradims, offsets);
        }
      } else {
        // Not in positional placement mode, perform standard extension
        // For multi frame files we now extend the HDF dataset to fit an additional frame
        if (this->multiFrameFile){
          status = this->detDataMap[destination]->extendDataSet(extradims);
        }
      }
    } else {
      // For multi frame files we now extend the HDF dataset to fit an additional frame
      if (this->multiFrameFile){
        status = this->detDataMap[destination]->extendDataSet(extradims);
      }
    }
  }

  if (status == asynSuccess){
    status = this->detDataMap[destination]->writeFile(pArray, this->datatype, this->dataspace, this->framesize);
  }
  if (status != asynSuccess){
    // If dataset creation fails then close file and abort as all following writes will fail as well
    asynPrint(this->pasynUserSelf, ASYN_TRACE_ERROR,
              "%s::%s ERROR: could not write to dataset. Aborting\n",
              driverName, functionName);
    hdfstatus = H5Sclose(this->dataspace);
    if (hdfstatus){
      asynPrint(this->pasynUserSelf, ASYN_TRACE_ERROR,
                "%s::%s ERROR: Dataspace did not close cleanly.\n",
                driverName, functionName);
    }
    hdfstatus = H5Pclose(this->cparms);
    if (hdfstatus){
      asynPrint(this->pasynUserSelf, ASYN_TRACE_ERROR,
                "%s::%s ERROR: Cparms did not close cleanly.\n",
                driverName, functionName);
    }
    hdfstatus = H5Tclose(this->datatype);
    if (hdfstatus){
      asynPrint(this->pasynUserSelf, ASYN_TRACE_ERROR,
                "%s::%s ERROR: Datatype did not close cleanly.\n",
                driverName, functionName);
    }
    hdfstatus = H5Fclose(this->file);
    if (hdfstatus){
      asynPrint(this->pasynUserSelf, ASYN_TRACE_ERROR,
                "%s::%s ERROR: File did not close cleanly.\n",
                driverName, functionName);
    }
    this->file = 0;
    this->lock();
    setIntegerParam(NDFileCapture, 0);
    setIntegerParam(NDWriteFile, 0);
    this->unlock();
    return asynError;
  }

  if (storeAttributes == 1){
    if (dimAttDataset == 1){
      // If attribute datasets are following dimensions of the main dataset
      // check to ensure this NDArray is destined for the default dataset
      if (destination == this->defDsetName){
<<<<<<< HEAD
        status = this->writeAttributeDataset(hdf5::OnFrame, posRunning, offsets);
=======
        status = this->writeAttributeDataset(hdf5::OnFrame);
>>>>>>> dbb0387e
      }
    } else {
      // Normal attribute datasets required (linear 1D)
      // so save on every occasion
<<<<<<< HEAD
      status = this->writeAttributeDataset(hdf5::OnFrame, 0, offsets);
=======
      status = this->writeAttributeDataset(hdf5::OnFrame);
>>>>>>> dbb0387e
    }
    if (status != asynSuccess){
      return status;
    }
  }
  if (storePerformance == 1 && numCaptured <= this->numPerformancePoints){
    epicsTimeGetCurrent(&endts);
    dt = epicsTimeDiffInSeconds(&endts, &startts);
    *this->performancePtr = dt;
    this->performancePtr++;
    period = epicsTimeDiffInSeconds(&endts, &this->prevts);
    *this->performancePtr = period;
    this->prevts = endts;
    this->performancePtr++;
    runtime = epicsTimeDiffInSeconds(&endts, &this->firstFrame);
    *this->performancePtr = runtime;
    this->performancePtr++;
    *this->performancePtr = this->frameSize/period;
    this->performancePtr++;
    *this->performancePtr = (numCaptured * this->frameSize)/runtime;
    this->performancePtr++;
  }

<<<<<<< HEAD
  if (checkForSWMRMode()){
    if ((numCaptured+1) % flush == 0) {
      // We are in SWMR mode so flush the dataset on every <flush> frames
      status = this->detDataMap[destination]->flushDataset();
=======
  if (flush > 0){
    if (numCaptured % flush == 0) {
      if (checkForSWMRMode()){
        // We are in SWMR mode so flush the dataset for any readers
        status = this->detDataMap[destination]->flushDataset();
      }
>>>>>>> dbb0387e
    }
  } else {
    // Here although the flush parameter is zero we still need to flush the
    // dataset if we are in SWMR mode so that any readers get the updates
    if (checkForSWMRMode()){
      // We are in SWMR mode so flush the dataset for any readers
      status = this->detDataMap[destination]->flushDataset();
    }
  }
<<<<<<< HEAD

  if (status != asynSuccess){
    hdfstatus = H5Fclose(this->file);
    if (hdfstatus){
      asynPrint(this->pasynUserSelf, ASYN_TRACE_ERROR,
                "%s::%s ERROR: File did not close cleanly.\n",
                driverName, functionName);
    }
    this->file = 0;
    this->lock();
    setIntegerParam(NDFileCapture, 0);
    setIntegerParam(NDWriteFile, 0);
    this->unlock();
  } else {
    asynPrint(this->pasynUserSelf, ASYN_TRACE_FLOW,
              "%s::%s wrote frame. dt=%.5fs (T=%.5fs)\n",
              driverName, functionName, dt, period);

=======
  if (status != asynSuccess){
    hdfstatus = H5Fclose(this->file);
    if (hdfstatus){
      asynPrint(this->pasynUserSelf, ASYN_TRACE_ERROR,
                "%s::%s ERROR: File did not close cleanly.\n",
                driverName, functionName);
    }
    this->file = 0;
    this->lock();
    setIntegerParam(NDFileCapture, 0);
    setIntegerParam(NDWriteFile, 0);
    this->unlock();
  } else {
    asynPrint(this->pasynUserSelf, ASYN_TRACE_FLOW,
              "%s::%s wrote frame. dt=%.5fs (T=%.5fs)\n",
              driverName, functionName, dt, period);

>>>>>>> dbb0387e
    this->nextRecord++;
  }
  return status;
}

/** Read NDArray data from a HDF5 file; NOTE: not implemented yet.
  * \param[in] pArray Pointer to the address of an NDArray to read the data into.  */ 
asynStatus NDFileHDF5::readFile(NDArray **pArray)
{
  //static const char *functionName = "readFile";
  return asynError;
}

/** Closes the HDF5 file opened with NDFileHDF5::openFile 
 */ 
asynStatus NDFileHDF5::closeFile()
{
  int storeAttributes, storePerformance;
  epicsTimeStamp now;
  double runtime = 0.0, writespeed = 0.0;
  epicsInt32 numCaptured;
  static const char *functionName = "closeFile";

  if (this->file == 0){
    asynPrint(this->pasynUserSelf, ASYN_TRACE_FLOW, 
              "%s::%s file was not open! Ignoring close command.\n", 
              driverName, functionName);
    return asynSuccess;
  }

  this->lock();
  getIntegerParam(NDFileHDF5_storeAttributes, &storeAttributes);
  getIntegerParam(NDFileHDF5_storePerformance, &storePerformance);
  this->unlock();
  if (storeAttributes == 1) {
     this->writeAttributeDataset(hdf5::OnFileClose, 0, NULL);
     this->storeOnCloseAttributes();
     this->closeAttributeDataset();
  }
  if (storePerformance == 1) this->writePerformanceDataset();

  asynPrint(this->pasynUserSelf, ASYN_TRACE_FLOW, 
            "%s::%s closing HDF cparms %d\n", 
            driverName, functionName, (int)this->cparms);

  H5Pclose(this->cparms);

  asynPrint(this->pasynUserSelf, ASYN_TRACE_FLOW, 
            "%s::%s closing HDF datatype %d\n", 
            driverName, functionName, (int)this->datatype);

  H5Tclose(this->datatype);

  asynPrint(this->pasynUserSelf, ASYN_TRACE_FLOW, 
            "%s::%s closing groups\n", 
            driverName, functionName);

  // Iterate over the stored detector data sets and close them
  std::map<std::string, NDFileHDF5Dataset *>::iterator it_dset;
  for (it_dset = this->detDataMap.begin(); it_dset != this->detDataMap.end(); ++it_dset){
    H5Dclose(it_dset->second->getHandle());
  }
  std::map<std::string, hid_t>::iterator it_hid;
  // Iterate over the stored attribute data sets and close them
  for (it_hid = this->attDataMap.begin(); it_hid != this->attDataMap.end(); ++it_hid){
    H5Dclose(it_hid->second);
  }

  // Just before closing the file lets ensure there are no hanging references
  int obj_count = (int)H5Fget_obj_count(this->file, H5F_OBJ_GROUP);
  if (obj_count > 0){
    asynPrint(this->pasynUserSelf, ASYN_TRACE_FLOW,
              "%s::%s Closing file not totally clean.  Groups remaining=%d\n",
              driverName, functionName, obj_count);
  }
  obj_count = (int)H5Fget_obj_count(this->file, H5F_OBJ_DATASET);
  if (obj_count > 0){
    asynPrint(this->pasynUserSelf, ASYN_TRACE_FLOW,
              "%s::%s Closing file not totally clean.  Datasets remaining=%d\n",
              driverName, functionName, obj_count);
  }
  obj_count = (int)H5Fget_obj_count(this->file, H5F_OBJ_ATTR);
  if (obj_count > 0){
    asynPrint(this->pasynUserSelf, ASYN_TRACE_FLOW,
              "%s::%s Closing file not totally clean.  Attributes remaining=%d\n",
              driverName, functionName, obj_count);
  }

  // Close the HDF file
  H5Fclose(this->file);
  this->file = 0;

  // At this point we can clear the SWMR active flag, whether we were running
  // in SWMR mode or not
  setIntegerParam(NDFileHDF5_SWMRRunning, 0);

  // Unload the XML layout
  this->layout.unload_xml();

  // Reset the default data set and clear out the maps of handles to stale datasets
  detDataMap.clear();
  attDataMap.clear();
  defDsetName = "";

  epicsTimeGetCurrent(&now);
  runtime = epicsTimeDiffInSeconds(&now, &this->opents);
  this->lock();
  getIntegerParam(NDFileNumCaptured, &numCaptured);
  writespeed = (numCaptured * this->frameSize)/runtime;
  setDoubleParam(NDFileHDF5_totalIoSpeed, writespeed);
  setDoubleParam(NDFileHDF5_totalRuntime, runtime);
  this->unlock();

  asynPrint(this->pasynUserSelf, ASYN_TRACE_FLOW, 
            "%s::%s file closed! runtime=%.3f s overall acquisition performance=%.2f Mbit/s\n",
            driverName, functionName, runtime, writespeed);

  return asynSuccess;
}

/** Perform any actions required when an int32 parameter is updated.
 */
asynStatus NDFileHDF5::writeInt32(asynUser *pasynUser, epicsInt32 value)
{
  int addr=0;
  int oldvalue = 0;
  int function = pasynUser->reason;
  asynStatus status = asynSuccess;
  epicsInt32  numExtraDims, tmp;
  htri_t avail;
  unsigned int filter_info;
  H5Z_filter_t filterId;
  static const char *functionName = "writeInt32";

  status = getAddress(pasynUser, &addr); if (status != asynSuccess) return(status);
  getIntegerParam(function, &oldvalue);

  // By default we set the value in the parameter lib. If problems occur we set the old value back.
  setIntegerParam(function, value);

  asynPrint(pasynUser, ASYN_TRACE_FLOW,
           "%s:%s: function=%d, value=%d old=%d\n",
            driverName, functionName, function, value, oldvalue);

  getIntegerParam(NDFileHDF5_nExtraDims,  &numExtraDims);

  if (function == NDFileHDF5_nExtraDims)
  {
    if (value < 0 || value > MAXEXTRADIMS-1 || this->file != 0)
    {
      status = asynError;
      setIntegerParam(NDFileHDF5_nExtraDims, oldvalue);
    } else
    {
      // If we use the extra dimensions, work out how many frames to capture in total
      if (value > 0) this->calcNumFrames();

    }
  } else if (function == NDFileNumCapture)
  {
    if (value < 0) {
      // It is not allowed to specify a negative number of frames to capture
      setIntegerParam(NDFileNumCapture, oldvalue);
      status = asynError;
    }
    else if (value == 0) {
      // Special case: allow writing infinite number of frames
      //setIntegerParam(NDFileHDF5_storePerformance, 0); // performance dataset does not support infinite length acquisition
      setIntegerParam(NDFileHDF5_nExtraDims, 0); // The extra virtual dimensions do not support infinite length acquisition
    }
    // if we are using the virtual dimensions we cannot allow setting a number of
    // frames to acquire which is larger than the product of all virtual dimension (n,X,Y) sizes
    // as there will not be a suitable location in the file to store the additional frames.
    else if (numExtraDims > 0)
    {
      this->calcNumFrames();
      getIntegerParam(NDFileNumCapture, &tmp);
      if (value < tmp) {
        setIntegerParam(function, value);
      }       
    }

  } else if (function == NDFileHDF5_nRowChunks ||
             function == NDFileHDF5_nColChunks ||
             function == NDFileHDF5_nFramesChunks )
  {
    // It is not allowed to change chunking while a file is open
    if (this->file != 0) {
      status = asynError;
      setIntegerParam(function, oldvalue);
    }
  }

  else if (function == NDFileHDF5_flushNthFrame){
    // You cannot set the flush parameter to less than nFramesChunks
    getIntegerParam(NDFileHDF5_nFramesChunks, &tmp);
    if (value < tmp){
      status = asynError;
      setIntegerParam(function, oldvalue);
    }
  }
  else if (function == NDFileHDF5_extraDimSizeN ||
             function == NDFileHDF5_extraDimSizeX ||
             function == NDFileHDF5_extraDimSizeY)
    {
    // Not allowed to change dimension sizes once the file is opened
    if (this->file != 0) {
      status = asynError;
      setIntegerParam(function, oldvalue);
    } else if (value <= 0) {
      status = asynError;
      setIntegerParam(function, oldvalue);
    } else {
      // work out how many frames to capture in total
      this->calcNumFrames();
    }
  } else if (function == NDFileHDF5_storeAttributes ||
         function == NDFileHDF5_storePerformance) {
    if (this->file != 0) {
      status = asynError;
      setIntegerParam(function, oldvalue);
    }
  } else if (function == NDFileHDF5_compressionType) {
    if (this->file != 0)
    {
      status = asynError;
      setIntegerParam(function, oldvalue);
    } else
    {
      switch (value)
      {
      case HDF5CompressNone:
        // if no compression desired we do nothing
        filterId = H5Z_FILTER_NONE;
        break;
      case HDF5CompressSZip:
        filterId = H5Z_FILTER_SZIP;
        break;
      case HDF5CompressNumBits:
        filterId = H5Z_FILTER_NBIT;
        break;
      case HDF5CompressZlib:
        filterId = H5Z_FILTER_DEFLATE;
        break;
      default:
        filterId = H5Z_FILTER_NONE;
        status = asynError;
        setIntegerParam(function, oldvalue);
        break;
      }

      // If compression filter required then we do a couple of checks to
      // see if this is possible:
      // 1) Check that the filter (for instance szip library) is available
      if (filterId != H5Z_FILTER_NONE) {
        avail = H5Zfilter_avail(filterId);
        if (!avail) {
          status = asynError;
          setIntegerParam(function, oldvalue);
          asynPrint (pasynUser, ASYN_TRACE_ERROR, 
            "%s::%s ERROR: HDF5 compression filter (%d) not available\n",
            driverName, functionName, (int)filterId);
        } else
        {
          // 2) Check that the filter is configured for encoding
          H5Zget_filter_info (filterId, &filter_info);
          if ( !(filter_info & H5Z_FILTER_CONFIG_ENCODE_ENABLED) )
          {
            asynPrint (pasynUser, ASYN_TRACE_ERROR, 
              "%s::%s ERROR: HDF5 compression filter (%d) not available for encoding\n",
              driverName, functionName, (int)filterId);
            status = asynError;
            setIntegerParam(function, oldvalue);
          }
        }
      }
    }
  } else if (function == NDFileHDF5_nbitsPrecision) {
    if (this->file != 0 || value < 0)
    {
      status = asynError;
      setIntegerParam(function, oldvalue);
    } else
    {
      getIntegerParam(NDFileHDF5_nbitsOffset, &tmp);
      // Check if prec+offset is within the size of the datatype

    }
  } else if (function == NDFileHDF5_nbitsOffset) {
    if (this->file != 0 || value < 0)
    {
      status = asynError;
      setIntegerParam(function, oldvalue);
    } else
    {
      getIntegerParam(NDFileHDF5_nbitsPrecision, &tmp);
      // Check if prec+offset is within the size of the datatype

    }

  } else if (function == NDFileHDF5_szipNumPixels) {
    // The szip compression parameter is the number of pixels to group during compression.
    // According to the HDF5 API documentation the value has to be an even number, and
    // no greater than 32.
    if (this->file != 0 || value < 0 || value > 32)
    {
      status = asynError;
      setIntegerParam(function, oldvalue);
    }
  } else if (function == NDFileHDF5_zCompressLevel) {
    if (this->file != 0 || value < 0 || value > 9)
    {
      status = asynError;
      setIntegerParam(function, oldvalue);
    }
  } else if (function == NDFileHDF5_SWMRMode){

    // Reject SWMR mode if the HDF version doesn't support it
    #if H5_VERSION_GE(1,9,178)
    // Nothing to do here, we are all OK as SWMR is supported
    #else
    status = asynError;
    // Ensure SWMR mode is set to 0
    setIntegerParam(function, 0);
    #endif
  } else if (function == NDFileHDF5_SWMRSupported){
    // This parameter is read only
    if (checkForSWMRSupported()){
      setIntegerParam(NDFileHDF5_SWMRSupported, 1);
    } else {
      setIntegerParam(NDFileHDF5_SWMRSupported, 0);
    }
    status = asynError;
  } else
  {
    if (function < FIRST_NDFILE_HDF5_PARAM)
    {
      /* If this parameter belongs to a base class call its method */
      asynPrint(pasynUser, ASYN_TRACE_FLOW,
                "%s:%s: calling base class function=%d, value=%d old=%d\n",
                 driverName, functionName, function, value, oldvalue);
      status = NDPluginFile::writeInt32(pasynUser, value);
      return status;
    }
  }

  /* Do callbacks so higher layers see any changes */
  callParamCallbacks(addr, addr);

  if (status){
    asynPrint(pasynUser, ASYN_TRACE_ERROR,
              "%s:%s: ERROR status=%d, function=%d, value=%d old=%d\n",
               driverName, functionName, status, function, value, oldvalue);
  }
  else
    asynPrint(pasynUser, ASYN_TRACE_FLOW,
              "%s:%s: status=%d function=%d, value=%d old=%d\n",
              driverName, functionName, status, function, value, oldvalue);
  return status;
}

/** Called when asyn clients call pasynOctet->write().
  * This function performs actions for some parameters, including AttributesFile.
  * For all parameters it sets the value in the parameter library and calls any registered callbacks..
  * \param[in] pasynUser pasynUser structure that encodes the reason and address.
  * \param[in] value Address of the string to write.
  * \param[in] nChars Number of characters to write.
  * \param[out] nActual Number of characters actually written. */
asynStatus NDFileHDF5::writeOctet(asynUser *pasynUser, const char *value, size_t nChars, size_t *nActual)
{
  int addr=0;
  int function = pasynUser->reason;
  asynStatus status = asynSuccess;
  const char *functionName = "writeOctet";

  status = getAddress(pasynUser, &addr); if (status != asynSuccess) return(status);
  // Set the parameter in the parameter library.
  status = (asynStatus)setStringParam(addr, function, (char *)value);
  if (status != asynSuccess) return(status);

  if (function == NDFileHDF5_layoutFilename){
    status = (asynStatus)this->verifyLayoutXMLFile();
  } 
  
  else if (function < FIRST_NDFILE_HDF5_PARAM) {
      /* If this parameter belongs to a base class call its method */
      status = NDPluginFile::writeOctet(pasynUser, value, nChars, nActual);
  }

  // Do callbacks so higher layers see any changes
  callParamCallbacks(addr, addr);

  if (status){
    epicsSnprintf(pasynUser->errorMessage, pasynUser->errorMessageSize,
                  "%s:%s: status=%d, function=%d, value=%s",
                  driverName, functionName, status, function, value);
  } else {
    asynPrint(pasynUser, ASYN_TRACEIO_DRIVER,
              "%s:%s: function=%d, value=%s\n",
              driverName, functionName, function, value);
  }
  *nActual = nChars;
  return status;
}

/** Check if the specified filename/path exists
 */
int NDFileHDF5::fileExists(char *filename)
{
  struct stat buffer;   
  return (stat (filename, &buffer) == 0);
}

/** Verify the XML layout file is valid.
 *
 *  This method checks the file exists and can be opened.  If these checks
 *  pass then the file is opened and the XML is also parsed and verified.  Any
 *  error messages are reported and the status set accordingly.
 *  This must be called with the lock already taken.
 */
int NDFileHDF5::verifyLayoutXMLFile()
{
  int status = asynSuccess;
//  Reading in a filename or string of xml. We will need more than 256 bytes
  char *fileName = new char[MAX_LAYOUT_LEN];
  fileName[MAX_LAYOUT_LEN - 1] = '\0';
  const char *functionName = "verifyLayoutXMLFile";

  getStringParam(NDFileHDF5_layoutFilename, MAX_LAYOUT_LEN-1, fileName);
  if (strlen(fileName) == 0){
    setIntegerParam(NDFileHDF5_layoutValid, 1);
    setStringParam(NDFileHDF5_layoutErrorMsg, "Default layout selected");
    delete [] fileName; 
    return(asynSuccess);
  }

  if (strstr(fileName, "<?xml") == NULL) {
    if(!fileExists(fileName)) {
        asynPrint(this->pasynUserSelf, ASYN_TRACE_ERROR, 
                  "%s::%s XML description file could not be opened.\n", 
                  driverName, functionName);
        setIntegerParam(NDFileHDF5_layoutValid, 0);
        setStringParam(NDFileHDF5_layoutErrorMsg, "XML description file cannot be opened");
        delete [] fileName;
        return asynError;
    }
  }

  std::string strFileName = std::string(fileName);
  if (this->layout.verify_xml(strFileName)){
    asynPrint(this->pasynUserSelf, ASYN_TRACE_ERROR, 
              "%s::%s XML description file parser error.\n", 
              driverName, functionName);
    setIntegerParam(NDFileHDF5_layoutValid, 0);
    setStringParam(NDFileHDF5_layoutErrorMsg, "XML description file parser error");
    delete [] fileName;
    return asynError;
  }

  setIntegerParam(NDFileHDF5_layoutValid, 1);
  setStringParam(NDFileHDF5_layoutErrorMsg, "");
  delete [] fileName;
  return status;
}

/** Constructor for NDFileHDF5; parameters are identical to those for NDPluginFile::NDPluginFile,
    and are passed directly to that base class constructor.
  * After calling the base class constructor this method sets NDPluginFile::supportsMultipleArrays=1.
  */
NDFileHDF5::NDFileHDF5(const char *portName, int queueSize, int blockingCallbacks, 
                       const char *NDArrayPort, int NDArrayAddr,
                       int priority, int stackSize)
  /* Invoke the base class constructor.
   * We allocate 2 NDArrays of unlimited size in the NDArray pool.
   * This driver can block (because writing a file can be slow), and it is not multi-device.  
   * Set autoconnect to 1.  priority and stacksize can be 0, which will use defaults. */
  : NDPluginFile(portName, queueSize, blockingCallbacks,
                 NDArrayPort, NDArrayAddr, 1, NUM_NDFILE_HDF5_PARAMS,
                 2, 0, asynGenericPointerMask, asynGenericPointerMask, 
                 ASYN_CANBLOCK, 1, priority, stackSize)
{
  //static const char *functionName = "NDFileHDF5";

  this->createParam(str_NDFileHDF5_nRowChunks,      asynParamInt32,   &NDFileHDF5_nRowChunks);
  this->createParam(str_NDFileHDF5_nColChunks,      asynParamInt32,   &NDFileHDF5_nColChunks);
  this->createParam(str_NDFileHDF5_extraDimSizeN,   asynParamInt32,   &NDFileHDF5_extraDimSizeN);
  this->createParam(str_NDFileHDF5_nFramesChunks,   asynParamInt32,   &NDFileHDF5_nFramesChunks);
  this->createParam(str_NDFileHDF5_chunkBoundaryAlign, asynParamInt32,&NDFileHDF5_chunkBoundaryAlign);
  this->createParam(str_NDFileHDF5_chunkBoundaryThreshold, asynParamInt32,&NDFileHDF5_chunkBoundaryThreshold);
  this->createParam(str_NDFileHDF5_NDAttributeChunk,asynParamInt32,   &NDFileHDF5_NDAttributeChunk);
  this->createParam(str_NDFileHDF5_extraDimNameN,   asynParamOctet,   &NDFileHDF5_extraDimNameN);
  this->createParam(str_NDFileHDF5_nExtraDims,      asynParamInt32,   &NDFileHDF5_nExtraDims);
  this->createParam(str_NDFileHDF5_extraDimSizeX,   asynParamInt32,   &NDFileHDF5_extraDimSizeX);
  this->createParam(str_NDFileHDF5_extraDimNameX,   asynParamOctet,   &NDFileHDF5_extraDimNameX);
  this->createParam(str_NDFileHDF5_extraDimOffsetX, asynParamInt32,   &NDFileHDF5_extraDimOffsetX);
  this->createParam(str_NDFileHDF5_extraDimSizeY,   asynParamInt32,   &NDFileHDF5_extraDimSizeY);
  this->createParam(str_NDFileHDF5_extraDimNameY,   asynParamOctet,   &NDFileHDF5_extraDimNameY);
  this->createParam(str_NDFileHDF5_extraDimOffsetY, asynParamInt32,   &NDFileHDF5_extraDimOffsetY);
  this->createParam(str_NDFileHDF5_storeAttributes, asynParamInt32,   &NDFileHDF5_storeAttributes);
  this->createParam(str_NDFileHDF5_storePerformance,asynParamInt32,   &NDFileHDF5_storePerformance);
  this->createParam(str_NDFileHDF5_totalRuntime,    asynParamFloat64, &NDFileHDF5_totalRuntime);
  this->createParam(str_NDFileHDF5_totalIoSpeed,    asynParamFloat64, &NDFileHDF5_totalIoSpeed);
  this->createParam(str_NDFileHDF5_flushNthFrame,   asynParamInt32,   &NDFileHDF5_flushNthFrame);
  this->createParam(str_NDFileHDF5_compressionType, asynParamInt32,   &NDFileHDF5_compressionType);
  this->createParam(str_NDFileHDF5_nbitsPrecision,  asynParamInt32,   &NDFileHDF5_nbitsPrecision);
  this->createParam(str_NDFileHDF5_nbitsOffset,     asynParamInt32,   &NDFileHDF5_nbitsOffset);
  this->createParam(str_NDFileHDF5_szipNumPixels,   asynParamInt32,   &NDFileHDF5_szipNumPixels);
  this->createParam(str_NDFileHDF5_zCompressLevel,  asynParamInt32,   &NDFileHDF5_zCompressLevel);
  this->createParam(str_NDFileHDF5_dimAttDatasets,  asynParamInt32,   &NDFileHDF5_dimAttDatasets);
  this->createParam(str_NDFileHDF5_layoutErrorMsg,  asynParamOctet,   &NDFileHDF5_layoutErrorMsg);
  this->createParam(str_NDFileHDF5_layoutValid,     asynParamInt32,   &NDFileHDF5_layoutValid);
  this->createParam(str_NDFileHDF5_layoutFilename,  asynParamOctet,   &NDFileHDF5_layoutFilename);
<<<<<<< HEAD
  this->createParam(str_NDFileHDF5_posRunning,      asynParamInt32,   &NDFileHDF5_posRunning);
  this->createParam(str_NDFileHDF5_posNameDimN,     asynParamOctet,   &NDFileHDF5_posNameDimN);
  this->createParam(str_NDFileHDF5_posNameDimX,     asynParamOctet,   &NDFileHDF5_posNameDimX);
  this->createParam(str_NDFileHDF5_posNameDimY,     asynParamOctet,   &NDFileHDF5_posNameDimY);
=======
>>>>>>> dbb0387e
  this->createParam(str_NDFileHDF5_SWMRCbCounter,   asynParamInt32,   &NDFileHDF5_SWMRCbCounter);
  this->createParam(str_NDFileHDF5_SWMRSupported,   asynParamInt32,   &NDFileHDF5_SWMRSupported);
  this->createParam(str_NDFileHDF5_SWMRMode,        asynParamInt32,   &NDFileHDF5_SWMRMode);
  this->createParam(str_NDFileHDF5_SWMRRunning,     asynParamInt32,   &NDFileHDF5_SWMRRunning);

  setIntegerParam(NDFileHDF5_nRowChunks,      0);
  setIntegerParam(NDFileHDF5_nColChunks,      0);
  setIntegerParam(NDFileHDF5_nFramesChunks,   0);
  setIntegerParam(NDFileHDF5_NDAttributeChunk,0);
  setIntegerParam(NDFileHDF5_extraDimSizeN,   1);
  setIntegerParam(NDFileHDF5_chunkBoundaryAlign, 0);
  setIntegerParam(NDFileHDF5_chunkBoundaryThreshold, 65536);
  setIntegerParam(NDFileHDF5_nExtraDims,      0);
  setIntegerParam(NDFileHDF5_extraDimSizeX,   1);
  setIntegerParam(NDFileHDF5_extraDimOffsetX, 0);
  setIntegerParam(NDFileHDF5_extraDimSizeY,   1);
  setIntegerParam(NDFileHDF5_extraDimOffsetY, 0);
  setIntegerParam(NDFileHDF5_storeAttributes, 1);
  setIntegerParam(NDFileHDF5_storePerformance,1);
  setDoubleParam (NDFileHDF5_totalRuntime,    0.0);
  setDoubleParam (NDFileHDF5_totalIoSpeed,    0.0);
  setIntegerParam(NDFileHDF5_flushNthFrame,   0);
  setIntegerParam(NDFileHDF5_compressionType, HDF5CompressNone);
  setIntegerParam(NDFileHDF5_nbitsPrecision,  8);
  setIntegerParam(NDFileHDF5_nbitsOffset,     0);
  setIntegerParam(NDFileHDF5_szipNumPixels,   16);
  setIntegerParam(NDFileHDF5_zCompressLevel,  6);
  setIntegerParam(NDFileHDF5_dimAttDatasets,  0);
  setStringParam (NDFileHDF5_layoutErrorMsg,  "");
  setIntegerParam(NDFileHDF5_layoutValid,     1);
  setStringParam (NDFileHDF5_layoutFilename,  "");
<<<<<<< HEAD
  setIntegerParam(NDFileHDF5_posRunning,      0);
  setStringParam (NDFileHDF5_posNameDimN,     "");
  setStringParam (NDFileHDF5_posNameDimX,     "");
  setStringParam (NDFileHDF5_posNameDimY,     "");
=======
>>>>>>> dbb0387e
  setIntegerParam(NDFileHDF5_SWMRCbCounter,   0);
  setIntegerParam(NDFileHDF5_SWMRMode,        0);
  setIntegerParam(NDFileHDF5_SWMRRunning,     0);
  if (checkForSWMRSupported()){
    setIntegerParam(NDFileHDF5_SWMRSupported, 1);
  } else {
    setIntegerParam(NDFileHDF5_SWMRSupported, 0);
  }

  /* Give the virtual dimensions some human readable names */
  this->extraDimNameN = (char*)calloc(DIMNAMESIZE, sizeof(char));
  this->extraDimNameX = (char*)calloc(DIMNAMESIZE, sizeof(char));
  this->extraDimNameY = (char*)calloc(DIMNAMESIZE, sizeof(char));
  epicsSnprintf(this->extraDimNameN, DIMNAMESIZE, "frame number n");
  epicsSnprintf(this->extraDimNameX, DIMNAMESIZE, "scan dimension X");
  epicsSnprintf(this->extraDimNameY, DIMNAMESIZE, "scan dimension Y");
  setStringParam(NDFileHDF5_extraDimNameN, this->extraDimNameN);
  setStringParam(NDFileHDF5_extraDimNameX, this->extraDimNameX);
  setStringParam(NDFileHDF5_extraDimNameY, this->extraDimNameY);
  for (int i=0; i<ND_ARRAY_MAX_DIMS;i++)
    this->ptrDimensionNames[i] = (char*)calloc(DIMNAMESIZE, sizeof(char));
  
  /* Set the plugin type string */  
  unsigned majnum=0, minnum=0, relnum=0;
  H5get_libversion( &majnum, &minnum, &relnum );
  char* plugin_type = (char*)calloc(40, sizeof(char));
  epicsSnprintf(plugin_type, 40, "NDFileHDF5 ver%d.%d.%d", majnum, minnum, relnum);
  //printf("plugin type and version: %s\n", plugin_type );
  setStringParam(NDPluginDriverPluginType, plugin_type);
  this->supportsMultipleArrays = 1;
  this->pAttributeId = NULL;
  this->pFileAttributes = new NDAttributeList;

  // initialise the dimension arrays to a NULL pointer so they
  // will be allocated when opening the first file.
  this->maxdims      = NULL;
  this->chunkdims    = NULL;
  this->framesize    = NULL;
  this->dims         = NULL;
  this->offset       = NULL;
  this->virtualdims  = NULL;
  this->rank         = 0;
  this->file         = 0;
  this->ptrFillValue = (void*)calloc(8, sizeof(char));
  this->dimsreport   = (char*)calloc(DIMSREPORTSIZE, sizeof(char));
  this->performanceBuf       = NULL;
  this->performancePtr       = NULL;
  this->numPerformancePoints = 0;

  this->hostname = (char*)calloc(MAXHOSTNAMELEN, sizeof(char));
  gethostname(this->hostname, MAXHOSTNAMELEN);
}

/** Calculate the total number of frames that the current configured dimensions can contain.
 * Sets the NDFileNumCapture parameter to the total value so file saving will complete at this number.
 * This is called only from writeInt32 so the lock is already taken.
 */
void NDFileHDF5::calcNumFrames()
{
  epicsInt32 virtDimX, virtDimY, numExtraDims, nframes, maxFramesInDims;


  getIntegerParam(NDFileHDF5_extraDimSizeN, &nframes);
  getIntegerParam(NDFileHDF5_extraDimSizeX, &virtDimX);
  getIntegerParam(NDFileHDF5_extraDimSizeY, &virtDimY);
  getIntegerParam(NDFileHDF5_nExtraDims,    &numExtraDims);

  // work out how many frames to capture in total
  maxFramesInDims = 1;
  if (numExtraDims >= 0) maxFramesInDims *= nframes;
  if (numExtraDims >= 1) maxFramesInDims *= virtDimX;
  if (numExtraDims >= 2) maxFramesInDims *= virtDimY;
  setIntegerParam(NDFileNumCapture, maxFramesInDims);
}

unsigned int NDFileHDF5::calcIstorek()
{
  unsigned int retval = 0;
  unsigned int num_chunks = 1; // Number of chunks that fit in the full dataset
  double div_result = 0.0;
  int extradimsizes[MAXEXTRADIMS] = {0,0,0};
  int numExtraDims = 0;
  hsize_t maxdim = 0;
  int extradim = 0;
  int fileNumCapture=0;
  
  this->lock();
  getIntegerParam(NDFileHDF5_nExtraDims,    &numExtraDims);
  getIntegerParam(NDFileHDF5_extraDimSizeN, &extradimsizes[2]);
  getIntegerParam(NDFileHDF5_extraDimSizeX, &extradimsizes[1]);
  getIntegerParam(NDFileHDF5_extraDimSizeY, &extradimsizes[0]);
  getIntegerParam(NDFileNumCapture, &fileNumCapture);
  this->unlock();
  extradim = MAXEXTRADIMS - numExtraDims-1;
  if (numExtraDims == 0) {
    if (fileNumCapture == 0) {
      extradimsizes[2] = INFINITE_FRAMES_CAPTURE;
    } else {
      extradimsizes[2] = fileNumCapture;
    }
  }
  for (int i = 0; i<this->rank; i++){
    maxdim = this->maxdims[i];
    if (maxdim == H5S_UNLIMITED){
      maxdim = extradimsizes[extradim];
      extradim++;
    }
    div_result = (double)maxdim / (double)this->chunkdims[i];
    div_result = ceil(div_result);
    num_chunks *= (unsigned int)div_result;
  }
  retval = num_chunks/2;
  return retval;
}

hsize_t NDFileHDF5::calcChunkCacheBytes()
{
  hsize_t nbytes = 0;
  epicsInt32 n_frames_chunk=0;
  this->lock();
  getIntegerParam(NDFileHDF5_nFramesChunks, &n_frames_chunk);
  this->unlock();
  nbytes = this->maxdims[this->rank - 1] * this->maxdims[this->rank - 2] * this->bytesPerElement * n_frames_chunk;
  return nbytes;
}

/** find out whether or not the input is a prime number.
 * Returns true if number is a prime. False if not.
 */
/*bool is_prime(unsigned int long number)
{
  //0 and 1 are prime numbers
  if(number == 0 || number == 1) return true;

  //find divisor that divides without a remainder
  int divisor;
  for(divisor = (number/2); (number%divisor) != 0; --divisor){;}

  //if no divisor greater than 1 is found, it is a prime number
  return divisor == 1;
}*/

hsize_t NDFileHDF5::calcChunkCacheSlots()
{
  unsigned int long nslots = 1;
  unsigned int long num_chunks = 1;
  double div_result = 0.0;
  epicsInt32 n_frames_chunk=0, n_extra_dims=0, n_frames_capture=0;
  
  this->lock();
  getIntegerParam(NDFileHDF5_nFramesChunks, &n_frames_chunk);
  getIntegerParam(NDFileHDF5_nExtraDims, &n_extra_dims);
  getIntegerParam(NDFileNumCapture, &n_frames_capture);
  this->unlock();

  div_result = (double)this->maxdims[this->rank - 1] / (double)this->chunkdims[this->rank -1];
  num_chunks *= (unsigned int long)ceil(div_result);
  div_result = (double)this->maxdims[this->rank - 2] / (double)this->chunkdims[this->rank -2];
  num_chunks *= (unsigned int long)ceil(div_result);
  div_result = (double)n_frames_capture / (double)n_frames_chunk;
  num_chunks *= (unsigned int long)ceil(div_result);

  // number of slots have to be a prime number which is between 10 and 50 times
  // larger than the numer of chunks that can fit in the file/dataset.
  nslots = num_chunks * 50;
<<<<<<< HEAD
  while(!IsPrime(nslots))
=======
  while( !IsPrime( nslots) )
>>>>>>> dbb0387e
    nslots++;
  return nslots;
}

/** Setup the required allocation for the performance dataset
 */
asynStatus NDFileHDF5::configurePerformanceDataset()
{
  int numCaptureFrames;
  this->lock();
  getIntegerParam(NDFileNumCapture, &numCaptureFrames);
  this->unlock();
  if (numCaptureFrames == 0) {
    // Special case: acquiring an infinite number of frames
    numCaptureFrames = 1000000;
  }

  // only allocate new memory if we need more points than we've used before
  if (numCaptureFrames > this->numPerformancePoints)
  {
    this->numPerformancePoints = numCaptureFrames;
    if (this->performanceBuf != NULL) {free(this->performanceBuf); this->performanceBuf = NULL;}
    if (this->performanceBuf == NULL)
      this->performanceBuf = (epicsFloat64*)  calloc(5 * this->numPerformancePoints, sizeof(double));
  }
  this->performancePtr  = this->performanceBuf;

  return asynSuccess;
}

/**
 * Create the dataset required for performance data
 */
asynStatus NDFileHDF5::createPerformanceDataset()
{
  hsize_t dims[2];
  hid_t dataspace_id, group_performance;
  hsize_t maxdims[2] = {H5S_UNLIMITED, H5S_UNLIMITED};

  hdf5::Root *root = this->layout.get_hdftree();
  if (root){
    hdf5::Group* perf_group = root->find_ndattr_default_group(); // Generally use the default ndattribute dataset for 'timestamp'
    hdf5::Dataset *tsDset = NULL;

    // Look if a "performance/timestamp" dataset can be found.
    // If so, use that dataset to store performance timestamps.
    // This is a slight HACK to retain backwards compatibility
    // with the location of the performance/timestamp dataset. (Ulrik June 2014)
    root->find_dset("timestamp", &tsDset);
    if ( tsDset != NULL) {
      hdf5::Group* grp = dynamic_cast<hdf5::Group*>(tsDset->get_parent());
      // Check that the group name is performance AND that
      // the dataset is not already reserved for an NDAttribute
      if (grp->get_name() == "performance" &&
          !tsDset->data_source().is_src_ndattribute() ) {
          perf_group = grp;
      }
    }
    dims[0] = 1;
    dims[1] = 5;

    if(perf_group == NULL)
    {
      // Check if the auto_ndattr_default tag is true, if it is then the root group is the file
      if (this->layout.getAutoNDAttrDefault()){
        group_performance = this->file;
      } else {
        asynPrint(this->pasynUserSelf, ASYN_TRACE_WARNING, "%s::writePerformanceDataset No default attribute group defined.\n",
                  driverName);
        return asynError;
      }
    } else {
      group_performance = H5Gopen(this->file, perf_group->get_full_name().c_str(), H5P_DEFAULT);
    }

    int chunking = 0;
<<<<<<< HEAD
    // Not used for this dataset but needed for the calculation routine
    int mdchunking[3] = {0, 0, 0};
    // Check the chunking value
    calculateAttributeChunking(&chunking, mdchunking);
=======
    // Check the chunking value
    calculateAttributeChunking(&chunking);
>>>>>>> dbb0387e
    hid_t hdfcparm   = H5Pcreate(H5P_DATASET_CREATE);
    hsize_t chunk[2] = {chunking, 5};
    int hdfrank  = 2;
    H5Pset_chunk(hdfcparm, hdfrank, chunk);

    /* Create the "timestamp" dataset */
    dataspace_id = H5Screate_simple(2, dims, maxdims);
    this->perf_dataset_id = H5Dcreate2(group_performance, "timestamp", H5T_NATIVE_DOUBLE, dataspace_id,
                            H5P_DEFAULT, hdfcparm, H5P_DEFAULT);
    if (!H5Iis_valid(this->perf_dataset_id)) {
        asynPrint(this->pasynUserSelf, ASYN_TRACE_WARNING, "NDFileHDF5::writePerformanceDataset: unable to create \'timestamp\' dataset.");
        H5Sclose(dataspace_id);
        if(perf_group != NULL){
          H5Gclose(group_performance);
        }
        return asynError;
    }
    H5Sclose(dataspace_id);
    if(perf_group != NULL){
      H5Gclose(group_performance);
    }
  } else {
    return asynError;
  }
  return asynSuccess;
}

/** Write out the performance dataset
 */
asynStatus NDFileHDF5::writePerformanceDataset()
{
  hsize_t dims[2];
  epicsInt32 numCaptured;

  this->lock();
  getIntegerParam(NDFileNumCaptured, &numCaptured);
  this->unlock();
  dims[1] = 5;
  if (numCaptured < this->numPerformancePoints) dims[0] = numCaptured;
  else dims[0] = this->numPerformancePoints;

  // Work with HDF5 library to select a suitable hyperslab (one element) and write the new data to it
  H5Dset_extent(this->perf_dataset_id, dims);

  /* Write the second dataset. */
  H5Dwrite(this->perf_dataset_id, H5T_NATIVE_DOUBLE,
           H5S_ALL, H5S_ALL,
           H5P_DEFAULT, this->performanceBuf);

  /* Close the second dataset */
  H5Dclose(this->perf_dataset_id);

  return asynSuccess;
}

/** Create the group of datasets to hold the NDArray attributes
 *
 */
asynStatus NDFileHDF5::createAttributeDataset(NDArray *pArray)
{
  NDAttribute *ndAttr = NULL;
  NDAttrSource_t ndAttrSourceType;
  int extraDims;
  int chunking = 0;
<<<<<<< HEAD
  //int fileWriteMode = 0;
=======
  int fileWriteMode = 0;
>>>>>>> dbb0387e
  int dimAttDataset = 0;
  hid_t groupDefault = -1;
  const char *attrNames[5] = {"NDAttrName", "NDAttrDescription", "NDAttrSourceType", "NDAttrSource", NULL};
  const char *attrStrings[5] = {NULL,NULL,NULL,NULL,NULL};
  int i;
  size_t size;
  static const char *functionName = "createAttributeDataset";
  int *numCapture=NULL;

  this->lock();
  getIntegerParam(NDFileHDF5_dimAttDatasets, &dimAttDataset);
  getIntegerParam(NDFileHDF5_nExtraDims, &extraDims);

  if (this->multiFrameFile){
    struct extradimdefs_t {
      int sizeParamId;
      char* dimName;
    } extradimdefs[MAXEXTRADIMS] = {
        {NDFileHDF5_extraDimSizeY, this->extraDimNameY},
        {NDFileHDF5_extraDimSizeX, this->extraDimNameX},
        {NDFileHDF5_extraDimSizeN, this->extraDimNameN},
    };
    extraDims += 1;
    numCapture = (int *)calloc(extraDims, sizeof(int));
    for (i=0; i<extraDims; i++){
      getIntegerParam(extradimdefs[MAXEXTRADIMS - extraDims + i].sizeParamId, &numCapture[i]);
    }
  } else {
    numCapture = (int *)calloc(1, sizeof(int));
  }

  this->unlock();
  // Check the chunking value
<<<<<<< HEAD
  int user_chunking[3] = {0, 0, 0};
  calculateAttributeChunking(&chunking, user_chunking);

=======
  calculateAttributeChunking(&chunking);

  int user_chunking[3] = {chunking,chunking,chunking};
>>>>>>> dbb0387e



  asynPrint(this->pasynUserSelf, ASYN_TRACE_FLOW, "%s::%s Creating attribute datasets. extradims=%d attribute count=%d\n",
            driverName, functionName, extraDims, this->pFileAttributes->count());

  hdf5::Root *root = this->layout.get_hdftree();
  hdf5::Group* def_group = root->find_ndattr_default_group();
  //check for NULL
  if(def_group != NULL) {
    groupDefault = H5Gopen(this->file, def_group->get_full_name().c_str(), H5P_DEFAULT);
    if (strlen(this->hostname) > 0) {
      this->writeStringAttribute(groupDefault, "hostname", this->hostname);
    }
  }
  else {
    // Check if the auto_ndattr_default tag is true, if it is then the root group is the file
    if (this->layout.getAutoNDAttrDefault()){
      groupDefault = this->file;
    } else {
      asynPrint(this->pasynUserSelf, ASYN_TRACE_WARNING, "%s::%s No default attribute group defined.\n",
                driverName, functionName);
    }
  }

  ndAttr = this->pFileAttributes->next(ndAttr); // get the first NDAttribute
  while(ndAttr != NULL)
  {
    attrStrings[0] = ndAttr->getName();
    attrStrings[1] = ndAttr->getDescription();
    attrStrings[2] = ndAttr->getSourceInfo(&ndAttrSourceType);
    attrStrings[3] = ndAttr->getSource();

    hdf5::Dataset *dset = NULL;
    // Search for the dataset of the NDAttribute.  If it exists then we use it
    if (root->find_dset_ndattr(ndAttr->getName(), &dset) == 0){
      // In here we need to open the dataset for writing

      hdf5::DataSource dsource = dset->data_source();
      std::string atName = std::string(epicsStrDup(ndAttr->getName()));
<<<<<<< HEAD
      NDFileHDF5AttributeDataset *attDset = new NDFileHDF5AttributeDataset(this->file, atName, ndAttr->getDataType());
=======
      std::tr1::shared_ptr<NDFileHDF5AttributeDataset> attDset = std::tr1::shared_ptr<NDFileHDF5AttributeDataset>(new NDFileHDF5AttributeDataset(this->file, atName, ndAttr->getDataType()));
>>>>>>> dbb0387e
      attDset->setDsetName(dset->get_name());
      attDset->setWhenToSave(dsource.get_when_to_save());
      attDset->setParentGroupName(dset->get_parent()->get_full_name());
      if (dimAttDataset == 1){
        attDset->createDataset(this->multiFrameFile, extraDims, numCapture, user_chunking);
      } else {
        attDset->createDataset(chunking);
      }

      //save xml tags attributes
      writeHdfAttributes(attDset->getHandle(), dset);

      // Write some description of the NDAttribute as a HDF attribute to the dataset
      for (i=0; attrNames[i] != NULL; i++)
      {
        size = strlen(attrStrings[i]);
        if (size <= 0) continue;
        this->writeStringAttribute(attDset->getHandle(), attrNames[i], attrStrings[i]);
      }

      // Add the attribute to the list
      attrList.push_back(attDset);

    } else {
      if(groupDefault > -1) {
        std::string atName = std::string(epicsStrDup(ndAttr->getName()));
<<<<<<< HEAD
        NDFileHDF5AttributeDataset *attDset = new NDFileHDF5AttributeDataset(this->file, atName, ndAttr->getDataType());
=======
        std::tr1::shared_ptr<NDFileHDF5AttributeDataset> attDset = std::tr1::shared_ptr<NDFileHDF5AttributeDataset>(new NDFileHDF5AttributeDataset(this->file, atName, ndAttr->getDataType()));
>>>>>>> dbb0387e
        attDset->setParentGroupName(def_group->get_full_name().c_str());
        if (dimAttDataset == 1){
          attDset->createDataset(this->multiFrameFile, extraDims, numCapture, user_chunking);
        } else {
          attDset->createDataset(chunking);
        }
  
        // Write some description of the NDAttribute as a HDF attribute to the dataset
        for (i=0; attrNames[i] != NULL; i++)
        {
          size = strlen(attrStrings[i]);
          if (size <= 0) continue;
          this->writeStringAttribute(attDset->getHandle(), attrNames[i], attrStrings[i]);
        }
        // Add the attribute to the list
        attrList.push_back(attDset);
      }
    }
    ndAttr = this->pFileAttributes->next(ndAttr);
  }
  if(def_group != NULL){
    H5Gclose(groupDefault);
  }

  return asynSuccess;
}

<<<<<<< HEAD
asynStatus NDFileHDF5::calculateAttributeChunking(int *chunking, int *mdim_chunking)
{
  int fileWriteMode = 0;
  int dim1Size = 0;
  int dim2Size = 0;
  int dim3Size = 0;
=======
asynStatus NDFileHDF5::calculateAttributeChunking(int *chunking)
{
  int fileWriteMode = 0;
>>>>>>> dbb0387e
  this->lock();
  // Check the chunking value
  getIntegerParam(NDFileHDF5_NDAttributeChunk, chunking);
  // If the chunking is zero then use the number of frames
  if (*chunking == 0){
    // In this case we want to read back the number of frames and use this for chunking
    // First check in case we are in single mode.
    getIntegerParam(NDFileWriteMode, &fileWriteMode);
    // Check that we are not in single mode
    if (fileWriteMode == NDFileModeSingle){
      // We are in single mode so chunk size should be set to 1 no matter the frame count
      *chunking = 1;
<<<<<<< HEAD
      mdim_chunking[0] = 1;
      mdim_chunking[1] = 1;
      mdim_chunking[2] = 1;
=======
>>>>>>> dbb0387e
    } else {
      // We aren't in single mode so read the number of frames
      getIntegerParam(NDFileNumCapture, chunking);
      if (*chunking <= 0) {
        // Special case: writing infinite number of frames, so we guess a good(ish) chunk number
        *chunking = 16*1024;
<<<<<<< HEAD
        // This should be impossible for multi-dimensional datasets, but we still need to return
        // some values that wouldn't kill us later on
        mdim_chunking[0] = 32;
        mdim_chunking[1] = 32;
        mdim_chunking[2] = 32;
      } else {
        // We can't use the number of frames for each dimension here as we would quickly run out
        // of resources.  Go back to the original dimensions...
        getIntegerParam(NDFileHDF5_extraDimSizeY, &dim1Size);
        if (dim1Size <= 0){
          mdim_chunking[0] = 32;
        } else {
          mdim_chunking[0] = dim1Size;
        }
        getIntegerParam(NDFileHDF5_extraDimSizeX, &dim2Size);
        if (dim2Size <= 0){
          mdim_chunking[1] = 32;
        } else {
          mdim_chunking[1] = dim2Size;
        }
        getIntegerParam(NDFileHDF5_extraDimSizeN, &dim3Size);
        if (dim3Size <= 0){
          mdim_chunking[2] = 32;
        } else {
          mdim_chunking[2] = dim3Size;
        }
      }
    }
  } else {
    // Set the multi-dim chunking to the same values
    mdim_chunking[0] = *chunking;
    mdim_chunking[1] = *chunking;
    mdim_chunking[2] = *chunking;
=======
      }
    }
>>>>>>> dbb0387e
  }
  this->unlock();
  return asynSuccess;
}

/** Write the NDArray attributes to the file
 *
 */
asynStatus NDFileHDF5::writeAttributeDataset(hdf5::When_t whenToSave, int positionMode, hsize_t *offsets)
{
  asynStatus status = asynSuccess;
  NDAttribute *ndAttr = NULL;
  int flush = 0;
  static const char *functionName = "writeAttributeDataset";

<<<<<<< HEAD
  for (std::list<NDFileHDF5AttributeDataset*>::iterator it_node = attrList.begin(); it_node != attrList.end(); ++it_node){
    NDFileHDF5AttributeDataset *hdfAttrNode = *it_node;
=======
  for (std::list<std::tr1::shared_ptr<NDFileHDF5AttributeDataset> >::iterator it_node = attrList.begin(); it_node != attrList.end(); ++it_node){
    std::tr1::shared_ptr<NDFileHDF5AttributeDataset> hdfAttrNode = *it_node;
>>>>>>> dbb0387e
    // find the named attribute in the NDAttributeList
    ndAttr = this->pFileAttributes->find(hdfAttrNode->getName().c_str());
    if (ndAttr == NULL){
      asynPrint(this->pasynUserSelf, ASYN_TRACE_WARNING,
        "%s::%s WARNING: NDAttribute named \'%s\' not found\n",
        driverName, functionName, hdfAttrNode->getName().c_str());
      continue;
    }

    // Check if we need to force a flush of the dataset
    if (checkForSWMRMode()){
      int numCaptured = 0;
      this->lock();
      getIntegerParam(NDFileNumCaptured, &numCaptured);
      this->unlock();
      int chunking = 0;
<<<<<<< HEAD
      int mdchunking[3] = {0, 0, 0};
      // Check the chunking value
      calculateAttributeChunking(&chunking, mdchunking);
=======
      // Check the chunking value
      calculateAttributeChunking(&chunking);
>>>>>>> dbb0387e
      // Check if we should flush
      if ((numCaptured+1) % chunking == 0){
        // Mark the dataset for flushing
        flush = 1;
      }
    }
<<<<<<< HEAD
    if (positionMode == 1){
      hdfAttrNode->writeAttributeDataset(whenToSave, offsets, ndAttr, flush);
    } else {
      hdfAttrNode->writeAttributeDataset(whenToSave, ndAttr, flush);
    }
=======
    hdfAttrNode->writeAttributeDataset(whenToSave, ndAttr, flush);
>>>>>>> dbb0387e
  }
  return status;
}

/** Close all attribute datasets and clear out memory
 */
asynStatus NDFileHDF5::closeAttributeDataset()
{
  asynStatus status = asynSuccess;
<<<<<<< HEAD
  NDFileHDF5AttributeDataset *dsetPtr;
=======
  std::tr1::shared_ptr<NDFileHDF5AttributeDataset> dsetPtr;
>>>>>>> dbb0387e
  static const char *functionName = "closeAttributeDataset";

  while (attrList.size() > 0){
    dsetPtr = attrList.front();
    attrList.pop_front();
    asynPrint(this->pasynUserSelf, ASYN_TRACE_FLOW, "%s::%s: closing attribute dataset \'%s\'\n",
              driverName, functionName, dsetPtr->getName().c_str());
    dsetPtr->closeAttributeDataset();
<<<<<<< HEAD
    delete(dsetPtr);
=======
>>>>>>> dbb0387e
  }

  return status;
}

/** Convenience function to write a null terminated string as an HDF5 attribute
 *  to an HDF5 element (group or dataset)
 */
asynStatus NDFileHDF5::writeStringAttribute(hid_t element, const char * attrName, const char* attrStrValue)
{
  asynStatus status = asynSuccess;
  hid_t hdfdatatype;
  hid_t hdfattr;
  hid_t hdfattrdataspace;

  if (strlen(attrStrValue) > 0){
    hdfattrdataspace = H5Screate(H5S_SCALAR);
    hdfdatatype      = H5Tcopy(H5T_C_S1);
    H5Tset_size(hdfdatatype, strlen(attrStrValue));
    H5Tset_strpad(hdfdatatype, H5T_STR_NULLTERM);
    hdfattr          = H5Acreate2(element, attrName,
                                  hdfdatatype, hdfattrdataspace,
                                  H5P_DEFAULT, H5P_DEFAULT);
    H5Awrite(hdfattr, hdfdatatype, attrStrValue);
    H5Aclose(hdfattr);
    H5Sclose(hdfattrdataspace);
  }
  return status;
}


/** Configure the required dimensions for a dataset.
 *
 *  This method will call the configureDims method for each detector dataset
 *  created.
 */
asynStatus NDFileHDF5::configureDatasetDims(NDArray *pArray)
{
  int i = 0;
  int extradims = 0;
  int *numCapture=NULL;
  asynStatus status = asynSuccess;

  this->lock();
  if (this->multiFrameFile){
    struct extradimdefs_t {
      int sizeParamId;
      char* dimName;
    } extradimdefs[MAXEXTRADIMS] = {
        {NDFileHDF5_extraDimSizeY, this->extraDimNameY},
        {NDFileHDF5_extraDimSizeX, this->extraDimNameX},
        {NDFileHDF5_extraDimSizeN, this->extraDimNameN},
    };
    getIntegerParam(NDFileHDF5_nExtraDims, &extradims);
    extradims += 1;
    numCapture = (int *)calloc(extradims, sizeof(int));
    for (i=0; i<extradims; i++){
      getIntegerParam(extradimdefs[MAXEXTRADIMS - extradims + i].sizeParamId, &numCapture[i]);
    }
  } else {
    numCapture = (int *)calloc(1, sizeof(int));
  }
  int user_chunking[3] = {1,1,1};
  getIntegerParam(NDFileHDF5_nFramesChunks, &user_chunking[2]);
  getIntegerParam(NDFileHDF5_nRowChunks,    &user_chunking[1]);
  getIntegerParam(NDFileHDF5_nColChunks,    &user_chunking[0]);
  this->unlock();

  // Iterate over the stored detector data sets and configure the dimensions
  std::map<std::string, NDFileHDF5Dataset *>::iterator it_dset;
  for (it_dset = this->detDataMap.begin(); it_dset != this->detDataMap.end(); ++it_dset){
    it_dset->second->configureDims(pArray, this->multiFrameFile, extradims, numCapture, user_chunking);
  }
  
  if (numCapture != NULL) free( numCapture );
  return status;
}

/** Configure the HDF5 dimension definitions based on NDArray dimensions.
 * Initially this implementation just copies the dimension sizes from the NDArray
 * in the same order. A last infinite length dimension is added if multiple frames
 * are to be stored in the same file (in Capture or Stream mode).
 */
asynStatus NDFileHDF5::configureDims(NDArray *pArray)
{
  int i=0,j=0, extradims = 0, ndims=0;
  int numCapture;
  int numFlush = 0;
  asynStatus status = asynSuccess;
  char strdims[DIMSREPORTSIZE];
  static const char *functionName = "configureDims";
  //strdims = (char*)calloc(DIMSREPORTSIZE, sizeof(char));

  this->lock();
  if (this->multiFrameFile)
  {
    getIntegerParam(NDFileHDF5_nExtraDims, &extradims);
    extradims += 1;
  }
  ndims = pArray->ndims + extradims;

  // first check whether the dimension arrays have been allocated
  // or the number of dimensions have changed.
  // If necessary free and reallocate new memory.
  if (this->maxdims == NULL || this->rank != ndims)
  {
    if (this->maxdims     != NULL) free(this->maxdims);
    if (this->chunkdims   != NULL) free(this->chunkdims);
    if (this->framesize   != NULL) free(this->framesize);
    if (this->dims        != NULL) free(this->dims);
    if (this->offset      != NULL) free(this->offset);
    if (this->virtualdims != NULL) free(this->virtualdims);

    //asynPrint(this->pasynUserSelf, ASYN_TRACE_FLOW,
    //          "%s::%s allocating dimension arrays\n",
    //          driverName, functionName);
    this->maxdims       = (hsize_t*)calloc(ndims,     sizeof(hsize_t));
    this->chunkdims     = (hsize_t*)calloc(ndims,     sizeof(hsize_t));
    this->framesize     = (hsize_t*)calloc(ndims,     sizeof(hsize_t));
    this->dims          = (hsize_t*)calloc(ndims,     sizeof(hsize_t));
    this->offset        = (hsize_t*)calloc(ndims,     sizeof(hsize_t));
    int nvirtual = extradims;
    if (nvirtual <= 0) nvirtual = 1;
    this->virtualdims   = (hsize_t*)calloc(nvirtual, sizeof(hsize_t));
  }

  if (this->multiFrameFile)
  {
    /* Configure the virtual dimensions -i.e. dimensions in addition
     * to the frame format.
     * Normally set to just 1 by default or -1 unlimited (in HDF5 terms)
     */
    //asynPrint(this->pasynUserSelf, ASYN_TRACE_FLOW, 
    //  "%s::%s Creating extradimdefs_t structure. Size=%d\n",
    //  driverName, functionName, MAXEXTRADIMS);
    struct extradimdefs_t {
      int sizeParamId;
      char* dimName;
    } extradimdefs[MAXEXTRADIMS] = {
        {NDFileHDF5_extraDimSizeY, this->extraDimNameY},
        {NDFileHDF5_extraDimSizeX, this->extraDimNameX},
        {NDFileHDF5_extraDimSizeN, this->extraDimNameN},
    };

    //asynPrint(this->pasynUserSelf, ASYN_TRACE_FLOW, 
    //  "%s::%s initialising the extradim sizes. extradims=%d\n",
    //  driverName, functionName, extradims);
    for (i=0; i<extradims; i++)
    {
      this->framesize[i] = (hsize_t)1;
      this->chunkdims[i]   = 1;
      this->maxdims[i]     = H5S_UNLIMITED;
      this->dims[i]        = 1;
      this->offset[i]      = 0; // because we increment offset *before* each write we need to start at -1

      getIntegerParam(extradimdefs[MAXEXTRADIMS - extradims + i].sizeParamId, &numCapture);
      this->virtualdims[i] = numCapture;
      //asynPrint(this->pasynUserSelf, ASYN_TRACE_FLOW, 
      //  "%s::%s extradim=%d ncapture=%d\n",
      //  driverName, functionName, i, numCapture);
      epicsSnprintf(this->ptrDimensionNames[i], DIMNAMESIZE, "%s", extradimdefs[MAXEXTRADIMS - extradims +i].dimName);
    }
  }

  this->rank = ndims;
  //asynPrint(this->pasynUserSelf, ASYN_TRACE_FLOW, 
  //  "%s::%s initialising the basic frame dimension sizes. rank=%d\n",
  //  driverName, functionName, this->rank);
  for (j=pArray->ndims-1,i=extradims; i<this->rank; i++,j--)
  {
  this->framesize[i] = (hsize_t)(pArray->dims[j].size);
    this->chunkdims[i]  = pArray->dims[j].size;
    this->maxdims[i]    = pArray->dims[j].size;
    this->dims[i]       = pArray->dims[j].size;
    this->offset[i]     = 0;
    epicsSnprintf(this->ptrDimensionNames[i],DIMNAMESIZE, "NDArray Dim%d", j);
  }

  // Collect the user defined chunking dimensions and check if they're valid
  //
  // A check is made to see if the user has input 0 or negative value (which is invalid)
  // in which case the size of the chunking is set to the maximum size of that dimension (full frame)
  // If the maximum of a particular dimension is set to a negative value -which is the case for
  // infinite lenght dimensions (-1); the chunking value is set to 1.
  int user_chunking[3] = {1,1,1};
  getIntegerParam(NDFileHDF5_nFramesChunks, &user_chunking[2]);
  getIntegerParam(NDFileHDF5_nRowChunks,    &user_chunking[1]);
  getIntegerParam(NDFileHDF5_nColChunks,    &user_chunking[0]);
  int max_items = 0;
  int hdfdim = 0;
  int fileWriteMode = 0;
  // Work out the number of chunking dims we are going to work with (number of array dims)
  int numDimsForChunking = pArray->ndims;
  getIntegerParam(NDFileWriteMode, &fileWriteMode);    
  // Check that we are not in single mode
  if (fileWriteMode != NDFileModeSingle){
    // There is another dimension (frame number)
    numDimsForChunking++;
  }
  // Loop over the number of user_chunking array elements
  for (i = 0; i<numDimsForChunking; i++)
  {
      hdfdim = ndims - i - 1;
      max_items = (int)this->maxdims[hdfdim];
      if (max_items <= 0)
      {
        max_items = 1; // For infinite length dimensions
      } else {
        if (user_chunking[i] > max_items) user_chunking[i] = max_items;
      }
      if (user_chunking[i] < 1) user_chunking[i] = max_items;
      assert(hdfdim >= 0); this->chunkdims[hdfdim] = user_chunking[i];
  }
  setIntegerParam(NDFileHDF5_nFramesChunks, user_chunking[2]);
  setIntegerParam(NDFileHDF5_nRowChunks,    user_chunking[1]);
  setIntegerParam(NDFileHDF5_nColChunks,    user_chunking[0]);
<<<<<<< HEAD
  // Check flushing parameter, if it is less than nFramesChunks then make them match
  getIntegerParam(NDFileHDF5_flushNthFrame, &numFlush);
  if (numFlush < user_chunking[2]){
    numFlush = user_chunking[2];
    setIntegerParam(NDFileHDF5_flushNthFrame, numFlush);
  }
=======
>>>>>>> dbb0387e
  this->unlock();

  for(i=0; i<pArray->ndims; i++) sprintf(strdims+(i*6), "%5d,", (int)pArray->dims[i].size);
  asynPrint(this->pasynUserSelf, ASYN_TRACE_FLOW, 
    "%s::%s  NDArray:   { %s }\n", 
    driverName, functionName, strdims);
  //free(strdims);
  char *strdimsrep = this->getDimsReport();
  asynPrint(this->pasynUserSelf, ASYN_TRACE_FLOW, 
    "%s::%s dimension report: %s\n", 
    driverName, functionName, strdimsrep);

  return status;
}

/** Configure compression
 */
asynStatus NDFileHDF5::configureCompression()
{
  asynStatus status = asynSuccess;
  int compressionScheme;
  int szipNumPixels = 0;
  int nbitPrecision = 0;
  int nbitOffset = 0;
  int zLevel = 0;
  static const char * functionName = "configureCompression";

  this->lock();
  getIntegerParam(NDFileHDF5_compressionType, &compressionScheme);
  getIntegerParam(NDFileHDF5_nbitsOffset, &nbitOffset);
  getIntegerParam(NDFileHDF5_nbitsPrecision, &nbitPrecision);
  getIntegerParam(NDFileHDF5_szipNumPixels, &szipNumPixels);
  getIntegerParam(NDFileHDF5_zCompressLevel, &zLevel);
  this->unlock();
  switch (compressionScheme)
  {
    case HDF5CompressNone:
      break;
    case HDF5CompressNumBits:
      this->lock();
      this->unlock();
      asynPrint(this->pasynUserSelf, ASYN_TRACE_FLOW, 
                "%s::%s Setting N-bit filter precision=%d bit offset=%d bit\n",
                driverName, functionName, nbitPrecision, nbitOffset);
      H5Tset_precision (this->datatype, nbitPrecision);
      H5Tset_offset (this->datatype, nbitOffset);
      H5Pset_nbit (this->cparms);

      // Finally read back the parameters we've just sent to HDF5
      nbitOffset = H5Tget_offset(this->datatype);
      nbitPrecision = (int)H5Tget_precision(this->datatype);
      this->lock();
      setIntegerParam(NDFileHDF5_nbitsOffset, nbitOffset);
      setIntegerParam(NDFileHDF5_nbitsPrecision, nbitPrecision);
      this->unlock();
      break;
    case HDF5CompressSZip:
      asynPrint(this->pasynUserSelf, ASYN_TRACE_FLOW, 
                "%s::%s Setting szip compression filter # pixels=%d\n",
                driverName, functionName, szipNumPixels);
      H5Pset_szip (this->cparms, H5_SZIP_NN_OPTION_MASK, szipNumPixels);
      break;
    case HDF5CompressZlib:
      asynPrint(this->pasynUserSelf, ASYN_TRACE_FLOW, 
                "%s::%s Setting zlib compression filter level=%d\n",
                driverName, functionName, zLevel);
      H5Pset_deflate(this->cparms, zLevel);
      break;
  }
  return status;
}

/** Translate the NDArray datatype to HDF5 datatypes 
 */
hid_t NDFileHDF5::typeNd2Hdf(NDDataType_t datatype)
{
  hid_t result;
  int fillvalue = 0;

  switch (datatype) 
  {
    case NDInt8:
      result = H5T_NATIVE_INT8;
      *(epicsInt8*)this->ptrFillValue = (epicsInt8)fillvalue;
      break;
    case NDUInt8:
      result = H5T_NATIVE_UINT8;
      *(epicsUInt8*)this->ptrFillValue = (epicsUInt8)fillvalue;
      break;
    case NDInt16:
      result = H5T_NATIVE_INT16;
      *(epicsInt16*)this->ptrFillValue = (epicsInt16)fillvalue;
      break;
    case NDUInt16:
      result = H5T_NATIVE_UINT16;
      *(epicsUInt16*)this->ptrFillValue = (epicsUInt16)fillvalue;
      break;
    case NDInt32:
      result = H5T_NATIVE_INT32;
      *(epicsInt32*)this->ptrFillValue = (epicsInt32)fillvalue;
      break;
    case NDUInt32:
      result = H5T_NATIVE_UINT32;
      *(epicsUInt32*)this->ptrFillValue = (epicsUInt32)fillvalue;
      break;
    case NDFloat32:
      result = H5T_NATIVE_FLOAT;
      *(epicsFloat32*)this->ptrFillValue = (epicsFloat32)fillvalue;
      break;
    case NDFloat64:
      result = H5T_NATIVE_DOUBLE;
      *(epicsFloat64*)this->ptrFillValue = (epicsFloat64)fillvalue;
      break;
    default:
      asynPrint(this->pasynUserSelf, ASYN_TRACE_ERROR, 
                "%s::%s cannot convert NDArrayType: %d to HDF5 datatype\n",
                driverName, "typeNd2Hdf", datatype);
      result = -1;
  }
  return result;
}

/** Iterate through all the local stored dimension information.
 * Returns a string where each line is an ASCII report of the value for each dimension.
 * Intended for development and debugging. This function is not thread safe.
 */
char* NDFileHDF5::getDimsReport()
{
  int i=0,j=0,extradims=0;
  size_t c=0;
  int maxlen = DIMSREPORTSIZE;
  char *strdims = this->dimsreport;

  this->lock();
  getIntegerParam(NDFileHDF5_nExtraDims, &extradims);
  this->unlock();
  extradims += 1;

  struct dimsizes_t {
    const char* name;
    unsigned long long* dimsize;
    int nd;
  } dimsizes[7] = {
      {"framesize", this->framesize, this->rank},
      {"chunkdims", this->chunkdims, this->rank},
      {"maxdims",   this->maxdims,   this->rank},
      {"dims",      this->dims,    this->rank},
      {"offset",    this->offset,    this->rank},
      {"virtual",   this->virtualdims, extradims},
      {NULL,        NULL,            0         },
  };

  strdims[0] = '\0';
  while (dimsizes[i].name!=NULL && c<DIMSREPORTSIZE && dimsizes[i].dimsize != NULL)
  {
    epicsSnprintf(strdims+c, maxlen-c, "\n%10s ", dimsizes[i].name);
    c = strlen(strdims);
    for(j=0; j<dimsizes[i].nd; j++)
    {
      epicsSnprintf(strdims+c, maxlen-c, "%6lli,", dimsizes[i].dimsize[j]);
      c = strlen(strdims);
    }
    //printf("name=%s c=%d rank=%d strdims: %s\n", dimsizes[i].name, c, dimsizes[i].nd, strdims);
    i++;
  }
  return strdims;
}

void NDFileHDF5::report(FILE *fp, int details)
{
  fprintf(fp, "Dimension report: %s\n", this->getDimsReport());
  // Call the base class report
  NDPluginFile::report(fp, details);
}

/** Configuration routine.  Called directly, or from the iocsh function in NDFileEpics */
extern "C" int NDFileHDF5Configure(const char *portName, int queueSize, int blockingCallbacks, 
                                   const char *NDArrayPort, int NDArrayAddr,
                                   int priority, int stackSize)
{
  // Stack Size must be a minimum of 2MB
  if (stackSize < 2097152) stackSize = 2097152;
  new NDFileHDF5(portName, queueSize, blockingCallbacks, NDArrayPort, NDArrayAddr,
                 priority, stackSize);
  return(asynSuccess);
}

void NDFileHDF5::checkForOpenFile()
{
  const char * functionName = "checkForOpenFile";
  /* Checking if the plugin already has a file open.
   * It would be nice if NDPluginFile class would accept an asynError returned from
   * this method and not increment the filecounter and name... However, for now we just
   * close the file that is open and open a new one. */
  if (this->file != 0){
    asynPrint(this->pasynUserSelf, ASYN_TRACE_ERROR, 
              "%s::%s file is already open. Closing it and opening new one.\n", 
              driverName, functionName);
    this->closeFile();
  }
}

bool NDFileHDF5::checkForSWMRMode()
{
  int SWMRMode = 0;
  bool SWMRAvailable = false;
  // Check if we are in SWMR mode
  getIntegerParam(NDFileHDF5_SWMRMode, &SWMRMode);
  // The following section is only available if SWMR is supported
  if (checkForSWMRSupported()){
    if (SWMRMode == 1){
      SWMRAvailable = true;
    }
  } else {
    // SMWR Support is not available due to the HDF5 library version compiled against
    SWMRAvailable = false;
  }

  return SWMRAvailable;
}

bool NDFileHDF5::checkForSWMRSupported()
{
  bool SWMRSupported = false;
  #if H5_VERSION_GE(1,9,178)
  SWMRSupported = true;
  #else
  SWMRSupported = false;
  #endif
  return SWMRSupported;
}

/** Add the default attributes from NDArrays into the local NDAttribute list.
 *
 * The relevant attributes are: uniqueId, timeStamp, epicsTS.secPastEpoch and
 * epicsTS.nsec.
 */
void NDFileHDF5::addDefaultAttributes(NDArray *pArray)
{
  this->pFileAttributes->add("NDArrayUniqueId",
                             "The unique ID of the NDArray",
                             NDAttrInt32, (void*)&(pArray->uniqueId));
  this->pFileAttributes->add("NDArrayTimeStamp",
                             "The timestamp of the NDArray as float64",
                             NDAttrFloat64, (void*)&(pArray->timeStamp));
  this->pFileAttributes->add("NDArrayEpicsTSSec",
                             "The NDArray EPICS timestamp seconds past epoch",
                             NDAttrUInt32, (void*)&(pArray->epicsTS.secPastEpoch));
  this->pFileAttributes->add("NDArrayEpicsTSnSec",
                             "The NDArray EPICS timestamp nanoseconds",
                             NDAttrUInt32, (void*)&(pArray->epicsTS.nsec));
}

/** Helper function to create a comma separated list of integers in a string
 *
 */
std::string comma_separated_list(int nelements, size_t *data)
{
  std::ostringstream num_str_convert;

  for (int i = 0; i < nelements; i++)
  {
    num_str_convert << data[i] << ",";
  }

  return num_str_convert.str();
}

/** Add the default attributes from NDArrays as HDF5 attributes on the detector datasets
 *
 */
asynStatus NDFileHDF5::writeDefaultDatasetAttributes(NDArray *pArray)
{
  asynStatus ret = asynSuccess;
  std::ostringstream num_str_convert;
  hdf5::DataSource const_src(hdf5::constant);
  const_src.set_when_to_save(hdf5::OnFileOpen);

  // First create some HDF5 attribute descriptions (constants) for each of the
  // NDArray data elements of interest
  std::vector<hdf5::Attribute> default_ndarray_attributes;

  hdf5::Attribute attr_numdims("NDArrayNumDims", const_src);
  attr_numdims.setOnFileOpen(true);
  num_str_convert << pArray->ndims;
  attr_numdims.source.set_const_datatype_value(hdf5::int32, num_str_convert.str());
  default_ndarray_attributes.push_back(attr_numdims);
  num_str_convert.str("");

  // Create the attributes which has one element for each dimension
  hdf5::Attribute attr_dim_offset("NDArrayDimOffset", const_src);
  for (int i = 0; i<pArray->ndims; i++) num_str_convert << pArray->dims[i].offset << ","; // Create comma separated string
  attr_dim_offset.source.set_const_datatype_value(hdf5::int32, num_str_convert.str());
  num_str_convert.str("");
  default_ndarray_attributes.push_back(attr_dim_offset);

  hdf5::Attribute attr_dim_binning("NDArrayDimBinning", const_src);
  for (int i = 0; i<pArray->ndims; i++) num_str_convert << pArray->dims[i].binning << ","; // Create comma separated string
  attr_dim_binning.source.set_const_datatype_value(hdf5::int32, num_str_convert.str());
  num_str_convert.str("");
  default_ndarray_attributes.push_back(attr_dim_binning);

  hdf5::Attribute attr_dim_reverse("NDArrayDimReverse", const_src);
  for (int i = 0; i<pArray->ndims; i++) num_str_convert << pArray->dims[i].reverse << ","; // Create comma separated string
  attr_dim_reverse.source.set_const_datatype_value(hdf5::int32, num_str_convert.str());
  num_str_convert.str("");
  default_ndarray_attributes.push_back(attr_dim_reverse);

  // Find a map of all detector datasets
  // (string name, Dataset object)
  hdf5::Group::MapDatasets_t det_dsets;
  this->layout.get_hdftree()->find_dsets(hdf5::detector, det_dsets);

  // Iterate over all detector datasets to attach the attributes
  hdf5::Group::MapDatasets_t::iterator it_det_dsets;
  std::vector<hdf5::Attribute>::iterator it_default_ndarray_attributes;
  for (it_det_dsets = det_dsets.begin(); it_det_dsets!=det_dsets.end(); ++it_det_dsets)
  {
    // Attach all the default attributes
    for (it_default_ndarray_attributes = default_ndarray_attributes.begin();
         it_default_ndarray_attributes != default_ndarray_attributes.end();
         ++it_default_ndarray_attributes)
    {
      it_det_dsets->second->add_attribute(*it_default_ndarray_attributes);
    }
  }

  return ret;
}

asynStatus NDFileHDF5::createNewFile(const char *fileName)
{
  herr_t hdfstatus;
  int tempAlign = 0;
  int tempThreshold = 0;
  int SWMRMode = 0;
  static const char *functionName = "createNewFile";

  this->lock();
  getIntegerParam(NDFileHDF5_chunkBoundaryAlign, &tempAlign);
  getIntegerParam(NDFileHDF5_chunkBoundaryThreshold, (int*)&tempThreshold);
  // Check if we are in SWMR mode
  getIntegerParam(NDFileHDF5_SWMRMode, &SWMRMode);
  this->unlock();

  /* File access property list: set the alignment boundary to a user defined block size
   * which ideally matches disk boundaries.
   * If user sets size to 0 we do not set alignment at all. */
  hid_t access_plist = H5Pcreate(H5P_FILE_ACCESS);
  hsize_t align = 0;
  if (tempAlign > 0){
    align = tempAlign;
  }
  hsize_t threshold = 0;
  if (tempThreshold > 0){
    threshold = tempThreshold;
  }
  if (align > 0){
    hdfstatus = H5Pset_alignment( access_plist, threshold, align );
    if (hdfstatus < 0){
      asynPrint(this->pasynUserSelf, ASYN_TRACE_ERROR,
          "%s%s Warning: failed to set boundary threshod=%llu and alignment=%llu bytes\n",
          driverName, functionName, threshold, align);
      H5Pget_alignment( access_plist, &threshold, &align );
      this->lock();
      setIntegerParam(NDFileHDF5_chunkBoundaryAlign, (int)align);
      setIntegerParam(NDFileHDF5_chunkBoundaryThreshold, (int)threshold);
      this->unlock();
    }
  }

  /* File creation property list: set the i-storek according to HDF group recommendations */
  H5Pset_fclose_degree(access_plist, H5F_CLOSE_STRONG);
  
  // Not required if SWMR is not supported
  #if H5_VERSION_GE(1,9,178)

  if (SWMRMode == 1){
    // Setup the flushing callback
    H5Pset_object_flush_cb(access_plist, cFlushCallback, this);

    // Set to use the latest library format
    H5Pset_libver_bounds(access_plist, H5F_LIBVER_LATEST, H5F_LIBVER_LATEST);
  }

  #endif
  
  hid_t create_plist = H5Pcreate(H5P_FILE_CREATE);
  
  // We only need to calculate an istorek value if we are not in SWMR mode
  if (checkForSWMRMode() == false){ 
    unsigned int istorek = this->calcIstorek();
    asynPrint(this->pasynUserSelf, ASYN_TRACE_FLOW,
<<<<<<< HEAD
              "%s::%s Setting istorek=%u\n",
=======
              "%s::%s Calculated istorek=%u\n",
>>>>>>> dbb0387e
              driverName, functionName, istorek);
    // Check if the calculated value of istorek is greater than the maximum allowed
    if (istorek > MAX_ISTOREK){
      // Cap the value at the maximum and notify of this
      istorek = MAX_ISTOREK;
      asynPrint(this->pasynUserSelf, ASYN_TRACE_WARNING,
                "%s::%s Istorek was greater than %u, using %u\n",
                driverName, functionName, istorek, istorek);
    }
    // Only set the istorek value if it is valid
    if (istorek <= 1){
      // Do not set this value as istorek, simply raise a warning
      asynPrint(this->pasynUserSelf, ASYN_TRACE_WARNING,
                "%s::%s Istorek is %u, using default\n",
                driverName, functionName, istorek);
    } else {
      // We should have a valid istorek value, submit it and check the result
      hdfstatus = H5Pset_istore_k(create_plist, istorek);
      if (hdfstatus < 0){
        asynPrint(this->pasynUserSelf, ASYN_TRACE_ERROR,
                  "%s%s Warning: failed to set istorek parameter = %u\n",
                  driverName, functionName, istorek);
      }
    }
  }

  this->file = H5Fcreate(fileName, H5F_ACC_TRUNC, create_plist, access_plist);
  if (this->file <= 0){
    asynPrint(this->pasynUserSelf, ASYN_TRACE_ERROR,
              "%s::%s Unable to create HDF5 file: %s\n", 
              driverName, functionName, fileName);
    this->file = 0;
    return asynError;
  }
  return asynSuccess;
}

/** Create the output file layout as specified by the XML layout.
 */
asynStatus NDFileHDF5::createFileLayout(NDArray *pArray)
{
  hid_t hdfdatatype;
  static const char *functionName = "createFileLayout";

  /*
   * Create the data space with appropriate dimensions
   */
  asynPrint(this->pasynUserSelf, ASYN_TRACE_FLOW, 
    "%s::%s Creating dataspace with given dimensions\n", 
    driverName, functionName);
  this->dataspace = H5Screate_simple(this->rank, this->framesize, this->maxdims);

  /*
   * Modify dataset creation properties, i.e. enable chunking.
   */
  this->cparms = H5Pcreate(H5P_DATASET_CREATE);
  asynPrint(this->pasynUserSelf, ASYN_TRACE_FLOW, 
    "%s::%s Configuring chunking\n", 
    driverName, functionName);
  H5Pset_chunk(this->cparms, this->rank, this->chunkdims);

  /* Get the datatype */
  hdfdatatype = this->typeNd2Hdf(pArray->dataType);
  this->datatype = H5Tcopy(hdfdatatype);

  /* configure compression if required */
  this->configureCompression();

  asynPrint(this->pasynUserSelf, ASYN_TRACE_FLOW, 
    "%s::%s Setting fillvalue\n", 
    driverName, functionName);
  H5Pset_fill_value(this->cparms, this->datatype, this->ptrFillValue );
  

  //We use MAX_LAYOUT_LEN instead of MAX_FILENAME_LEN because we want to be able to load
  // in an xml string or a file containing the xml
  char *layoutFile = new char[MAX_LAYOUT_LEN];
  layoutFile[MAX_LAYOUT_LEN - 1] = '\0';
  this->lock();
  int status = getStringParam(NDFileHDF5_layoutFilename, MAX_LAYOUT_LEN - 1, layoutFile);
  this->unlock();
  if (status){
    delete [] layoutFile;
    return asynError;
  }
  // Test here for invalid filename or empty filename.
  // If empty use default layout
  // If invalid raise an error but still use the default layout
  if (!strcmp(layoutFile, "")){
    asynPrint(this->pasynUserSelf, ASYN_TRACE_FLOW, "%s::%s Empty layout file, use default layout\n", driverName, functionName);
    status = this->layout.load_xml();
    if (status == -1){
      this->layout.unload_xml();
      delete [] layoutFile;
      return asynError;
    }
  } else {
    if (strstr(layoutFile, "<?xml") != NULL || this->fileExists(layoutFile)){
      // File specified and exists, use the file
      asynPrint(this->pasynUserSelf, ASYN_TRACE_FLOW, "%s::%s Layout file exists, using the file: %s\n",
                driverName, functionName, layoutFile);
    std::string strLayoutFile = std::string(layoutFile);
    status = this->layout.load_xml(strLayoutFile);
      if (status == -1){
        this->layout.unload_xml();
        delete[] layoutFile;
        return asynError;
      }
    } else {
      // The file does not exist, raise an error
      // Note that we should never get here as the file is verified prior to this
      asynPrint(this->pasynUserSelf, ASYN_TRACE_ERROR,
                "%s%s Warning: specified XML file does not exist\n",
                driverName, functionName);
      delete[] layoutFile;
      return asynError;
    }
  }
  delete [] layoutFile;

  // Append the default NDArray attributes to the detector datasets
  if (this->writeDefaultDatasetAttributes(pArray)) {
      asynPrint(this->pasynUserSelf, ASYN_TRACE_WARNING,
                "%s::%s WARNING Failed write default NDArray attributes to detector datasets\n",
                driverName, functionName);
      return asynError;
  }

  asynStatus ret = this->createXMLFileLayout();
  return ret;
}


/** EPICS iocsh shell commands */
static const iocshArg initArg0 = { "portName",iocshArgString};
static const iocshArg initArg1 = { "frame queue size",iocshArgInt};
static const iocshArg initArg2 = { "blocking callbacks",iocshArgInt};
static const iocshArg initArg3 = { "NDArray Port",iocshArgString};
static const iocshArg initArg4 = { "NDArray Addr",iocshArgInt};
static const iocshArg initArg5 = { "priority",iocshArgInt};
static const iocshArg initArg6 = { "stack size (min 2MB)",iocshArgInt};
static const iocshArg * const initArgs[] = {&initArg0,
                                            &initArg1,
                                            &initArg2,
                                            &initArg3,
                                            &initArg4,
                                            &initArg5,
                                            &initArg6};
static const iocshFuncDef initFuncDef = {"NDFileHDF5Configure",7,initArgs};
static void initCallFunc(const iocshArgBuf *args)
{
  NDFileHDF5Configure(args[0].sval, args[1].ival, args[2].ival, args[3].sval, 
                      args[4].ival, args[5].ival, args[6].ival);
}

extern "C" void NDFileHDF5Register(void)
{
  iocshRegister(&initFuncDef,initCallFunc);
}

extern "C" {
epicsExportRegistrar(NDFileHDF5Register);
}
<|MERGE_RESOLUTION|>--- conflicted
+++ resolved
@@ -194,11 +194,7 @@
 
   if (storeAttributes == 1){
     this->createAttributeDataset(pArray);
-<<<<<<< HEAD
     this->writeAttributeDataset(hdf5::OnFileOpen, 0, NULL);
-=======
-    this->writeAttributeDataset(hdf5::OnFileOpen);
->>>>>>> dbb0387e
 
 
     // Store any attributes that have been marked as onOpen
@@ -253,13 +249,8 @@
   hid_t hdfstatus = H5Fstart_swmr_write(this->file);
   if (hdfstatus < 0) {
     asynPrint(this->pasynUserSelf, ASYN_TRACE_ERROR,
-<<<<<<< HEAD
               "%s::%s unable start SWMR write operation. ERRORCODE=%d\n",
               driverName, functionName, (int)hdfstatus);
-=======
-              "%s::%s unable start SWMR write operation. ERRORCODE=%u\n",
-              driverName, functionName, hdfstatus);
->>>>>>> dbb0387e
     return asynError;
   }
   return asynSuccess;
@@ -1175,21 +1166,15 @@
   asynStatus status = asynSuccess;
   int storeAttributes, storePerformance, flush;
   int dimAttDataset = 0;
-<<<<<<< HEAD
   int posRunning = 0;
   char posNameDimN[MAX_STRING_SIZE];
   char posNameDimX[MAX_STRING_SIZE];
   char posNameDimY[MAX_STRING_SIZE];
-=======
->>>>>>> dbb0387e
   epicsTimeStamp startts, endts;
   epicsInt32 numCaptured;
   double dt=0.0, period=0.0, runtime = 0.0;
   int extradims = 0;
-<<<<<<< HEAD
   hsize_t offsets[3] = {0, 0, 0};
-=======
->>>>>>> dbb0387e
   static const char *functionName = "writeFile";
 
   if (this->file == 0) {
@@ -1206,13 +1191,10 @@
   getIntegerParam(NDFileHDF5_storePerformance, &storePerformance);
   getIntegerParam(NDFileHDF5_flushNthFrame, &flush);
   getIntegerParam(NDFileHDF5_nExtraDims, &extradims);
-<<<<<<< HEAD
   getIntegerParam(NDFileHDF5_posRunning, &posRunning);
   getStringParam(NDFileHDF5_posNameDimN, MAX_STRING_SIZE, posNameDimN);
   getStringParam(NDFileHDF5_posNameDimX, MAX_STRING_SIZE, posNameDimX);
   getStringParam(NDFileHDF5_posNameDimY, MAX_STRING_SIZE, posNameDimY);
-=======
->>>>>>> dbb0387e
   this->unlock();
 
   if (numCaptured == 1) epicsTimeGetCurrent(&this->firstFrame);
@@ -1280,7 +1262,6 @@
   // Get the current time to calculate performance times
   epicsTimeGetCurrent(&startts);
 
-<<<<<<< HEAD
   // Check to see if we are positional placement mode
   if (posRunning == 1){
     // We are in positional placement so retrieve the positions
@@ -1355,10 +1336,6 @@
       }
     }
   }
-=======
-  // For multi frame files we now extend the HDF dataset to fit an additional frame
-  if (this->multiFrameFile) this->detDataMap[destination]->extendDataSet(extradims);
->>>>>>> dbb0387e
 
   if (status == asynSuccess){
     if (destination == this->defDsetName){
@@ -1427,20 +1404,12 @@
       // If attribute datasets are following dimensions of the main dataset
       // check to ensure this NDArray is destined for the default dataset
       if (destination == this->defDsetName){
-<<<<<<< HEAD
         status = this->writeAttributeDataset(hdf5::OnFrame, posRunning, offsets);
-=======
-        status = this->writeAttributeDataset(hdf5::OnFrame);
->>>>>>> dbb0387e
       }
     } else {
       // Normal attribute datasets required (linear 1D)
       // so save on every occasion
-<<<<<<< HEAD
       status = this->writeAttributeDataset(hdf5::OnFrame, 0, offsets);
-=======
-      status = this->writeAttributeDataset(hdf5::OnFrame);
->>>>>>> dbb0387e
     }
     if (status != asynSuccess){
       return status;
@@ -1464,29 +1433,12 @@
     this->performancePtr++;
   }
 
-<<<<<<< HEAD
   if (checkForSWMRMode()){
     if ((numCaptured+1) % flush == 0) {
       // We are in SWMR mode so flush the dataset on every <flush> frames
       status = this->detDataMap[destination]->flushDataset();
-=======
-  if (flush > 0){
-    if (numCaptured % flush == 0) {
-      if (checkForSWMRMode()){
-        // We are in SWMR mode so flush the dataset for any readers
-        status = this->detDataMap[destination]->flushDataset();
-      }
->>>>>>> dbb0387e
-    }
-  } else {
-    // Here although the flush parameter is zero we still need to flush the
-    // dataset if we are in SWMR mode so that any readers get the updates
-    if (checkForSWMRMode()){
-      // We are in SWMR mode so flush the dataset for any readers
-      status = this->detDataMap[destination]->flushDataset();
-    }
-  }
-<<<<<<< HEAD
+    }
+  }
 
   if (status != asynSuccess){
     hdfstatus = H5Fclose(this->file);
@@ -1505,25 +1457,6 @@
               "%s::%s wrote frame. dt=%.5fs (T=%.5fs)\n",
               driverName, functionName, dt, period);
 
-=======
-  if (status != asynSuccess){
-    hdfstatus = H5Fclose(this->file);
-    if (hdfstatus){
-      asynPrint(this->pasynUserSelf, ASYN_TRACE_ERROR,
-                "%s::%s ERROR: File did not close cleanly.\n",
-                driverName, functionName);
-    }
-    this->file = 0;
-    this->lock();
-    setIntegerParam(NDFileCapture, 0);
-    setIntegerParam(NDWriteFile, 0);
-    this->unlock();
-  } else {
-    asynPrint(this->pasynUserSelf, ASYN_TRACE_FLOW,
-              "%s::%s wrote frame. dt=%.5fs (T=%.5fs)\n",
-              driverName, functionName, dt, period);
-
->>>>>>> dbb0387e
     this->nextRecord++;
   }
   return status;
@@ -2036,13 +1969,10 @@
   this->createParam(str_NDFileHDF5_layoutErrorMsg,  asynParamOctet,   &NDFileHDF5_layoutErrorMsg);
   this->createParam(str_NDFileHDF5_layoutValid,     asynParamInt32,   &NDFileHDF5_layoutValid);
   this->createParam(str_NDFileHDF5_layoutFilename,  asynParamOctet,   &NDFileHDF5_layoutFilename);
-<<<<<<< HEAD
   this->createParam(str_NDFileHDF5_posRunning,      asynParamInt32,   &NDFileHDF5_posRunning);
   this->createParam(str_NDFileHDF5_posNameDimN,     asynParamOctet,   &NDFileHDF5_posNameDimN);
   this->createParam(str_NDFileHDF5_posNameDimX,     asynParamOctet,   &NDFileHDF5_posNameDimX);
   this->createParam(str_NDFileHDF5_posNameDimY,     asynParamOctet,   &NDFileHDF5_posNameDimY);
-=======
->>>>>>> dbb0387e
   this->createParam(str_NDFileHDF5_SWMRCbCounter,   asynParamInt32,   &NDFileHDF5_SWMRCbCounter);
   this->createParam(str_NDFileHDF5_SWMRSupported,   asynParamInt32,   &NDFileHDF5_SWMRSupported);
   this->createParam(str_NDFileHDF5_SWMRMode,        asynParamInt32,   &NDFileHDF5_SWMRMode);
@@ -2074,13 +2004,10 @@
   setStringParam (NDFileHDF5_layoutErrorMsg,  "");
   setIntegerParam(NDFileHDF5_layoutValid,     1);
   setStringParam (NDFileHDF5_layoutFilename,  "");
-<<<<<<< HEAD
   setIntegerParam(NDFileHDF5_posRunning,      0);
   setStringParam (NDFileHDF5_posNameDimN,     "");
   setStringParam (NDFileHDF5_posNameDimX,     "");
   setStringParam (NDFileHDF5_posNameDimY,     "");
-=======
->>>>>>> dbb0387e
   setIntegerParam(NDFileHDF5_SWMRCbCounter,   0);
   setIntegerParam(NDFileHDF5_SWMRMode,        0);
   setIntegerParam(NDFileHDF5_SWMRRunning,     0);
@@ -2246,11 +2173,7 @@
   // number of slots have to be a prime number which is between 10 and 50 times
   // larger than the numer of chunks that can fit in the file/dataset.
   nslots = num_chunks * 50;
-<<<<<<< HEAD
   while(!IsPrime(nslots))
-=======
-  while( !IsPrime( nslots) )
->>>>>>> dbb0387e
     nslots++;
   return nslots;
 }
@@ -2327,15 +2250,10 @@
     }
 
     int chunking = 0;
-<<<<<<< HEAD
     // Not used for this dataset but needed for the calculation routine
     int mdchunking[3] = {0, 0, 0};
     // Check the chunking value
     calculateAttributeChunking(&chunking, mdchunking);
-=======
-    // Check the chunking value
-    calculateAttributeChunking(&chunking);
->>>>>>> dbb0387e
     hid_t hdfcparm   = H5Pcreate(H5P_DATASET_CREATE);
     hsize_t chunk[2] = {chunking, 5};
     int hdfrank  = 2;
@@ -2400,11 +2318,7 @@
   NDAttrSource_t ndAttrSourceType;
   int extraDims;
   int chunking = 0;
-<<<<<<< HEAD
   //int fileWriteMode = 0;
-=======
-  int fileWriteMode = 0;
->>>>>>> dbb0387e
   int dimAttDataset = 0;
   hid_t groupDefault = -1;
   const char *attrNames[5] = {"NDAttrName", "NDAttrDescription", "NDAttrSourceType", "NDAttrSource", NULL};
@@ -2438,15 +2352,9 @@
 
   this->unlock();
   // Check the chunking value
-<<<<<<< HEAD
   int user_chunking[3] = {0, 0, 0};
   calculateAttributeChunking(&chunking, user_chunking);
 
-=======
-  calculateAttributeChunking(&chunking);
-
-  int user_chunking[3] = {chunking,chunking,chunking};
->>>>>>> dbb0387e
 
 
 
@@ -2487,11 +2395,7 @@
 
       hdf5::DataSource dsource = dset->data_source();
       std::string atName = std::string(epicsStrDup(ndAttr->getName()));
-<<<<<<< HEAD
       NDFileHDF5AttributeDataset *attDset = new NDFileHDF5AttributeDataset(this->file, atName, ndAttr->getDataType());
-=======
-      std::tr1::shared_ptr<NDFileHDF5AttributeDataset> attDset = std::tr1::shared_ptr<NDFileHDF5AttributeDataset>(new NDFileHDF5AttributeDataset(this->file, atName, ndAttr->getDataType()));
->>>>>>> dbb0387e
       attDset->setDsetName(dset->get_name());
       attDset->setWhenToSave(dsource.get_when_to_save());
       attDset->setParentGroupName(dset->get_parent()->get_full_name());
@@ -2518,11 +2422,7 @@
     } else {
       if(groupDefault > -1) {
         std::string atName = std::string(epicsStrDup(ndAttr->getName()));
-<<<<<<< HEAD
         NDFileHDF5AttributeDataset *attDset = new NDFileHDF5AttributeDataset(this->file, atName, ndAttr->getDataType());
-=======
-        std::tr1::shared_ptr<NDFileHDF5AttributeDataset> attDset = std::tr1::shared_ptr<NDFileHDF5AttributeDataset>(new NDFileHDF5AttributeDataset(this->file, atName, ndAttr->getDataType()));
->>>>>>> dbb0387e
         attDset->setParentGroupName(def_group->get_full_name().c_str());
         if (dimAttDataset == 1){
           attDset->createDataset(this->multiFrameFile, extraDims, numCapture, user_chunking);
@@ -2550,18 +2450,12 @@
   return asynSuccess;
 }
 
-<<<<<<< HEAD
 asynStatus NDFileHDF5::calculateAttributeChunking(int *chunking, int *mdim_chunking)
 {
   int fileWriteMode = 0;
   int dim1Size = 0;
   int dim2Size = 0;
   int dim3Size = 0;
-=======
-asynStatus NDFileHDF5::calculateAttributeChunking(int *chunking)
-{
-  int fileWriteMode = 0;
->>>>>>> dbb0387e
   this->lock();
   // Check the chunking value
   getIntegerParam(NDFileHDF5_NDAttributeChunk, chunking);
@@ -2574,19 +2468,15 @@
     if (fileWriteMode == NDFileModeSingle){
       // We are in single mode so chunk size should be set to 1 no matter the frame count
       *chunking = 1;
-<<<<<<< HEAD
       mdim_chunking[0] = 1;
       mdim_chunking[1] = 1;
       mdim_chunking[2] = 1;
-=======
->>>>>>> dbb0387e
     } else {
       // We aren't in single mode so read the number of frames
       getIntegerParam(NDFileNumCapture, chunking);
       if (*chunking <= 0) {
         // Special case: writing infinite number of frames, so we guess a good(ish) chunk number
         *chunking = 16*1024;
-<<<<<<< HEAD
         // This should be impossible for multi-dimensional datasets, but we still need to return
         // some values that wouldn't kill us later on
         mdim_chunking[0] = 32;
@@ -2620,10 +2510,6 @@
     mdim_chunking[0] = *chunking;
     mdim_chunking[1] = *chunking;
     mdim_chunking[2] = *chunking;
-=======
-      }
-    }
->>>>>>> dbb0387e
   }
   this->unlock();
   return asynSuccess;
@@ -2639,13 +2525,8 @@
   int flush = 0;
   static const char *functionName = "writeAttributeDataset";
 
-<<<<<<< HEAD
   for (std::list<NDFileHDF5AttributeDataset*>::iterator it_node = attrList.begin(); it_node != attrList.end(); ++it_node){
     NDFileHDF5AttributeDataset *hdfAttrNode = *it_node;
-=======
-  for (std::list<std::tr1::shared_ptr<NDFileHDF5AttributeDataset> >::iterator it_node = attrList.begin(); it_node != attrList.end(); ++it_node){
-    std::tr1::shared_ptr<NDFileHDF5AttributeDataset> hdfAttrNode = *it_node;
->>>>>>> dbb0387e
     // find the named attribute in the NDAttributeList
     ndAttr = this->pFileAttributes->find(hdfAttrNode->getName().c_str());
     if (ndAttr == NULL){
@@ -2662,29 +2543,20 @@
       getIntegerParam(NDFileNumCaptured, &numCaptured);
       this->unlock();
       int chunking = 0;
-<<<<<<< HEAD
       int mdchunking[3] = {0, 0, 0};
       // Check the chunking value
       calculateAttributeChunking(&chunking, mdchunking);
-=======
-      // Check the chunking value
-      calculateAttributeChunking(&chunking);
->>>>>>> dbb0387e
       // Check if we should flush
       if ((numCaptured+1) % chunking == 0){
         // Mark the dataset for flushing
         flush = 1;
       }
     }
-<<<<<<< HEAD
     if (positionMode == 1){
       hdfAttrNode->writeAttributeDataset(whenToSave, offsets, ndAttr, flush);
     } else {
       hdfAttrNode->writeAttributeDataset(whenToSave, ndAttr, flush);
     }
-=======
-    hdfAttrNode->writeAttributeDataset(whenToSave, ndAttr, flush);
->>>>>>> dbb0387e
   }
   return status;
 }
@@ -2694,11 +2566,7 @@
 asynStatus NDFileHDF5::closeAttributeDataset()
 {
   asynStatus status = asynSuccess;
-<<<<<<< HEAD
   NDFileHDF5AttributeDataset *dsetPtr;
-=======
-  std::tr1::shared_ptr<NDFileHDF5AttributeDataset> dsetPtr;
->>>>>>> dbb0387e
   static const char *functionName = "closeAttributeDataset";
 
   while (attrList.size() > 0){
@@ -2707,10 +2575,7 @@
     asynPrint(this->pasynUserSelf, ASYN_TRACE_FLOW, "%s::%s: closing attribute dataset \'%s\'\n",
               driverName, functionName, dsetPtr->getName().c_str());
     dsetPtr->closeAttributeDataset();
-<<<<<<< HEAD
     delete(dsetPtr);
-=======
->>>>>>> dbb0387e
   }
 
   return status;
@@ -2927,15 +2792,12 @@
   setIntegerParam(NDFileHDF5_nFramesChunks, user_chunking[2]);
   setIntegerParam(NDFileHDF5_nRowChunks,    user_chunking[1]);
   setIntegerParam(NDFileHDF5_nColChunks,    user_chunking[0]);
-<<<<<<< HEAD
   // Check flushing parameter, if it is less than nFramesChunks then make them match
   getIntegerParam(NDFileHDF5_flushNthFrame, &numFlush);
   if (numFlush < user_chunking[2]){
     numFlush = user_chunking[2];
     setIntegerParam(NDFileHDF5_flushNthFrame, numFlush);
   }
-=======
->>>>>>> dbb0387e
   this->unlock();
 
   for(i=0; i<pArray->ndims; i++) sprintf(strdims+(i*6), "%5d,", (int)pArray->dims[i].size);
@@ -3329,11 +3191,7 @@
   if (checkForSWMRMode() == false){ 
     unsigned int istorek = this->calcIstorek();
     asynPrint(this->pasynUserSelf, ASYN_TRACE_FLOW,
-<<<<<<< HEAD
-              "%s::%s Setting istorek=%u\n",
-=======
               "%s::%s Calculated istorek=%u\n",
->>>>>>> dbb0387e
               driverName, functionName, istorek);
     // Check if the calculated value of istorek is greater than the maximum allowed
     if (istorek > MAX_ISTOREK){
