--- conflicted
+++ resolved
@@ -514,45 +514,6 @@
         default:
             asynPrint(this->pasynUserSelf, ASYN_TRACE_ERROR, "%s::writeHdfAttributes unknown type: unable to create attribute: %s\n",
               driverName, attr.get_name().c_str());
-<<<<<<< HEAD
-          break;
-      }
-    }
-  }
-}
-
-/** Check this group for any constant dataset and write them out.
- *  Supported types are 'string', 'int' and 'float'.
- *
- *  The types 'int' and 'float' can contain 1D arrays, where each element is separated
- *  by a ','
- *
- */
-void NDFileHDF5::writeHdfConstDatasets( hid_t h5_handle, hdf5::Group* group)
-{
-  hdf5::Group::MapDatasets_t::iterator it_dsets;
-  hdf5::DataType_t dtype = hdf5::string;
-
-  for (it_dsets=group->get_datasets().begin(); it_dsets != group->get_datasets().end(); ++it_dsets)
-  {
-    hdf5::Dataset* dset = it_dsets->second;
-    if(dset != NULL && dset->data_source().is_src_constant())
-    {
-      dtype = dset->data_source().get_datatype();
-      switch ( dtype )
-      {
-        case hdf5::string:
-          this->writeH5dsetStr(h5_handle, dset->get_name(), dset->data_source().get_src_def());
-          break;
-        case hdf5::float64:
-          this->writeH5dsetFloat64(h5_handle, dset->get_name(), dset->data_source().get_src_def());
-          break;
-        case hdf5::int32:
-          this->writeH5dsetInt32(h5_handle, dset->get_name(), dset->data_source().get_src_def());
-          break;
-        default:
-=======
->>>>>>> 07e39513
           break;
       }
     }
