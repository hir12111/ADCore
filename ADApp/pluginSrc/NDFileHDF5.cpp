/* NDFileHDF5.cpp
 * Writes NDArrays to HDF5 files.
 *
 * Ulrik Kofoed Pedersen
 * March 20. 2011
 */

#define H5Gcreate_vers 2
#define H5Dopen_vers 2

#include <stdlib.h>
#include <stdio.h>
#include <string.h>
#include <list>
#include <cmath>
#include <iostream>
#include <sstream>
#include <hdf5.h>
#include <sys/stat.h>
// #include <hdf5_hl.h> // high level HDF5 API not currently used (requires use of library hdf5_hl)

#include <epicsStdio.h>
#include <epicsString.h>
#include <epicsTime.h>
#include <iocsh.h>
#define epicsAssertAuthor "the EPICS areaDetector collaboration (https://github.com/areaDetector/ADCore/issues)"
#include <epicsAssert.h>
#include <osiSock.h>

#include <asynDriver.h>

#include <epicsExport.h>
#include "NDFileHDF5.h"

#define METADATA_NDIMS 1
#define MAX_LAYOUT_LEN 1048576

enum HDF5Compression_t {HDF5CompressNone=0, HDF5CompressNumBits, HDF5CompressSZip, HDF5CompressZlib};

#define DIMSREPORTSIZE 512
#define DIMNAMESIZE 40
#define MAXEXTRADIMS 3
#define ALIGNMENT_BOUNDARY 1048576
#define INFINITE_FRAMES_CAPTURE 10000 /* Used to calculate istorek (the size of the chunk index binar search tree) when capturing infinite number of frames */

#ifdef HDF5_BTREE_IK_MAX_ENTRIES
  #define  MAX_ISTOREK ((HDF5_BTREE_IK_MAX_ENTRIES/2)-1)
#else
  #define MAX_ISTOREK 32767  /* HDF5 Binary Search tree max. */
#endif

static const char *driverName = "NDFileHDF5";

// This is a callback function for object flushing when in SWMR mode
static herr_t cFlushCallback(hid_t objectID, void *data)
{
  // The user data contains the pointer to our object
  NDFileHDF5 *ptr = (NDFileHDF5 *)data;
  // Call into the object to notify of a flush callback
  ptr->flushCallback();
  return 0;
}

/** Opens a HDF5 file.  
 * In write mode if NDFileModeMultiple is set then the first dataspace dimension is set to H5S_UNLIMITED to allow 
 * multiple arrays to be written to the same file.
 * NOTE: Does not currently support NDFileModeRead or NDFileModeAppend.
 * \param[in] fileName  Absolute path name of the file to open.
 * \param[in] openMode Bit mask with one of the access mode bits NDFileModeRead, NDFileModeWrite, NDFileModeAppend.
 *           May also have the bit NDFileModeMultiple set if the file is to be opened to write or read multiple 
 *           NDArrays into a single file.
 * \param[in] pArray Pointer to an NDArray; this array is used to determine the header information and data 
 *           structure for the file. 
 */
asynStatus NDFileHDF5::openFile(const char *fileName, NDFileOpenMode_t openMode, NDArray *pArray)
{
  int storeAttributes, storePerformance;
  static const char *functionName = "openFile";
  int numCapture;
  asynStatus status = asynSuccess;

  asynPrint(this->pasynUserSelf, ASYN_TRACE_FLOW, "%s::%s Filename: %s\n", driverName, functionName, fileName);

  /* These operations are accessing parameter library, must take lock */
  this->lock();
  // Reset flush counter
  setIntegerParam(NDFileHDF5_SWMRCbCounter, 0);
  getIntegerParam(NDFileNumCapture, &numCapture);
  getIntegerParam(NDFileHDF5_storeAttributes, &storeAttributes);
  getIntegerParam(NDFileHDF5_storePerformance, &storePerformance);

  // We don't support reading yet
  if (openMode & NDFileModeRead) {
    setIntegerParam(NDFileCapture, 0);
    setIntegerParam(NDWriteFile, 0);
    status = asynError;
  }
  
  // We don't support opening an existing file for appending yet
  if (openMode & NDFileModeAppend) {
    setIntegerParam(NDFileCapture, 0);
    setIntegerParam(NDWriteFile, 0);
    status = asynError;
  }

  // Check if an invalid (<0) number of frames has been configured for capture
  if (numCapture < 0) {
    asynPrint(this->pasynUserSelf, ASYN_TRACE_ERROR,
              "%s::%s Invalid number of frames to capture: %d. Please specify a number >= 0\n",
              driverName, functionName, numCapture);
    status = asynError;
  }

  // Verify the XML path and filename. Must be called with lock held.
  if (this->verifyLayoutXMLFile()){
    status = asynError;
  }
  this->unlock();
  if (status != asynSuccess) return status;


  // Check to see if a file is already open and close it
  this->checkForOpenFile();

  if (openMode & NDFileModeMultiple){
    this->multiFrameFile = true;
  } else {
    this->multiFrameFile = false;
    this->lock();
    setIntegerParam(NDFileHDF5_nExtraDims, 0);
    this->unlock();
  }

  epicsTimeGetCurrent(&this->prevts);
  this->opents = this->prevts;
  NDArrayInfo_t info;
  pArray->getInfo(&info);
  this->frameSize = (8.0 * info.totalBytes)/(1024.0 * 1024.0);
  this->bytesPerElement = info.bytesPerElement;

  // Construct an attribute list. We use a separate attribute list from the one in pArray
  // to avoid the need to copy the array.

  // First clear the list
  this->pFileAttributes->clear();

  // Insert default NDAttribute from the NDArray object (timestamps etc)
  this->addDefaultAttributes(pArray);

  // Now get the current values of the attributes for this plugin
  this->getAttributes(this->pFileAttributes);

  // Now append the attributes from the array which are already up to date from the driver and prior plugins
  pArray->pAttributeList->copy(this->pFileAttributes);

  asynPrint(this->pasynUserSelf, ASYN_TRACE_FLOW, 
            "%s::%s attribute list copied. num pArray attributes = %i local copy = %d\n",
            driverName, functionName, this->pFileAttributes->count(), pArray->pAttributeList->count());
  
  // Set the next record in the file to 0
  this->nextRecord = 0;

  // Work out the various dimensions used for the incoming data
  if (this->configureDims(pArray)){
    asynPrint(this->pasynUserSelf, ASYN_TRACE_ERROR, 
              "%s::%s ERROR Failed to configure dimensions\n",
              driverName, functionName);
    return asynError;
  }

  // Create the new file
  if (this->createNewFile(fileName)){
    asynPrint(this->pasynUserSelf, ASYN_TRACE_ERROR, 
              "%s::%s ERROR Failed to create a new output file\n",
              driverName, functionName);
    return asynError;
  }

  // Now create the layout within the file
  if (this->createFileLayout(pArray)){
    asynPrint(this->pasynUserSelf, ASYN_TRACE_ERROR, 
              "%s::%s ERROR Failed to create the specified file layout\n",
              driverName, functionName);
    return asynError;
  }

  // Set up the dimensions for each of the available datasets
  if (this->configureDatasetDims(pArray)){
    asynPrint(this->pasynUserSelf, ASYN_TRACE_ERROR, 
              "%s::%s ERROR Failed to configure dataset dimensions\n",
              driverName, functionName);
    return asynError;
  }

  if (storeAttributes == 1){
    this->createAttributeDataset(pArray);
    this->writeAttributeDataset(hdf5::OnFileOpen, 0, NULL);


    // Store any attributes that have been marked as onOpen
    if (this->storeOnOpenAttributes()){
      asynPrint(this->pasynUserSelf, ASYN_TRACE_ERROR, 
                "%s::%s ERROR Failed to store the onOpen attributes\n",
                driverName, functionName);
      return asynError;
    }

  }

  if (storePerformance == 1){
    this->configurePerformanceDataset();
    this->createPerformanceDataset();
  }

  // Create all of the hardlinks in the file
  hdf5::Root *root = this->layout.get_hdftree();
  this->createHardLinks(root);

  // Check if we are in SWMR mode
  if (checkForSWMRMode()){
    // Call the method to place the file into SWMR  
    if (startSWMR() == asynError){
      asynPrint(this->pasynUserSelf, ASYN_TRACE_ERROR, 
                "%s::%s ERROR Failed to start SWMR mode\n",
                driverName, functionName);
      return asynError;
    } else {
      // SWMR Mode is now active on the file, so we can notify external readers
      setIntegerParam(NDFileHDF5_SWMRRunning, 1);
    }
  }

  return asynSuccess;
}


asynStatus NDFileHDF5::startSWMR()
{
  const char* functionName = "startSWMR";

  // startSWMR is a no-op if the HDF version doesn't support it
  #if H5_VERSION_GE(1,9,178)

  if (!this->file) {
    return asynError;
  }
  asynPrint(this->pasynUserSelf, ASYN_TRACE_FLOW,
            "===== Start swmr write operation =======\n");
  hid_t hdfstatus = H5Fstart_swmr_write(this->file);
  if (hdfstatus < 0) {
    asynPrint(this->pasynUserSelf, ASYN_TRACE_ERROR,
<<<<<<< HEAD
              "%s::%s unable start SWMR write operation. ERRORCODE=%d\n",
=======
              "%s::%s unable start SWMR write operation. ERRORCODE=%u\n",
>>>>>>> c5bda1c1
              driverName, functionName, (int)hdfstatus);
    return asynError;
  }
  return asynSuccess;

  #else
  // If this is called when we do not support SWMR then someone has done something
  // bad, so return an asynError
  asynPrint(this->pasynUserSelf, ASYN_TRACE_ERROR,
            "%s::%s SWMR write attempted but the library compiled against doesn't support it.\n",
            driverName, functionName);
  return asynError;
  #endif
}

asynStatus NDFileHDF5::flushCallback()
{
  int counter = 0;
  this->lock();
  getIntegerParam(NDFileHDF5_SWMRCbCounter, &counter);
  counter++;
  setIntegerParam(NDFileHDF5_SWMRCbCounter, counter);
  callParamCallbacks();
  this->unlock();
  return asynSuccess;
}

/** Create the groups and datasets in the HDF5 file.
 */
asynStatus NDFileHDF5::createXMLFileLayout()
{
  asynStatus retcode = asynSuccess;
  static const char *functionName = "createXMLFileLayout";
 
  // Clear out any previous onOpen and onClose vectors
  onOpenMap.clear();
  onCloseMap.clear();

  hdf5::Root *root = this->layout.get_hdftree();
  asynPrint(this->pasynUserSelf, ASYN_TRACE_FLOW, "%s::%s Root tree: %s\n",
            driverName, functionName,
            root->_str_().c_str());

  retcode = this->createTree(root, this->file);

  // Only proceed if there was no error in creating the tree
  if (retcode == asynSuccess){
    // Attempt to search for a dataset with a default flag and record the dataset name.
    // If no default is found then set the first as the default.
    // If no datasets are found then this is an error.
    hdf5::Dataset *dset;
    int retval = root->find_detector_default_dset(&dset);
    if (!retval){
      this->defDsetName = dset->get_full_name();
      asynPrint(this->pasynUserSelf, ASYN_TRACE_FLOW, 
                "%s::%s Default dataset name: %s\n",
                driverName, functionName, this->defDsetName.c_str());
    } else {
      if (detDataMap.size() > 0){
        // OK, no dataset specified as default, use the first
        std::map<std::string, NDFileHDF5Dataset *>::iterator it_dset = detDataMap.begin();
        this->defDsetName = it_dset->first;
        asynPrint(this->pasynUserSelf, ASYN_TRACE_FLOW,
                  "%s::%s No default dataset specified, using: %s\n",
                  driverName, functionName, this->defDsetName.c_str());
      } else {
        // This is bad news, apparently no detector datasets have been defined.
        // Return an error
        asynPrint(this->pasynUserSelf, ASYN_TRACE_ERROR, 
                  "%s::%s No detector datasets found, cannot continue\n",
                  driverName, functionName);
        return asynError;
      }
    }

    // Init the dataset destination NDAttribute name
    ndDsetName = "";
    // Check for NDAttribute name of data destination switch
    std::string ddest = this->layout.get_global("detector_data_destination");
    if (ddest != ""){
      ndDsetName = ddest;
    } else {
      // Nothing to do here
    }

  }
  
  return retcode;
}

/**
 * Check through attributes and store any that have been marked as onOpen
 */
asynStatus NDFileHDF5::storeOnOpenAttributes()
{
  asynStatus status = asynSuccess;
  const char *functionName = "storeOnOpenAttributes";

  // Loop over the stored onOpen elements
  for (std::map<std::string, hdf5::Element *>::iterator it_element = onOpenMap.begin() ; it_element != onOpenMap.end(); ++it_element){
    hdf5::Element *element = it_element->second;
    status = storeOnOpenCloseAttribute(element, true);
    if (status != asynSuccess){
      asynPrint(this->pasynUserSelf, ASYN_TRACE_ERROR, "%s::%s failed to store onOpen attributes\n",
                driverName, functionName);
      return status;
    }
  }
  return status;
}

/** Check through attributes and store any that have been marked as onClose
 */
asynStatus NDFileHDF5::storeOnCloseAttributes()
{
  asynStatus status = asynSuccess;
  const char *functionName = "storeOnCloseAttributes";

  // Loop over the stored onClose elements
  for (std::map<std::string, hdf5::Element *>::iterator it_element = onCloseMap.begin() ; it_element != onCloseMap.end(); ++it_element){
    hdf5::Element *element = it_element->second;
    status = storeOnOpenCloseAttribute(element, false);
    if (status != asynSuccess){
      asynPrint(this->pasynUserSelf, ASYN_TRACE_ERROR, "%s::%s failed to store onClose attributes\n",
                driverName, functionName);
      return status;
    }
  }
  return status;
}

/** Check attribute and store if marked as onOpen or onClose when opening or closing
 */
asynStatus NDFileHDF5::storeOnOpenCloseAttribute(hdf5::Element *element, bool open)
{
  asynStatus status = asynSuccess;
  NDAttribute *ndAttr = NULL;
  void* datavalue;
  int ret;
  bool saveAttribute = false;
  const char *functionName = "storeOnOpenCloseAttribute";

  hdf5::Element::MapAttributes_t::iterator it_attr;
  // Attempt to Open the Object, we do not know (or care?) if it is a group or dataset
  hid_t hdf_id = H5Oopen(this->file, element->get_full_name().c_str(), H5P_DEFAULT);
  // For each element search for any attributes that match the pArray
  for (it_attr=element->get_attributes().begin(); it_attr != element->get_attributes().end(); ++it_attr){
    saveAttribute = false;
    hdf5::Attribute &attr = it_attr->second; // Take a reference - i.e. *not* a copy!
    if (attr.source.is_src_ndattribute()){
      // Is the attribute marked as we require, if so mark it for saving
      if ((open == true) && (attr.is_onFileOpen() == true)){
        saveAttribute = true;
      }
      if ((open == false) && (attr.is_onFileClose() == true)){
        saveAttribute = true;
      }
      if (saveAttribute == true){
        // find the named attribute in the NDAttributeList
        ndAttr = this->pFileAttributes->find(attr.source.get_src_def().c_str());
        if (ndAttr == NULL){
          asynPrint(this->pasynUserSelf, ASYN_TRACE_WARNING, "%s::%s could not find attribute: %s\n",
                    driverName, functionName, attr.source.get_src_def().c_str());
        } else {
          // find the data based on datatype
          NDAttrDataType_t dataType;
          size_t dataSize;
          if (ndAttr->getValueInfo(&dataType, &dataSize) != ND_ERROR){
            datavalue = calloc(dataSize, sizeof(char));
            ret = ndAttr->getValue(dataType, datavalue, dataSize);
            if (ret == ND_ERROR) {
              asynPrint(this->pasynUserSelf, ASYN_TRACE_WARNING, "%s::%s could not get data from attribute: %s\n",
                        driverName, functionName, attr.get_name().c_str());
            } else {
              if (dataType != NDAttrString && dataType != NDAttrUndefined){
                hid_t hdfattrdataspace = H5Screate(H5S_SCALAR);
                hid_t hdfdatatype      = H5Tcopy(this->typeNd2Hdf((NDDataType_t)dataType));
                hid_t hdfattr = H5Acreate2(hdf_id, attr.get_name().c_str(), hdfdatatype, hdfattrdataspace, H5P_DEFAULT, H5P_DEFAULT);
                if (hdfattr < 0) {
                  asynPrint(this->pasynUserSelf, ASYN_TRACE_WARNING, "%s::%s unable to create attribute: %s\n",
                            driverName, functionName, attr.get_name().c_str());
                  H5Sclose(hdfattrdataspace);
                } else {
                  herr_t hdfstatus = H5Awrite(hdfattr, hdfdatatype, datavalue);
                  if (hdfstatus < 0) {
                    asynPrint(this->pasynUserSelf, ASYN_TRACE_WARNING, "%s::%s unable to write attribute: %s\n",
                              driverName, functionName, attr.get_name().c_str());
                  }
                  H5Aclose(hdfattr);
                  H5Sclose(hdfattrdataspace);
                }
              } else if(dataType == NDAttrString){
                // This is a string attribute
                std::string str_val((char *)datavalue);
                this->writeH5attrStr(hdf_id, attr.get_name(), str_val);
              }
            }
            if (datavalue){
              free(datavalue);
            }
          } else {
            asynPrint(this->pasynUserSelf, ASYN_TRACE_WARNING, "%s::%s could not get datatype information for attribute: %s\n",
                      driverName, functionName, attr.get_name().c_str());
          }
        }
      }
    }
  }
  H5Oclose(hdf_id);
  return status;
}

/** Create the root group and recursively create all subgroups and datasets in the HDF5 file.
 *
 */
asynStatus NDFileHDF5::createTree(hdf5::Group* root, hid_t h5handle)
{
  asynStatus retcode = asynSuccess;
  int storeAttributes;
  static const char *functionName = "createTree";

  if (root == NULL) return asynError; // sanity check

  std::string name = root->get_name();
  if (root->get_parent() == NULL){
    // This is a reserved element and should not be created.  Simply pass through
    hdf5::Group::MapGroups_t::const_iterator it_group;
    hdf5::Group::MapGroups_t& groups = root->get_groups();
    for (it_group = groups.begin(); it_group != groups.end(); ++it_group){
      // recursively call this function to create all subgroups
      retcode = this->createTree( it_group->second, h5handle );
    }
  } else {
    //First make the current group inside the given hdf handle.
    hid_t new_group = H5Gcreate(h5handle, name.c_str(), H5P_DEFAULT, H5P_DEFAULT, H5P_DEFAULT);
    if (new_group < 0){
      asynPrint(this->pasynUserSelf, ASYN_TRACE_ERROR, "%s::%s Failed to create the root group: %s\n",
                driverName, functionName, name.c_str());
      return asynError;
    }

    // Create all the datasets in this group
    hdf5::Group::MapDatasets_t::iterator it_dsets;
    hdf5::Group::MapDatasets_t& datasets = root->get_datasets();
    for (it_dsets = datasets.begin(); it_dsets != datasets.end(); ++it_dsets){
      if (it_dsets->second->data_source().is_src_ndattribute()) {
        // Creation of NDAttribute datasets are deferred to later
        // in createAttributeDataset()
        continue;
      }
      hid_t new_dset = this->createDataset(new_group, it_dsets->second);
      if (new_dset <= 0) {
        hdf5::Dataset *dset = it_dsets->second;
        asynPrint(this->pasynUserSelf, ASYN_TRACE_WARNING,
                  "%s::%s Failed to create dataset: %s. Continuing to next.\n",
                  driverName, functionName, dset->get_name().c_str());
        continue; // failure to create the datasets so move on to next. Should we delete the dset entry from the tree here?
      }
      // Write the hdf attributes to the dataset
      this->writeHdfAttributes( new_dset,  it_dsets->second);
      // Datasets are closed after data has been written
    }

    this->lock();
    getIntegerParam(NDFileHDF5_storeAttributes, &storeAttributes);
    this->unlock();
    if (storeAttributes == 1){
      // Set some attributes on the group
      this->writeHdfAttributes(new_group,  root);
    }

    hdf5::Group::MapGroups_t::const_iterator it_group;
    hdf5::Group::MapGroups_t& groups = root->get_groups();
    for (it_group = groups.begin(); it_group != groups.end(); ++it_group){
      // recursively call this function to create all subgroups
      retcode = this->createTree( it_group->second, new_group );
    }
    // close the handle to the group that we've created in this instance
    // of the function. This is to ensure we're not leaving any hanging,
    // unused, and unreferenced handles around.
    H5Gclose(new_group);
  }
  return retcode;
}

/** Create the hardlinks in the HDF5 file.
 *
 */
asynStatus NDFileHDF5::createHardLinks(hdf5::Group* root)
{
  asynStatus retcode = asynSuccess;
  static const char *functionName = "createHardLinks";

  if (root == NULL) return asynError; // sanity check

  std::string name = root->get_name();
  if (root->get_parent() == NULL){
    // This is a reserved element and cannot contain hard links.  Do its groups.
    hdf5::Group::MapGroups_t::const_iterator it_group;
    hdf5::Group::MapGroups_t& groups = root->get_groups();
    for (it_group = groups.begin(); it_group != groups.end(); ++it_group){
      // recursively call this function to create hardlinks in all subgroups
      retcode = this->createHardLinks(it_group->second);
    }
  } else {
    // Create all the hardlinks in this group
    hdf5::Group::MapHardLinks_t::iterator it_hardlinks;
    hdf5::Group::MapHardLinks_t& hardlinks = root->get_hardlinks();
    for (it_hardlinks = hardlinks.begin(); it_hardlinks != hardlinks.end(); ++it_hardlinks){
      std::string targetName = it_hardlinks->second->get_target();
      std::string linkName = it_hardlinks->second->get_full_name();
      herr_t err = H5Lcreate_hard(this->file, targetName.c_str(), this->file, linkName.c_str(), 0, 0);
      if (err < 0) {
        asynPrint(this->pasynUserSelf, ASYN_TRACE_ERROR, "%s::%s error creating hard link from: %s to %s\n",
                  driverName, functionName, targetName.c_str(), linkName.c_str());
      }
    }

    hdf5::Group::MapGroups_t::const_iterator it_group;
    hdf5::Group::MapGroups_t& groups = root->get_groups();
    for (it_group = groups.begin(); it_group != groups.end(); ++it_group){
      // recursively call this function to create hardlinks in all subgroups
      retcode = this->createHardLinks(it_group->second);
    }
  }
  return retcode;
}

/** Check this element for any attached attributes and write them out.
 *  Supported types are 'string', 'int' and 'float'.
 *
 *  The types 'int' and 'float' can contain 1D arrays, where each element is separated
 *  by a ','
 *
 */
void NDFileHDF5::writeHdfAttributes( hid_t h5_handle, hdf5::Element* element)
{
  hdf5::Element::MapAttributes_t::iterator it_attr;
  hdf5::DataType_t attr_dtype = hdf5::string;
  for (it_attr=element->get_attributes().begin(); it_attr != element->get_attributes().end(); ++it_attr){
    hdf5::Attribute &attr = it_attr->second; // Take a reference - i.e. *not* a copy!
    if (attr.source.is_src_ndattribute()){
      // This is an onOpen/Close ndattribute, store into the appropriate container
      if (attr.is_onFileOpen()){
        onOpenMap[element->get_full_name()] = element;
      } else if (attr.is_onFileClose()){
        onCloseMap[element->get_full_name()] = element;
      }
    } else {
      attr_dtype = attr.source.get_datatype();
      switch ( attr_dtype )
      {
        case hdf5::string:
          this->writeH5attrStr(h5_handle, attr.get_name(), attr.source.get_src_def());
          break;
        case hdf5::float64:
          this->writeH5attrFloat64(h5_handle, attr.get_name(), attr.source.get_src_def());
          break;
        case hdf5::int32:
          this->writeH5attrInt32(h5_handle, attr.get_name(), attr.source.get_src_def());
          break;
        default:
            asynPrint(this->pasynUserSelf, ASYN_TRACE_ERROR, "%s::writeHdfAttributes unknown type: unable to create attribute: %s\n",
              driverName, attr.get_name().c_str());
          break;
      }
    }
  }
}

hid_t NDFileHDF5::writeHdfConstDataset( hid_t h5_handle, hdf5::Dataset* dset)
{
  hdf5::DataType_t dtype = hdf5::string;

  if(dset != NULL && dset->data_source().is_src_constant())
  {
    dtype = dset->data_source().get_datatype();
    switch ( dtype )
    {
      case hdf5::string:
        return this->writeH5dsetStr(h5_handle, dset->get_name(), dset->data_source().get_src_def());
        break;
      case hdf5::float64:
        return this->writeH5dsetFloat64(h5_handle, dset->get_name(), dset->data_source().get_src_def());
        break;
      case hdf5::int32:
        return this->writeH5dsetInt32(h5_handle, dset->get_name(), dset->data_source().get_src_def());
        break;
      default:
        return -1;
        break;
    }
  }
  return -1;
}

/** 
 * Write a string constant dataset.
 */
hid_t NDFileHDF5::writeH5dsetStr(hid_t element, const std::string &name, const std::string &str_value) const
{
  herr_t hdfstatus = -1;
  hid_t hdfdatatype = -1;
  hid_t hdfdset = -1;
  hid_t hdfdataspace = -1;
  int rank = 1;
  hsize_t dims = 1;
  static const char *functionName = "writeH5dsetStr";

  asynPrint(this->pasynUserSelf, ASYN_TRACE_FLOW, "%s::%s name=%s value=%s\n",
            driverName, functionName,
            name.c_str(), str_value.c_str());

  hdfdataspace     = H5Screate_simple(rank, &dims, NULL);
  hdfdatatype      = H5Tcopy(H5T_C_S1);
  hdfstatus        = H5Tset_size(hdfdatatype, str_value.size());
  hdfstatus        = H5Tset_strpad(hdfdatatype, H5T_STR_NULLTERM);
  hdfdset          = H5Dcreate2(element, name.c_str(), hdfdatatype, hdfdataspace, H5P_DEFAULT, H5P_DEFAULT, H5P_DEFAULT);
  if (hdfdset < 0) {
    asynPrint(this->pasynUserSelf, ASYN_TRACE_ERROR, "%s::%s unable to create constant dataset: %s\n",
              driverName, functionName, name.c_str());
    H5Tclose(hdfdatatype);
    H5Sclose(hdfdataspace);
    return -1;
  }

  hdfstatus = H5Dwrite(hdfdset, hdfdatatype, H5S_ALL, H5S_ALL, H5P_DEFAULT, str_value.c_str());
  if (hdfstatus < 0) {
    asynPrint(this->pasynUserSelf, ASYN_TRACE_ERROR, "%s::%s unable to write constant dataset: %s\n",
              driverName, functionName, name.c_str());
    H5Aclose (hdfdset);
    H5Tclose(hdfdatatype);
    H5Sclose(hdfdataspace);
    return -1;
  }

  //H5Dclose (hdfdset);
  H5Tclose(hdfdatatype);
  H5Sclose(hdfdataspace);

  return hdfdset;
}

hid_t NDFileHDF5::writeH5dsetInt32(hid_t element, const std::string &name, const std::string &str_value) const
{
  herr_t hdfstatus = -1;
  hid_t hdfdatatype = -1;
  hid_t hdfdset = -1;
  hid_t hdfdataspace = -1;
  static const char *functionName = "writeH5dsetInt32";

  asynPrint(this->pasynUserSelf, ASYN_TRACE_FLOW, "%s::%s name=%s value=%s\n",
            driverName, functionName,
            name.c_str(), str_value.c_str());

  hdfdataspace = H5Screate(H5S_SCALAR);
  hdfdatatype  = H5Tcopy(H5T_NATIVE_INT32);

  // Check for an array
  std::vector<int> vect;
  std::stringstream ss(str_value);
  int i;
  while (ss >> i){
    vect.push_back(i);
    if (ss.peek() == ','){
      ss.ignore();
    }
  }
  // Here we have just a single value
  if (vect.size() == 1){
    hdfdset = H5Dcreate2(element, name.c_str(), hdfdatatype, hdfdataspace, H5P_DEFAULT, H5P_DEFAULT, H5P_DEFAULT);
    if (hdfdset < 0) {
      asynPrint(this->pasynUserSelf, ASYN_TRACE_ERROR, "%s::%s unable to create dataset: %s\n",
                driverName, functionName, name.c_str());
      H5Sclose(hdfdataspace);
      return -1;
    }
    epicsInt32 ival;
    sscanf(str_value.c_str(), "%d", &ival);
    hdfstatus = H5Dwrite(hdfdset, hdfdatatype, H5S_ALL, H5S_ALL, H5P_DEFAULT, &ival);
    if (hdfstatus < 0) {
      asynPrint(this->pasynUserSelf, ASYN_TRACE_ERROR, "%s::%s unable to write dataset: %s\n",
                driverName, functionName, name.c_str());
      H5Dclose(hdfdset);
      H5Sclose(hdfdataspace);
      return -1;
    }
  } else {
    // Here we have an array of integer values
    asynPrint(this->pasynUserSelf, ASYN_TRACE_FLOW, "%s::%s array found, size: %d\n",
              driverName, functionName, (int)vect.size());
    // Vector array of integers
    hsize_t dims[1];
    dims[0] = vect.size();
    int *ivalues = new int[vect.size()];
    for (int index = 0; index < (int)vect.size(); index++){
      ivalues[index] = vect[index];
    }
    hdfdataspace = H5Screate(H5S_SIMPLE);
    H5Sset_extent_simple(hdfdataspace, 1, dims, NULL);
    hdfdset = H5Dcreate2(element, name.c_str(), hdfdatatype, hdfdataspace, H5P_DEFAULT, H5P_DEFAULT, H5P_DEFAULT);
    if (hdfdset < 0) {
      delete [] ivalues;
      asynPrint(this->pasynUserSelf, ASYN_TRACE_ERROR, "%s::%s unable to create dataset: %s\n",
                driverName, functionName, name.c_str());
      H5Sclose(hdfdataspace);
      return -1;
    }
    hdfstatus = H5Dwrite(hdfdset, hdfdatatype, H5S_ALL, H5S_ALL, H5P_DEFAULT, ivalues);
    delete [] ivalues;
    if (hdfstatus < 0) {
      asynPrint(this->pasynUserSelf, ASYN_TRACE_ERROR, "%s::%s unable to write dataset: %s\n",
                driverName, functionName, name.c_str());
      H5Dclose (hdfdset);
      H5Sclose(hdfdataspace);
      return -1;
    }
  }
  //H5Dclose (hdfdset);
  H5Sclose(hdfdataspace);
  return hdfdset;

}

hid_t NDFileHDF5::writeH5dsetFloat64(hid_t element, const std::string &name, const std::string &str_value) const
{
  herr_t hdfstatus = -1;
  hid_t hdfdatatype = -1;
  hid_t hdfdset = -1;
  hid_t hdfdataspace = -1;
  static const char *functionName = "writeH5dsetFloat64";

  asynPrint(this->pasynUserSelf, ASYN_TRACE_FLOW, "%s::%s name=%s value=%s\n",
            driverName, functionName,
            name.c_str(), str_value.c_str());

  hdfdataspace = H5Screate(H5S_SCALAR);
  hdfdatatype  = H5Tcopy(H5T_NATIVE_DOUBLE);

  // Check for an array
  std::vector<double> vect;
  std::stringstream ss(str_value);
  double i;
  while (ss >> i){
    vect.push_back(i);
    if (ss.peek() == ','){
      ss.ignore();
    }
  }
  // Here we have just a single value
  if (vect.size() == 1){
    hdfdset = H5Dcreate2(element, name.c_str(), hdfdatatype, hdfdataspace, H5P_DEFAULT, H5P_DEFAULT, H5P_DEFAULT);
    if (hdfdset < 0) {
      asynPrint(this->pasynUserSelf, ASYN_TRACE_ERROR, "%s::%s unable to create dataset: %s\n",
                driverName, functionName, name.c_str());
      H5Sclose(hdfdataspace);
      return -1;
    }
    double fval;
    sscanf(str_value.c_str(), "%lf", &fval);
    hdfstatus = H5Dwrite(hdfdset, hdfdatatype, H5S_ALL, H5S_ALL, H5P_DEFAULT, &fval);
    if (hdfstatus < 0) {
      asynPrint(this->pasynUserSelf, ASYN_TRACE_ERROR, "%s::%s unable to write dataset: %s\n",
                driverName, functionName, name.c_str());
      H5Dclose (hdfdset);
      H5Sclose(hdfdataspace);
      return -1;
    }
  } else {
    // Here we have an array of integer values
    asynPrint(this->pasynUserSelf, ASYN_TRACE_FLOW, "%s::%s array found, size: %d\n",
              driverName, functionName, (int)vect.size());
    // Vector array of doubles
    hsize_t dims[1];
    dims[0] = vect.size();
    double *fvalues = new double[vect.size()];
    for (int index = 0; index < (int)vect.size(); index++){
      fvalues[index] = vect[index];
    }
    hdfdataspace = H5Screate(H5S_SIMPLE);
    H5Sset_extent_simple(hdfdataspace, 1, dims, NULL);
    hdfdset = H5Dcreate2(element, name.c_str(), hdfdatatype, hdfdataspace, H5P_DEFAULT, H5P_DEFAULT, H5P_DEFAULT);
    if (hdfdset < 0) {
      delete [] fvalues;
      asynPrint(this->pasynUserSelf, ASYN_TRACE_ERROR, "%s::%s unable to create dataset: %s\n",
                driverName, functionName, name.c_str());
      H5Sclose(hdfdataspace);
      return -1;
    }
    hdfstatus = H5Dwrite(hdfdset, hdfdatatype, H5S_ALL, H5S_ALL, H5P_DEFAULT, fvalues);
    delete [] fvalues;
    if (hdfstatus < 0) {
      asynPrint(this->pasynUserSelf, ASYN_TRACE_ERROR, "%s::%s unable to write dataset: %s\n",
                driverName, functionName, name.c_str());
      H5Dclose(hdfdset);
      H5Sclose(hdfdataspace);
      return -1;
    }
  }
  //H5Dclose (hdfdset);
  H5Sclose(hdfdataspace);
  return hdfdset;

}

/**
 * Create the dataset and write it out.
 *
 * Only detector and constant datasets are created in the file out at this time.
 *
 * NDAttribute datasets are created elsewhere in createAttributeDatasets()
 */
hid_t NDFileHDF5::createDataset(hid_t group, hdf5::Dataset *dset)
{
  hid_t retcode = -1;
  if (dset == NULL) return -1; // sanity check

  if (dset->data_source().is_src_detector()) {
      retcode = this->createDatasetDetector(group, dset);
  }
  else if(dset->data_source().is_src_constant()) {
      retcode = this->writeHdfConstDataset(group,  dset);
  }
  else {
    retcode = -1;
  }
  return retcode;
}

/**
 * Write a string constant attribute.
 */
void NDFileHDF5::writeH5attrStr(hid_t element, const std::string &attr_name, const std::string &str_attr_value) const
{
  herr_t hdfstatus = -1;
  hid_t hdfdatatype = -1;
  hid_t hdfattr = -1;
  hid_t hdfattrdataspace = -1;
  static const char *functionName = "writeH5attrStr";

  asynPrint(this->pasynUserSelf, ASYN_TRACE_FLOW, "%s::%s name=%s value=%s\n",
            driverName, functionName,
            attr_name.c_str(), str_attr_value.c_str());

  hdfattrdataspace = H5Screate(H5S_SCALAR);
  hdfdatatype      = H5Tcopy(H5T_C_S1);
  hdfstatus        = H5Tset_size(hdfdatatype, str_attr_value.size());
  hdfstatus        = H5Tset_strpad(hdfdatatype, H5T_STR_NULLTERM);
  hdfattr          = H5Acreate2(element, attr_name.c_str(), hdfdatatype, hdfattrdataspace, H5P_DEFAULT, H5P_DEFAULT);
  if (hdfattr < 0) {
    asynPrint(this->pasynUserSelf, ASYN_TRACE_ERROR, "%s::%s unable to create attribute: %s\n",
              driverName, functionName, attr_name.c_str());
    H5Sclose(hdfattrdataspace);
    return;
  }

  hdfstatus = H5Awrite(hdfattr, hdfdatatype, str_attr_value.c_str());
  if (hdfstatus < 0) {
    asynPrint(this->pasynUserSelf, ASYN_TRACE_ERROR, "%s::%s unable to write attribute: %s\n",
              driverName, functionName, attr_name.c_str());
    H5Aclose (hdfattr);
    H5Sclose(hdfattrdataspace);
    return;
  }
  H5Aclose (hdfattr);
  H5Sclose(hdfattrdataspace);
  return;
}

/** 
 * Write an int (or array of ints) constant attribute.
 */
void NDFileHDF5::writeH5attrInt32(hid_t element, const std::string &attr_name, const std::string &str_attr_value) const
{
  herr_t hdfstatus = -1;
  hid_t hdfdatatype = -1;
  hid_t hdfattr = -1;
  hid_t hdfattrdataspace = -1;
  static const char *functionName = "writeH5attrInt32";

  asynPrint(this->pasynUserSelf, ASYN_TRACE_FLOW, "%s::%s name=%s value=%s\n",
            driverName, functionName,
            attr_name.c_str(), str_attr_value.c_str());

  hdfattrdataspace = H5Screate(H5S_SCALAR);
  hdfdatatype      = H5Tcopy(H5T_NATIVE_INT32);

  // Check for an array
  std::vector<int> vect;
  std::stringstream ss(str_attr_value);
  int i;
  while (ss >> i){
    vect.push_back(i);
    if (ss.peek() == ','){
      ss.ignore();
    }
  }
  // Here we have just a single value
  if (vect.size() == 1){
    hdfattr = H5Acreate2(element, attr_name.c_str(), hdfdatatype, hdfattrdataspace, H5P_DEFAULT, H5P_DEFAULT);
    if (hdfattr < 0) {
      asynPrint(this->pasynUserSelf, ASYN_TRACE_ERROR, "%s::%s unable to create attribute: %s\n",
                driverName, functionName, attr_name.c_str());
      H5Sclose(hdfattrdataspace);
      return;
    }
    epicsInt32 ival;
    sscanf(str_attr_value.c_str(), "%d", &ival);
    hdfstatus = H5Awrite(hdfattr, hdfdatatype, &ival);
    if (hdfstatus < 0) {
      asynPrint(this->pasynUserSelf, ASYN_TRACE_ERROR, "%s::%s unable to write attribute: %s\n",
                driverName, functionName, attr_name.c_str());
      H5Aclose (hdfattr);
      H5Sclose(hdfattrdataspace);
      return;
    }
  } else {
    // Here we have an array of integer values
    asynPrint(this->pasynUserSelf, ASYN_TRACE_FLOW, "%s::%s array found, size: %d\n",
              driverName, functionName, (int)vect.size());
    // Vector array of integers
    hsize_t dims[1];
    dims[0] = vect.size();
    int *ivalues = new int[vect.size()];
    for (int index = 0; index < (int)vect.size(); index++){
      ivalues[index] = vect[index];
    }
    hdfattrdataspace = H5Screate(H5S_SIMPLE);
    H5Sset_extent_simple(hdfattrdataspace, 1, dims, NULL);
    hdfattr = H5Acreate2(element, attr_name.c_str(), hdfdatatype, hdfattrdataspace, H5P_DEFAULT, H5P_DEFAULT);
    if (hdfattr < 0) {
      delete [] ivalues;
      asynPrint(this->pasynUserSelf, ASYN_TRACE_ERROR, "%s::%s unable to create attribute: %s\n",
                driverName, functionName, attr_name.c_str());
      H5Sclose(hdfattrdataspace);
      return;
    }
    hdfstatus = H5Awrite(hdfattr, hdfdatatype, ivalues);
    delete [] ivalues;
    if (hdfstatus < 0) {
      asynPrint(this->pasynUserSelf, ASYN_TRACE_ERROR, "%s::%s unable to write attribute: %s\n",
                driverName, functionName, attr_name.c_str());
      H5Aclose (hdfattr);
      H5Sclose(hdfattrdataspace);
      return;
    }
  }
  H5Aclose (hdfattr);
  H5Sclose(hdfattrdataspace);
  return;
}

/** 
 * Write a float (or array of floats) constant attribute.
 */
void NDFileHDF5::writeH5attrFloat64(hid_t element, const std::string &attr_name, const std::string &str_attr_value) const
{
  herr_t hdfstatus = -1;
  hid_t hdfdatatype = -1;
  hid_t hdfattr = -1;
  hid_t hdfattrdataspace = -1;
  static const char *functionName = "writeH5attrFloat64";

  asynPrint(this->pasynUserSelf, ASYN_TRACE_FLOW, "%s::%s name=%s value=%s\n",
            driverName, functionName,
            attr_name.c_str(), str_attr_value.c_str());

  hdfattrdataspace = H5Screate(H5S_SCALAR);
  hdfdatatype      = H5Tcopy(H5T_NATIVE_DOUBLE);

  // Check for an array
  std::vector<double> vect;
  std::stringstream ss(str_attr_value);
  double i;
  while (ss >> i){
    vect.push_back(i);
    if (ss.peek() == ','){
      ss.ignore();
    }
  }
  // Here we have just a single value
  if (vect.size() == 1){
    hdfattr = H5Acreate2(element, attr_name.c_str(), hdfdatatype, hdfattrdataspace, H5P_DEFAULT, H5P_DEFAULT);
    if (hdfattr < 0) {
      asynPrint(this->pasynUserSelf, ASYN_TRACE_ERROR, "%s::%s unable to create attribute: %s\n",
                driverName, functionName, attr_name.c_str());
      H5Sclose(hdfattrdataspace);
      return;
    }
    double fval;
    sscanf(str_attr_value.c_str(), "%lf", &fval);
    hdfstatus = H5Awrite(hdfattr, hdfdatatype, &fval);
    if (hdfstatus < 0) {
      asynPrint(this->pasynUserSelf, ASYN_TRACE_ERROR, "%s::%s unable to write attribute: %s\n",
                driverName, functionName, attr_name.c_str());
      H5Aclose (hdfattr);
      H5Sclose(hdfattrdataspace);
      return;
    }
  } else {
    // Here we have an array of integer values
    asynPrint(this->pasynUserSelf, ASYN_TRACE_FLOW, "%s::%s array found, size: %d\n",
              driverName, functionName, (int)vect.size());
    // Vector array of doubles
    hsize_t dims[1];
    dims[0] = vect.size();
    double *fvalues = new double[vect.size()];
    for (int index = 0; index < (int)vect.size(); index++){
      fvalues[index] = vect[index];
    }
    hdfattrdataspace = H5Screate(H5S_SIMPLE);
    H5Sset_extent_simple(hdfattrdataspace, 1, dims, NULL);
    hdfattr = H5Acreate2(element, attr_name.c_str(), hdfdatatype, hdfattrdataspace, H5P_DEFAULT, H5P_DEFAULT);
    if (hdfattr < 0) {
      delete [] fvalues;
      asynPrint(this->pasynUserSelf, ASYN_TRACE_ERROR, "%s::%s unable to create attribute: %s\n",
                driverName, functionName, attr_name.c_str());
      H5Sclose(hdfattrdataspace);
      return;
    }
    hdfstatus = H5Awrite(hdfattr, hdfdatatype, fvalues);
    delete [] fvalues;
    if (hdfstatus < 0) {
      asynPrint(this->pasynUserSelf, ASYN_TRACE_ERROR, "%s::%s unable to write attribute: %s\n",
                driverName, functionName, attr_name.c_str());
      H5Aclose (hdfattr);
      H5Sclose(hdfattrdataspace);
      return;
    }
  }
  H5Aclose (hdfattr);
  H5Sclose(hdfattrdataspace);
  return;
}

/**
 * Utility method to convert from hdf5 to hid datatype.
 */
hid_t NDFileHDF5::fromHdfToHidDatatype(hdf5::DataType_t in) const
{
  hid_t out;
  switch(in)
  {
  case hdf5::int8:
    out = H5T_NATIVE_INT8; break;
  case hdf5::uint8:
    out = H5T_NATIVE_UINT8; break;
  case hdf5::int16:
    out = H5T_NATIVE_INT16; break;
  case hdf5::uint16:
    out = H5T_NATIVE_UINT16; break;
  case hdf5::int32:
    out = H5T_NATIVE_INT32; break;
  case hdf5::uint32:
    out = H5T_NATIVE_UINT32; break;
  case hdf5::float32:
    out = H5T_NATIVE_FLOAT; break;
  case hdf5::float64:
    out = H5T_NATIVE_DOUBLE; break;
  case hdf5::string:
    out = H5T_C_S1; break;
  default:
    out = H5T_NATIVE_INT8;
    break;
  }
  return out;
}

/** Create a dataset in the HDF5 file with the details defined in the dset argument.
 * Return the hid_t handle to the new dataset on success; -1 on error.
 * Errors: fail to set chunk size or failure to create the dataset in the file.
 */
hid_t NDFileHDF5::createDatasetDetector(hid_t group, hdf5::Dataset *dset)
{
  static const char *functionName = "createDatasetDetector";

  if (dset == NULL) return -1; // sanity check
  hid_t dataset = -1;

  hid_t dset_access_plist = H5Pcreate(H5P_DATASET_ACCESS);
  hsize_t nbytes = this->calcChunkCacheBytes();
  hsize_t nslots = this->calcChunkCacheSlots();
  asynPrint(this->pasynUserSelf, ASYN_TRACE_FLOW, "%s::%s Setting cache size=%d slots=%d\n",
            driverName, functionName,
            (int)nbytes, (int)nslots);
  H5Pset_chunk_cache( dset_access_plist, (size_t)nslots, (size_t)nbytes, 1.0);

  /*
   * Create a new dataset within the file using cparms
   * creation properties.
   */
  const char * dsetname = dset->get_name().c_str();

  asynPrint(this->pasynUserSelf, ASYN_TRACE_FLOW, 
            "%s::%s Creating first empty dataset called \"%s\"\n", 
            driverName, functionName, dsetname);
  dataset = H5Dcreate2(group, dsetname, this->datatype, this->dataspace,
                       H5P_DEFAULT, this->cparms, dset_access_plist);

  // Store the dataset into the detector dataset map
  this->detDataMap[dset->get_full_name()] = new NDFileHDF5Dataset(this->pasynUserSelf, dset->get_name(), dataset);

  return dataset;
}

/** Writes NDArray data to a HDF5 file.
  * \param[in] pArray Pointer to an NDArray to write to the file. This function can be called multiple
  *            times between the call to openFile and closeFile if NDFileModeMultiple was set in 
  *            openMode in the call to NDFileHDF5::openFile.
  */
asynStatus NDFileHDF5::writeFile(NDArray *pArray)
{
  herr_t hdfstatus = 0;
  asynStatus status = asynSuccess;
  int storeAttributes, storePerformance, flush;
  int dimAttDataset = 0;
  int posRunning = 0;
  char posNameDimN[MAX_STRING_SIZE];
  char posNameDimX[MAX_STRING_SIZE];
  char posNameDimY[MAX_STRING_SIZE];
  epicsTimeStamp startts, endts;
  epicsInt32 numCaptured;
  double dt=0.0, period=0.0, runtime = 0.0;
  int extradims = 0;
  hsize_t offsets[3] = {0, 0, 0};
  static const char *functionName = "writeFile";

  if (this->file == 0) {
    asynPrint(this->pasynUserSelf, ASYN_TRACE_FLOW, 
              "%s::%s file is not open!\n", 
              driverName, functionName);
    return asynError;
  }

  this->lock();
  getIntegerParam(NDFileHDF5_dimAttDatasets, &dimAttDataset);
  getIntegerParam(NDFileNumCaptured, &numCaptured);
  getIntegerParam(NDFileHDF5_storeAttributes, &storeAttributes);
  getIntegerParam(NDFileHDF5_storePerformance, &storePerformance);
  getIntegerParam(NDFileHDF5_flushNthFrame, &flush);
  getIntegerParam(NDFileHDF5_nExtraDims, &extradims);
  getIntegerParam(NDFileHDF5_posRunning, &posRunning);
  getStringParam(NDFileHDF5_posNameDimN, MAX_STRING_SIZE, posNameDimN);
  getStringParam(NDFileHDF5_posNameDimX, MAX_STRING_SIZE, posNameDimX);
  getStringParam(NDFileHDF5_posNameDimY, MAX_STRING_SIZE, posNameDimY);
  this->unlock();

  if (numCaptured == 1) epicsTimeGetCurrent(&this->firstFrame);

  if (storeAttributes == 1){
    // Update attribute list. We use a separate attribute list
    // from the one in pArray to avoid the need to copy the array.
    // Get the current values of the attributes for this plugin
    asynPrint(this->pasynUserSelf, ASYN_TRACE_FLOW, 
              "%s::%s getting attribute list\n", 
              driverName, functionName);
    status = (asynStatus)this->getAttributes(this->pFileAttributes);
    if (status != asynSuccess){
      asynPrint(this->pasynUserSelf, ASYN_TRACE_ERROR,
                "%s::%s ERROR: could not update the attribute list\n",
                driverName, functionName);
      return asynError;
    }

    // Insert default NDAttribute from the NDArray object (timestamps etc)
    this->addDefaultAttributes(pArray);

    // Now append the attributes from the array which are already up to date from
    // the driver and prior plugins
    asynPrint(this->pasynUserSelf, ASYN_TRACE_FLOW, 
              "%s::%s copying attribute list\n", 
              driverName, functionName);
    status = (asynStatus)pArray->pAttributeList->copy(this->pFileAttributes);
    if (status != asynSuccess){
      asynPrint(this->pasynUserSelf, ASYN_TRACE_ERROR,
                "%s::%s ERROR: could not append attributes to NDArray from driver\n",
                driverName, functionName);
      return asynError;
    }
  }

  // If we have a defined dataset destination NDAttribute name then we need to find the
  // destination of this frame
  std::string destination = this->defDsetName;
  if (this->ndDsetName != ""){
    NDAttribute *destAtt = pArray->pAttributeList->find(this->ndDsetName.c_str());
    if (destAtt){
      char pValue[128];
      if (destAtt->getValue(NDAttrString, pValue, 128) != ND_ERROR){
        if (this->detDataMap.count(pValue) == 1){
          destination = std::string(pValue);
          asynPrint(this->pasynUserSelf, ASYN_TRACE_FLOW, 
                    "%s::%s destination dataset specified as %s\n", 
                    driverName, functionName, destination.c_str());
        } else {
          asynPrint(this->pasynUserSelf, ASYN_TRACE_FLOW, 
                    "%s::%s destination specified does not exist, using default [%s]\n", 
                    driverName, functionName, destination.c_str());
        }
      } else {
        // Error, unable to get the value from the dataset destination attribute
        asynPrint(this->pasynUserSelf, ASYN_TRACE_ERROR,
                  "%s::%s ERROR: could not retrieve destination from specified attribute\n",
                  driverName, functionName);
        return asynError;
      }
    }
  }

  // Get the current time to calculate performance times
  epicsTimeGetCurrent(&startts);

  // Check to see if we are positional placement mode
  if (posRunning == 1){
    // We are in positional placement so retrieve the positions
    // and store them into the offsets variable
    if (extradims == 0){
      epicsInt32 ival = 0;
      NDAttribute *att1 = pArray->pAttributeList->find(posNameDimN);
      if (att1 != NULL){
        att1->getValue(NDAttrInt32, &ival, NULL);
        offsets[0] = ival;
      } else {
        asynPrint(this->pasynUserSelf, ASYN_TRACE_ERROR,
                  "%s::%s ERROR: could not find position attribute %s in list. Aborting\n",
                  driverName, functionName, posNameDimN);
        status = asynError;
      }
    }
    if (extradims == 1){
      epicsInt32 ival = 0;
      NDAttribute *att1 = pArray->pAttributeList->find(posNameDimX);
      if (att1 != NULL){
        att1->getValue(NDAttrInt32, &ival, NULL);
        offsets[0] = ival;
      } else {
        asynPrint(this->pasynUserSelf, ASYN_TRACE_ERROR,
                  "%s::%s ERROR: could not find position attribute %s in list. Aborting\n",
                  driverName, functionName, posNameDimX);
        status = asynError;
      }
      NDAttribute *att2 = pArray->pAttributeList->find(posNameDimN);
      if (att2 != NULL){
        att2->getValue(NDAttrInt32, &ival, NULL);
        offsets[1] = ival;
      } else {
        asynPrint(this->pasynUserSelf, ASYN_TRACE_ERROR,
                  "%s::%s ERROR: could not find position attribute %s in list. Aborting\n",
                  driverName, functionName, posNameDimN);
        status = asynError;
      }
    }
    if (extradims == 2){
      epicsInt32 ival = 0;
      NDAttribute *att1 = pArray->pAttributeList->find(posNameDimY);
      if (att1 != NULL){
        att1->getValue(NDAttrInt32, &ival, NULL);
        offsets[0] = ival;
      } else {
        asynPrint(this->pasynUserSelf, ASYN_TRACE_ERROR,
                  "%s::%s ERROR: could not find position attribute %s in list. Aborting\n",
                  driverName, functionName, posNameDimY);
        status = asynError;
      }
      NDAttribute *att2 = pArray->pAttributeList->find(posNameDimX);
      if (att2 != NULL){
        att2->getValue(NDAttrInt32, &ival, NULL);
        offsets[1] = ival;
      } else {
        asynPrint(this->pasynUserSelf, ASYN_TRACE_ERROR,
                  "%s::%s ERROR: could not find position attribute %s in list. Aborting\n",
                  driverName, functionName, posNameDimX);
        status = asynError;
      }
      NDAttribute *att3 = pArray->pAttributeList->find(posNameDimN);
      if (att3 != NULL){
        att3->getValue(NDAttrInt32, &ival, NULL);
        offsets[2] = ival;
      } else {
        asynPrint(this->pasynUserSelf, ASYN_TRACE_ERROR,
                  "%s::%s ERROR: could not find position attribute %s in list. Aborting\n",
                  driverName, functionName, posNameDimN);
        status = asynError;
      }
    }
  }

  if (status == asynSuccess){
    if (destination == this->defDsetName){
      // Check to see if we are positional placement mode
      if (posRunning == 1){
        if (this->multiFrameFile){
          status = this->detDataMap[destination]->extendDataSet(extradims, offsets);
        }
      } else {
        // Not in positional placement mode, perform standard extension
        // For multi frame files we now extend the HDF dataset to fit an additional frame
        if (this->multiFrameFile){
          status = this->detDataMap[destination]->extendDataSet(extradims);
        }
      }
    } else {
      // For multi frame files we now extend the HDF dataset to fit an additional frame
      if (this->multiFrameFile){
        status = this->detDataMap[destination]->extendDataSet(extradims);
      }
    }
  }

  if (status == asynSuccess){
    status = this->detDataMap[destination]->writeFile(pArray, this->datatype, this->dataspace, this->framesize);
  }
  if (status != asynSuccess){
    // If dataset creation fails then close file and abort as all following writes will fail as well
    asynPrint(this->pasynUserSelf, ASYN_TRACE_ERROR,
              "%s::%s ERROR: could not write to dataset. Aborting\n",
              driverName, functionName);
    hdfstatus = H5Sclose(this->dataspace);
    if (hdfstatus){
      asynPrint(this->pasynUserSelf, ASYN_TRACE_ERROR,
                "%s::%s ERROR: Dataspace did not close cleanly.\n",
                driverName, functionName);
    }
    hdfstatus = H5Pclose(this->cparms);
    if (hdfstatus){
      asynPrint(this->pasynUserSelf, ASYN_TRACE_ERROR,
                "%s::%s ERROR: Cparms did not close cleanly.\n",
                driverName, functionName);
    }
    hdfstatus = H5Tclose(this->datatype);
    if (hdfstatus){
      asynPrint(this->pasynUserSelf, ASYN_TRACE_ERROR,
                "%s::%s ERROR: Datatype did not close cleanly.\n",
                driverName, functionName);
    }
    hdfstatus = H5Fclose(this->file);
    if (hdfstatus){
      asynPrint(this->pasynUserSelf, ASYN_TRACE_ERROR,
                "%s::%s ERROR: File did not close cleanly.\n",
                driverName, functionName);
    }
    this->file = 0;
    this->lock();
    setIntegerParam(NDFileCapture, 0);
    setIntegerParam(NDWriteFile, 0);
    this->unlock();
    return asynError;
  }

  if (storeAttributes == 1){
    if (dimAttDataset == 1){
      // If attribute datasets are following dimensions of the main dataset
      // check to ensure this NDArray is destined for the default dataset
      if (destination == this->defDsetName){
        status = this->writeAttributeDataset(hdf5::OnFrame, posRunning, offsets);
      }
    } else {
      // Normal attribute datasets required (linear 1D)
      // so save on every occasion
      status = this->writeAttributeDataset(hdf5::OnFrame, 0, offsets);
    }
    if (status != asynSuccess){
      return status;
    }
  }
  if (storePerformance == 1 && numCaptured <= this->numPerformancePoints){
    epicsTimeGetCurrent(&endts);
    dt = epicsTimeDiffInSeconds(&endts, &startts);
    *this->performancePtr = dt;
    this->performancePtr++;
    period = epicsTimeDiffInSeconds(&endts, &this->prevts);
    *this->performancePtr = period;
    this->prevts = endts;
    this->performancePtr++;
    runtime = epicsTimeDiffInSeconds(&endts, &this->firstFrame);
    *this->performancePtr = runtime;
    this->performancePtr++;
    *this->performancePtr = this->frameSize/period;
    this->performancePtr++;
    *this->performancePtr = (numCaptured * this->frameSize)/runtime;
    this->performancePtr++;
  }

  if (checkForSWMRMode()){
    if ((numCaptured+1) % flush == 0) {
      // We are in SWMR mode so flush the dataset on every <flush> frames
      status = this->detDataMap[destination]->flushDataset();
    }
  }

  if (status != asynSuccess){
    hdfstatus = H5Fclose(this->file);
    if (hdfstatus){
      asynPrint(this->pasynUserSelf, ASYN_TRACE_ERROR,
                "%s::%s ERROR: File did not close cleanly.\n",
                driverName, functionName);
    }
    this->file = 0;
    this->lock();
    setIntegerParam(NDFileCapture, 0);
    setIntegerParam(NDWriteFile, 0);
    this->unlock();
  } else {
    asynPrint(this->pasynUserSelf, ASYN_TRACE_FLOW,
              "%s::%s wrote frame. dt=%.5fs (T=%.5fs)\n",
              driverName, functionName, dt, period);

    this->nextRecord++;
  }
  return status;
}

/** Read NDArray data from a HDF5 file; NOTE: not implemented yet.
  * \param[in] pArray Pointer to the address of an NDArray to read the data into.  */ 
asynStatus NDFileHDF5::readFile(NDArray **pArray)
{
  //static const char *functionName = "readFile";
  return asynError;
}

/** Closes the HDF5 file opened with NDFileHDF5::openFile 
 */ 
asynStatus NDFileHDF5::closeFile()
{
  int storeAttributes, storePerformance;
  epicsTimeStamp now;
  double runtime = 0.0, writespeed = 0.0;
  epicsInt32 numCaptured;
  static const char *functionName = "closeFile";

  if (this->file == 0){
    asynPrint(this->pasynUserSelf, ASYN_TRACE_FLOW, 
              "%s::%s file was not open! Ignoring close command.\n", 
              driverName, functionName);
    return asynSuccess;
  }

  this->lock();
  getIntegerParam(NDFileHDF5_storeAttributes, &storeAttributes);
  getIntegerParam(NDFileHDF5_storePerformance, &storePerformance);
  this->unlock();
  if (storeAttributes == 1) {
     this->writeAttributeDataset(hdf5::OnFileClose, 0, NULL);
     this->storeOnCloseAttributes();
     this->closeAttributeDataset();
  }
  if (storePerformance == 1) this->writePerformanceDataset();

  asynPrint(this->pasynUserSelf, ASYN_TRACE_FLOW, 
<<<<<<< HEAD
            "%s::%s closing HDF cparms %d\n", 
            driverName, functionName, (int)this->cparms);
=======
            "%s::%s closing HDF cparms %ld\n", 
            driverName, functionName, (long int)this->cparms);
>>>>>>> c5bda1c1

  H5Pclose(this->cparms);

  asynPrint(this->pasynUserSelf, ASYN_TRACE_FLOW, 
<<<<<<< HEAD
            "%s::%s closing HDF datatype %d\n", 
            driverName, functionName, (int)this->datatype);
=======
            "%s::%s closing HDF datatype %ld\n", 
            driverName, functionName, (long int)this->datatype);
>>>>>>> c5bda1c1

  H5Tclose(this->datatype);

  asynPrint(this->pasynUserSelf, ASYN_TRACE_FLOW, 
            "%s::%s closing groups\n", 
            driverName, functionName);

  // Iterate over the stored detector data sets and close them
  std::map<std::string, NDFileHDF5Dataset *>::iterator it_dset;
  for (it_dset = this->detDataMap.begin(); it_dset != this->detDataMap.end(); ++it_dset){
    H5Dclose(it_dset->second->getHandle());
  }
  std::map<std::string, hid_t>::iterator it_hid;
  // Iterate over the stored attribute data sets and close them
  for (it_hid = this->attDataMap.begin(); it_hid != this->attDataMap.end(); ++it_hid){
    H5Dclose(it_hid->second);
  }

  // Just before closing the file lets ensure there are no hanging references
  int obj_count = (int)H5Fget_obj_count(this->file, H5F_OBJ_GROUP);
  if (obj_count > 0){
    asynPrint(this->pasynUserSelf, ASYN_TRACE_FLOW,
              "%s::%s Closing file not totally clean.  Groups remaining=%d\n",
              driverName, functionName, obj_count);
  }
  obj_count = (int)H5Fget_obj_count(this->file, H5F_OBJ_DATASET);
  if (obj_count > 0){
    asynPrint(this->pasynUserSelf, ASYN_TRACE_FLOW,
              "%s::%s Closing file not totally clean.  Datasets remaining=%d\n",
              driverName, functionName, obj_count);
  }
  obj_count = (int)H5Fget_obj_count(this->file, H5F_OBJ_ATTR);
  if (obj_count > 0){
    asynPrint(this->pasynUserSelf, ASYN_TRACE_FLOW,
              "%s::%s Closing file not totally clean.  Attributes remaining=%d\n",
              driverName, functionName, obj_count);
  }

  // Close the HDF file
  H5Fclose(this->file);
  this->file = 0;

  // At this point we can clear the SWMR active flag, whether we were running
  // in SWMR mode or not
  setIntegerParam(NDFileHDF5_SWMRRunning, 0);

  // Unload the XML layout
  this->layout.unload_xml();

  // Reset the default data set and clear out the maps of handles to stale datasets
  detDataMap.clear();
  attDataMap.clear();
  defDsetName = "";

  epicsTimeGetCurrent(&now);
  runtime = epicsTimeDiffInSeconds(&now, &this->opents);
  this->lock();
  getIntegerParam(NDFileNumCaptured, &numCaptured);
  writespeed = (numCaptured * this->frameSize)/runtime;
  setDoubleParam(NDFileHDF5_totalIoSpeed, writespeed);
  setDoubleParam(NDFileHDF5_totalRuntime, runtime);
  this->unlock();

  asynPrint(this->pasynUserSelf, ASYN_TRACE_FLOW, 
            "%s::%s file closed! runtime=%.3f s overall acquisition performance=%.2f Mbit/s\n",
            driverName, functionName, runtime, writespeed);

  return asynSuccess;
}

/** Perform any actions required when an int32 parameter is updated.
 */
asynStatus NDFileHDF5::writeInt32(asynUser *pasynUser, epicsInt32 value)
{
  int addr=0;
  int oldvalue = 0;
  int function = pasynUser->reason;
  asynStatus status = asynSuccess;
  epicsInt32  numExtraDims, tmp;
  htri_t avail;
  unsigned int filter_info;
  H5Z_filter_t filterId;
  static const char *functionName = "writeInt32";

  status = getAddress(pasynUser, &addr); if (status != asynSuccess) return(status);
  getIntegerParam(function, &oldvalue);

  // By default we set the value in the parameter lib. If problems occur we set the old value back.
  setIntegerParam(function, value);

  asynPrint(pasynUser, ASYN_TRACE_FLOW,
           "%s:%s: function=%d, value=%d old=%d\n",
            driverName, functionName, function, value, oldvalue);

  getIntegerParam(NDFileHDF5_nExtraDims,  &numExtraDims);

  if (function == NDFileHDF5_nExtraDims)
  {
    if (value < 0 || value > MAXEXTRADIMS-1 || this->file != 0)
    {
      status = asynError;
      setIntegerParam(NDFileHDF5_nExtraDims, oldvalue);
    } else
    {
      // If we use the extra dimensions, work out how many frames to capture in total
      if (value > 0) this->calcNumFrames();

    }
  } else if (function == NDFileNumCapture)
  {
    if (value < 0) {
      // It is not allowed to specify a negative number of frames to capture
      setIntegerParam(NDFileNumCapture, oldvalue);
      status = asynError;
    }
    else if (value == 0) {
      // Special case: allow writing infinite number of frames
      //setIntegerParam(NDFileHDF5_storePerformance, 0); // performance dataset does not support infinite length acquisition
      // Check to see if we are in position mode
      getIntegerParam(NDFileHDF5_posRunning, &tmp);
      // If we are not in position placement mode then we cannot support infinite length acquisition
      if (tmp == 0){
        setIntegerParam(NDFileHDF5_nExtraDims, 0); // The extra virtual dimensions do not support infinite length acquisition
      }
    }
    // if we are using the virtual dimensions we cannot allow setting a number of
    // frames to acquire which is larger than the product of all virtual dimension (n,X,Y) sizes
    // as there will not be a suitable location in the file to store the additional frames.
    else if (numExtraDims > 0)
    {
      this->calcNumFrames();
      getIntegerParam(NDFileNumCapture, &tmp);
      if (value < tmp) {
        setIntegerParam(function, value);
      }       
    }
  } else if (function == NDFileHDF5_posRunning)
  {
    if (value == 0){
      // Pos running has been turned off.  Check for 0 number of frames and then ensure extra dims is set to zero
      getIntegerParam(NDFileNumCapture, &tmp);
      if (tmp == 0){
        setIntegerParam(NDFileHDF5_nExtraDims, 0); // The extra virtual dimensions do not support infinite length acquisition
      }
    }
  } else if (function == NDFileHDF5_nRowChunks ||
             function == NDFileHDF5_nColChunks ||
             function == NDFileHDF5_nFramesChunks )
  {
    // It is not allowed to change chunking while a file is open
    if (this->file != 0) {
      status = asynError;
      setIntegerParam(function, oldvalue);
    }
  }

  else if (function == NDFileHDF5_flushNthFrame){
    // You cannot set the flush parameter to less than nFramesChunks
    getIntegerParam(NDFileHDF5_nFramesChunks, &tmp);
    if (value < tmp){
      status = asynError;
      setIntegerParam(function, oldvalue);
    }
  }
  else if (function == NDFileHDF5_extraDimSizeN ||
             function == NDFileHDF5_extraDimSizeX ||
             function == NDFileHDF5_extraDimSizeY)
    {
    // Not allowed to change dimension sizes once the file is opened
    if (this->file != 0) {
      status = asynError;
      setIntegerParam(function, oldvalue);
    } else if (value <= 0) {
      status = asynError;
      setIntegerParam(function, oldvalue);
    } else {
      // work out how many frames to capture in total
      this->calcNumFrames();
    }
  } else if (function == NDFileHDF5_storeAttributes ||
         function == NDFileHDF5_storePerformance) {
    if (this->file != 0) {
      status = asynError;
      setIntegerParam(function, oldvalue);
    }
  } else if (function == NDFileHDF5_compressionType) {
    if (this->file != 0)
    {
      status = asynError;
      setIntegerParam(function, oldvalue);
    } else
    {
      switch (value)
      {
      case HDF5CompressNone:
        // if no compression desired we do nothing
        filterId = H5Z_FILTER_NONE;
        break;
      case HDF5CompressSZip:
        filterId = H5Z_FILTER_SZIP;
        break;
      case HDF5CompressNumBits:
        filterId = H5Z_FILTER_NBIT;
        break;
      case HDF5CompressZlib:
        filterId = H5Z_FILTER_DEFLATE;
        break;
      default:
        filterId = H5Z_FILTER_NONE;
        status = asynError;
        setIntegerParam(function, oldvalue);
        break;
      }

      // If compression filter required then we do a couple of checks to
      // see if this is possible:
      // 1) Check that the filter (for instance szip library) is available
      if (filterId != H5Z_FILTER_NONE) {
        avail = H5Zfilter_avail(filterId);
        if (!avail) {
          status = asynError;
          setIntegerParam(function, oldvalue);
          asynPrint (pasynUser, ASYN_TRACE_ERROR, 
            "%s::%s ERROR: HDF5 compression filter (%d) not available\n",
            driverName, functionName, (int)filterId);
        } else
        {
          // 2) Check that the filter is configured for encoding
          H5Zget_filter_info (filterId, &filter_info);
          if ( !(filter_info & H5Z_FILTER_CONFIG_ENCODE_ENABLED) )
          {
            asynPrint (pasynUser, ASYN_TRACE_ERROR, 
              "%s::%s ERROR: HDF5 compression filter (%d) not available for encoding\n",
              driverName, functionName, (int)filterId);
            status = asynError;
            setIntegerParam(function, oldvalue);
          }
        }
      }
    }
  } else if (function == NDFileHDF5_nbitsPrecision) {
    if (this->file != 0 || value < 0)
    {
      status = asynError;
      setIntegerParam(function, oldvalue);
    } else
    {
      getIntegerParam(NDFileHDF5_nbitsOffset, &tmp);
      // Check if prec+offset is within the size of the datatype

    }
  } else if (function == NDFileHDF5_nbitsOffset) {
    if (this->file != 0 || value < 0)
    {
      status = asynError;
      setIntegerParam(function, oldvalue);
    } else
    {
      getIntegerParam(NDFileHDF5_nbitsPrecision, &tmp);
      // Check if prec+offset is within the size of the datatype

    }

  } else if (function == NDFileHDF5_szipNumPixels) {
    // The szip compression parameter is the number of pixels to group during compression.
    // According to the HDF5 API documentation the value has to be an even number, and
    // no greater than 32.
    if (this->file != 0 || value < 0 || value > 32)
    {
      status = asynError;
      setIntegerParam(function, oldvalue);
    }
  } else if (function == NDFileHDF5_zCompressLevel) {
    if (this->file != 0 || value < 0 || value > 9)
    {
      status = asynError;
      setIntegerParam(function, oldvalue);
    }
  } else if (function == NDFileHDF5_SWMRMode){

    // Reject SWMR mode if the HDF version doesn't support it
    #if H5_VERSION_GE(1,9,178)
    // Nothing to do here, we are all OK as SWMR is supported
    #else
    status = asynError;
    // Ensure SWMR mode is set to 0
    setIntegerParam(function, 0);
    #endif
  } else if (function == NDFileHDF5_SWMRSupported){
    // This parameter is read only
    if (checkForSWMRSupported()){
      setIntegerParam(NDFileHDF5_SWMRSupported, 1);
    } else {
      setIntegerParam(NDFileHDF5_SWMRSupported, 0);
    }
    status = asynError;
  } else
  {
    if (function < FIRST_NDFILE_HDF5_PARAM)
    {
      /* If this parameter belongs to a base class call its method */
      asynPrint(pasynUser, ASYN_TRACE_FLOW,
                "%s:%s: calling base class function=%d, value=%d old=%d\n",
                 driverName, functionName, function, value, oldvalue);
      status = NDPluginFile::writeInt32(pasynUser, value);
      return status;
    }
  }

  /* Do callbacks so higher layers see any changes */
  callParamCallbacks(addr, addr);

  if (status){
    asynPrint(pasynUser, ASYN_TRACE_ERROR,
              "%s:%s: ERROR status=%d, function=%d, value=%d old=%d\n",
               driverName, functionName, status, function, value, oldvalue);
  }
  else
    asynPrint(pasynUser, ASYN_TRACE_FLOW,
              "%s:%s: status=%d function=%d, value=%d old=%d\n",
              driverName, functionName, status, function, value, oldvalue);
  return status;
}

/** Called when asyn clients call pasynOctet->write().
  * This function performs actions for some parameters, including AttributesFile.
  * For all parameters it sets the value in the parameter library and calls any registered callbacks..
  * \param[in] pasynUser pasynUser structure that encodes the reason and address.
  * \param[in] value Address of the string to write.
  * \param[in] nChars Number of characters to write.
  * \param[out] nActual Number of characters actually written. */
asynStatus NDFileHDF5::writeOctet(asynUser *pasynUser, const char *value, size_t nChars, size_t *nActual)
{
  int addr=0;
  int function = pasynUser->reason;
  asynStatus status = asynSuccess;
  const char *functionName = "writeOctet";

  status = getAddress(pasynUser, &addr); if (status != asynSuccess) return(status);
  // Set the parameter in the parameter library.
  status = (asynStatus)setStringParam(addr, function, (char *)value);
  if (status != asynSuccess) return(status);

  if (function == NDFileHDF5_layoutFilename){
    status = (asynStatus)this->verifyLayoutXMLFile();
  } 
  
  else if (function < FIRST_NDFILE_HDF5_PARAM) {
      /* If this parameter belongs to a base class call its method */
      status = NDPluginFile::writeOctet(pasynUser, value, nChars, nActual);
  }

  // Do callbacks so higher layers see any changes
  callParamCallbacks(addr, addr);

  if (status){
    epicsSnprintf(pasynUser->errorMessage, pasynUser->errorMessageSize,
                  "%s:%s: status=%d, function=%d, value=%s",
                  driverName, functionName, status, function, value);
  } else {
    asynPrint(pasynUser, ASYN_TRACEIO_DRIVER,
              "%s:%s: function=%d, value=%s\n",
              driverName, functionName, function, value);
  }
  *nActual = nChars;
  return status;
}

/** Check if the specified filename/path exists
 */
int NDFileHDF5::fileExists(char *filename)
{
  struct stat buffer;   
  return (stat (filename, &buffer) == 0);
}

/** Verify the XML layout file is valid.
 *
 *  This method checks the file exists and can be opened.  If these checks
 *  pass then the file is opened and the XML is also parsed and verified.  Any
 *  error messages are reported and the status set accordingly.
 *  This must be called with the lock already taken.
 */
int NDFileHDF5::verifyLayoutXMLFile()
{
  int status = asynSuccess;
//  Reading in a filename or string of xml. We will need more than 256 bytes
  char *fileName = new char[MAX_LAYOUT_LEN];
  fileName[MAX_LAYOUT_LEN - 1] = '\0';
  const char *functionName = "verifyLayoutXMLFile";

  getStringParam(NDFileHDF5_layoutFilename, MAX_LAYOUT_LEN-1, fileName);
  if (strlen(fileName) == 0){
    setIntegerParam(NDFileHDF5_layoutValid, 1);
    setStringParam(NDFileHDF5_layoutErrorMsg, "Default layout selected");
    delete [] fileName; 
    return(asynSuccess);
  }

  if (strstr(fileName, "<?xml") == NULL) {
    if(!fileExists(fileName)) {
        asynPrint(this->pasynUserSelf, ASYN_TRACE_ERROR, 
                  "%s::%s XML description file could not be opened.\n", 
                  driverName, functionName);
        setIntegerParam(NDFileHDF5_layoutValid, 0);
        setStringParam(NDFileHDF5_layoutErrorMsg, "XML description file cannot be opened");
        delete [] fileName;
        return asynError;
    }
  }

  std::string strFileName = std::string(fileName);
  if (this->layout.verify_xml(strFileName)){
    asynPrint(this->pasynUserSelf, ASYN_TRACE_ERROR, 
              "%s::%s XML description file parser error.\n", 
              driverName, functionName);
    setIntegerParam(NDFileHDF5_layoutValid, 0);
    setStringParam(NDFileHDF5_layoutErrorMsg, "XML description file parser error");
    delete [] fileName;
    return asynError;
  }

  setIntegerParam(NDFileHDF5_layoutValid, 1);
  setStringParam(NDFileHDF5_layoutErrorMsg, "");
  delete [] fileName;
  return status;
}

/** Constructor for NDFileHDF5; parameters are identical to those for NDPluginFile::NDPluginFile,
    and are passed directly to that base class constructor.
  * After calling the base class constructor this method sets NDPluginFile::supportsMultipleArrays=1.
  */
NDFileHDF5::NDFileHDF5(const char *portName, int queueSize, int blockingCallbacks, 
                       const char *NDArrayPort, int NDArrayAddr,
                       int priority, int stackSize)
  /* Invoke the base class constructor.
   * We allocate 2 NDArrays of unlimited size in the NDArray pool.
   * This driver can block (because writing a file can be slow), and it is not multi-device.  
   * Set autoconnect to 1.  priority and stacksize can be 0, which will use defaults. */
  : NDPluginFile(portName, queueSize, blockingCallbacks,
                 NDArrayPort, NDArrayAddr, 1, NUM_NDFILE_HDF5_PARAMS,
                 2, 0, asynGenericPointerMask, asynGenericPointerMask, 
                 ASYN_CANBLOCK, 1, priority, stackSize)
{
  //static const char *functionName = "NDFileHDF5";

  this->createParam(str_NDFileHDF5_nRowChunks,      asynParamInt32,   &NDFileHDF5_nRowChunks);
  this->createParam(str_NDFileHDF5_nColChunks,      asynParamInt32,   &NDFileHDF5_nColChunks);
  this->createParam(str_NDFileHDF5_extraDimSizeN,   asynParamInt32,   &NDFileHDF5_extraDimSizeN);
  this->createParam(str_NDFileHDF5_nFramesChunks,   asynParamInt32,   &NDFileHDF5_nFramesChunks);
  this->createParam(str_NDFileHDF5_chunkBoundaryAlign, asynParamInt32,&NDFileHDF5_chunkBoundaryAlign);
  this->createParam(str_NDFileHDF5_chunkBoundaryThreshold, asynParamInt32,&NDFileHDF5_chunkBoundaryThreshold);
  this->createParam(str_NDFileHDF5_NDAttributeChunk,asynParamInt32,   &NDFileHDF5_NDAttributeChunk);
  this->createParam(str_NDFileHDF5_extraDimNameN,   asynParamOctet,   &NDFileHDF5_extraDimNameN);
  this->createParam(str_NDFileHDF5_nExtraDims,      asynParamInt32,   &NDFileHDF5_nExtraDims);
  this->createParam(str_NDFileHDF5_extraDimSizeX,   asynParamInt32,   &NDFileHDF5_extraDimSizeX);
  this->createParam(str_NDFileHDF5_extraDimNameX,   asynParamOctet,   &NDFileHDF5_extraDimNameX);
  this->createParam(str_NDFileHDF5_extraDimOffsetX, asynParamInt32,   &NDFileHDF5_extraDimOffsetX);
  this->createParam(str_NDFileHDF5_extraDimSizeY,   asynParamInt32,   &NDFileHDF5_extraDimSizeY);
  this->createParam(str_NDFileHDF5_extraDimNameY,   asynParamOctet,   &NDFileHDF5_extraDimNameY);
  this->createParam(str_NDFileHDF5_extraDimOffsetY, asynParamInt32,   &NDFileHDF5_extraDimOffsetY);
  this->createParam(str_NDFileHDF5_storeAttributes, asynParamInt32,   &NDFileHDF5_storeAttributes);
  this->createParam(str_NDFileHDF5_storePerformance,asynParamInt32,   &NDFileHDF5_storePerformance);
  this->createParam(str_NDFileHDF5_totalRuntime,    asynParamFloat64, &NDFileHDF5_totalRuntime);
  this->createParam(str_NDFileHDF5_totalIoSpeed,    asynParamFloat64, &NDFileHDF5_totalIoSpeed);
  this->createParam(str_NDFileHDF5_flushNthFrame,   asynParamInt32,   &NDFileHDF5_flushNthFrame);
  this->createParam(str_NDFileHDF5_compressionType, asynParamInt32,   &NDFileHDF5_compressionType);
  this->createParam(str_NDFileHDF5_nbitsPrecision,  asynParamInt32,   &NDFileHDF5_nbitsPrecision);
  this->createParam(str_NDFileHDF5_nbitsOffset,     asynParamInt32,   &NDFileHDF5_nbitsOffset);
  this->createParam(str_NDFileHDF5_szipNumPixels,   asynParamInt32,   &NDFileHDF5_szipNumPixels);
  this->createParam(str_NDFileHDF5_zCompressLevel,  asynParamInt32,   &NDFileHDF5_zCompressLevel);
  this->createParam(str_NDFileHDF5_dimAttDatasets,  asynParamInt32,   &NDFileHDF5_dimAttDatasets);
  this->createParam(str_NDFileHDF5_layoutErrorMsg,  asynParamOctet,   &NDFileHDF5_layoutErrorMsg);
  this->createParam(str_NDFileHDF5_layoutValid,     asynParamInt32,   &NDFileHDF5_layoutValid);
  this->createParam(str_NDFileHDF5_layoutFilename,  asynParamOctet,   &NDFileHDF5_layoutFilename);
  this->createParam(str_NDFileHDF5_posRunning,      asynParamInt32,   &NDFileHDF5_posRunning);
  this->createParam(str_NDFileHDF5_posNameDimN,     asynParamOctet,   &NDFileHDF5_posNameDimN);
  this->createParam(str_NDFileHDF5_posNameDimX,     asynParamOctet,   &NDFileHDF5_posNameDimX);
  this->createParam(str_NDFileHDF5_posNameDimY,     asynParamOctet,   &NDFileHDF5_posNameDimY);
  this->createParam(str_NDFileHDF5_fillValue,       asynParamFloat64, &NDFileHDF5_fillValue);
  this->createParam(str_NDFileHDF5_SWMRCbCounter,   asynParamInt32,   &NDFileHDF5_SWMRCbCounter);
  this->createParam(str_NDFileHDF5_SWMRSupported,   asynParamInt32,   &NDFileHDF5_SWMRSupported);
  this->createParam(str_NDFileHDF5_SWMRMode,        asynParamInt32,   &NDFileHDF5_SWMRMode);
  this->createParam(str_NDFileHDF5_SWMRRunning,     asynParamInt32,   &NDFileHDF5_SWMRRunning);

  setIntegerParam(NDFileHDF5_nRowChunks,      0);
  setIntegerParam(NDFileHDF5_nColChunks,      0);
  setIntegerParam(NDFileHDF5_nFramesChunks,   0);
  setIntegerParam(NDFileHDF5_NDAttributeChunk,0);
  setIntegerParam(NDFileHDF5_extraDimSizeN,   1);
  setIntegerParam(NDFileHDF5_chunkBoundaryAlign, 0);
  setIntegerParam(NDFileHDF5_chunkBoundaryThreshold, 65536);
  setIntegerParam(NDFileHDF5_nExtraDims,      0);
  setIntegerParam(NDFileHDF5_extraDimSizeX,   1);
  setIntegerParam(NDFileHDF5_extraDimOffsetX, 0);
  setIntegerParam(NDFileHDF5_extraDimSizeY,   1);
  setIntegerParam(NDFileHDF5_extraDimOffsetY, 0);
  setIntegerParam(NDFileHDF5_storeAttributes, 1);
  setIntegerParam(NDFileHDF5_storePerformance,1);
  setDoubleParam (NDFileHDF5_totalRuntime,    0.0);
  setDoubleParam (NDFileHDF5_totalIoSpeed,    0.0);
  setIntegerParam(NDFileHDF5_flushNthFrame,   0);
  setIntegerParam(NDFileHDF5_compressionType, HDF5CompressNone);
  setIntegerParam(NDFileHDF5_nbitsPrecision,  8);
  setIntegerParam(NDFileHDF5_nbitsOffset,     0);
  setIntegerParam(NDFileHDF5_szipNumPixels,   16);
  setIntegerParam(NDFileHDF5_zCompressLevel,  6);
  setIntegerParam(NDFileHDF5_dimAttDatasets,  0);
  setStringParam (NDFileHDF5_layoutErrorMsg,  "");
  setIntegerParam(NDFileHDF5_layoutValid,     1);
  setStringParam (NDFileHDF5_layoutFilename,  "");
  setIntegerParam(NDFileHDF5_posRunning,      0);
  setStringParam (NDFileHDF5_posNameDimN,     "");
  setStringParam (NDFileHDF5_posNameDimX,     "");
  setStringParam (NDFileHDF5_posNameDimY,     "");
  setDoubleParam (NDFileHDF5_fillValue,       0.0);
  setIntegerParam(NDFileHDF5_SWMRCbCounter,   0);
  setIntegerParam(NDFileHDF5_SWMRMode,        0);
  setIntegerParam(NDFileHDF5_SWMRRunning,     0);
  if (checkForSWMRSupported()){
    setIntegerParam(NDFileHDF5_SWMRSupported, 1);
  } else {
    setIntegerParam(NDFileHDF5_SWMRSupported, 0);
  }

  /* Give the virtual dimensions some human readable names */
  this->extraDimNameN = (char*)calloc(DIMNAMESIZE, sizeof(char));
  this->extraDimNameX = (char*)calloc(DIMNAMESIZE, sizeof(char));
  this->extraDimNameY = (char*)calloc(DIMNAMESIZE, sizeof(char));
  epicsSnprintf(this->extraDimNameN, DIMNAMESIZE, "frame number n");
  epicsSnprintf(this->extraDimNameX, DIMNAMESIZE, "scan dimension X");
  epicsSnprintf(this->extraDimNameY, DIMNAMESIZE, "scan dimension Y");
  setStringParam(NDFileHDF5_extraDimNameN, this->extraDimNameN);
  setStringParam(NDFileHDF5_extraDimNameX, this->extraDimNameX);
  setStringParam(NDFileHDF5_extraDimNameY, this->extraDimNameY);
  for (int i=0; i<ND_ARRAY_MAX_DIMS;i++)
    this->ptrDimensionNames[i] = (char*)calloc(DIMNAMESIZE, sizeof(char));
  
  /* Set the plugin type string */  
  unsigned majnum=0, minnum=0, relnum=0;
  H5get_libversion( &majnum, &minnum, &relnum );
  char* plugin_type = (char*)calloc(40, sizeof(char));
  epicsSnprintf(plugin_type, 40, "NDFileHDF5 ver%d.%d.%d", majnum, minnum, relnum);
  //printf("plugin type and version: %s\n", plugin_type );
  setStringParam(NDPluginDriverPluginType, plugin_type);
  this->supportsMultipleArrays = 1;
  this->pAttributeId = NULL;
  this->pFileAttributes = new NDAttributeList;

  // initialise the dimension arrays to a NULL pointer so they
  // will be allocated when opening the first file.
  this->maxdims      = NULL;
  this->chunkdims    = NULL;
  this->framesize    = NULL;
  this->dims         = NULL;
  this->offset       = NULL;
  this->virtualdims  = NULL;
  this->rank         = 0;
  this->file         = 0;
  this->ptrFillValue = (void*)calloc(8, sizeof(char));
  this->dimsreport   = (char*)calloc(DIMSREPORTSIZE, sizeof(char));
  this->performanceBuf       = NULL;
  this->performancePtr       = NULL;
  this->numPerformancePoints = 0;

  this->hostname = (char*)calloc(MAXHOSTNAMELEN, sizeof(char));
  gethostname(this->hostname, MAXHOSTNAMELEN);
}

/** Calculate the total number of frames that the current configured dimensions can contain.
 * Sets the NDFileNumCapture parameter to the total value so file saving will complete at this number.
 * This is called only from writeInt32 so the lock is already taken.
 */
void NDFileHDF5::calcNumFrames()
{
  epicsInt32 virtDimX, virtDimY, numExtraDims, nframes, maxFramesInDims;


  getIntegerParam(NDFileHDF5_extraDimSizeN, &nframes);
  getIntegerParam(NDFileHDF5_extraDimSizeX, &virtDimX);
  getIntegerParam(NDFileHDF5_extraDimSizeY, &virtDimY);
  getIntegerParam(NDFileHDF5_nExtraDims,    &numExtraDims);

  // work out how many frames to capture in total
  maxFramesInDims = 1;
  if (numExtraDims >= 0) maxFramesInDims *= nframes;
  if (numExtraDims >= 1) maxFramesInDims *= virtDimX;
  if (numExtraDims >= 2) maxFramesInDims *= virtDimY;
  setIntegerParam(NDFileNumCapture, maxFramesInDims);
}

unsigned int NDFileHDF5::calcIstorek()
{
  unsigned int retval = 0;
  unsigned int num_chunks = 1; // Number of chunks that fit in the full dataset
  double div_result = 0.0;
  int extradimsizes[MAXEXTRADIMS] = {0,0,0};
  int numExtraDims = 0;
  hsize_t maxdim = 0;
  int extradim = 0;
  int fileNumCapture=0;
  
  this->lock();
  getIntegerParam(NDFileHDF5_nExtraDims,    &numExtraDims);
  getIntegerParam(NDFileHDF5_extraDimSizeN, &extradimsizes[2]);
  getIntegerParam(NDFileHDF5_extraDimSizeX, &extradimsizes[1]);
  getIntegerParam(NDFileHDF5_extraDimSizeY, &extradimsizes[0]);
  getIntegerParam(NDFileNumCapture, &fileNumCapture);
  this->unlock();
  extradim = MAXEXTRADIMS - numExtraDims-1;
  if (numExtraDims == 0) {
    if (fileNumCapture == 0) {
      extradimsizes[2] = INFINITE_FRAMES_CAPTURE;
    } else {
      extradimsizes[2] = fileNumCapture;
    }
  }
  for (int i = 0; i<this->rank; i++){
    maxdim = this->maxdims[i];
    if (maxdim == H5S_UNLIMITED){
      maxdim = extradimsizes[extradim];
      extradim++;
    }
    div_result = (double)maxdim / (double)this->chunkdims[i];
    div_result = ceil(div_result);
    num_chunks *= (unsigned int)div_result;
  }
  retval = num_chunks/2;
  return retval;
}

hsize_t NDFileHDF5::calcChunkCacheBytes()
{
  hsize_t nbytes = 0;
  epicsInt32 n_frames_chunk=0;
  this->lock();
  getIntegerParam(NDFileHDF5_nFramesChunks, &n_frames_chunk);
  this->unlock();
  nbytes = this->maxdims[this->rank - 1] * this->maxdims[this->rank - 2] * this->bytesPerElement * n_frames_chunk;
  return nbytes;
}

/** find out whether or not the input is a prime number.
 * Returns true if number is a prime. False if not.
 */
/*bool is_prime(unsigned int long number)
{
  //0 and 1 are prime numbers
  if(number == 0 || number == 1) return true;

  //find divisor that divides without a remainder
  int divisor;
  for(divisor = (number/2); (number%divisor) != 0; --divisor){;}

  //if no divisor greater than 1 is found, it is a prime number
  return divisor == 1;
}*/

hsize_t NDFileHDF5::calcChunkCacheSlots()
{
  unsigned int long nslots = 1;
  unsigned int long num_chunks = 1;
  double div_result = 0.0;
  epicsInt32 n_frames_chunk=0, n_extra_dims=0, n_frames_capture=0;
  
  this->lock();
  getIntegerParam(NDFileHDF5_nFramesChunks, &n_frames_chunk);
  getIntegerParam(NDFileHDF5_nExtraDims, &n_extra_dims);
  getIntegerParam(NDFileNumCapture, &n_frames_capture);
  this->unlock();

  div_result = (double)this->maxdims[this->rank - 1] / (double)this->chunkdims[this->rank -1];
  num_chunks *= (unsigned int long)ceil(div_result);
  div_result = (double)this->maxdims[this->rank - 2] / (double)this->chunkdims[this->rank -2];
  num_chunks *= (unsigned int long)ceil(div_result);
  div_result = (double)n_frames_capture / (double)n_frames_chunk;
  num_chunks *= (unsigned int long)ceil(div_result);

  // number of slots have to be a prime number which is between 10 and 50 times
  // larger than the numer of chunks that can fit in the file/dataset.
  nslots = num_chunks * 50;
  while(!IsPrime(nslots))
    nslots++;
  return nslots;
}

/** Setup the required allocation for the performance dataset
 */
asynStatus NDFileHDF5::configurePerformanceDataset()
{
  int numCaptureFrames;
  this->lock();
  getIntegerParam(NDFileNumCapture, &numCaptureFrames);
  this->unlock();
  if (numCaptureFrames == 0) {
    // Special case: acquiring an infinite number of frames
    numCaptureFrames = 1000000;
  }

  // only allocate new memory if we need more points than we've used before
  if (numCaptureFrames > this->numPerformancePoints)
  {
    this->numPerformancePoints = numCaptureFrames;
    if (this->performanceBuf != NULL) {free(this->performanceBuf); this->performanceBuf = NULL;}
    if (this->performanceBuf == NULL)
      this->performanceBuf = (epicsFloat64*)  calloc(5 * this->numPerformancePoints, sizeof(double));
  }
  this->performancePtr  = this->performanceBuf;

  return asynSuccess;
}

/**
 * Create the dataset required for performance data
 */
asynStatus NDFileHDF5::createPerformanceDataset()
{
  hsize_t dims[2];
  hid_t dataspace_id, group_performance;
  hsize_t maxdims[2] = {H5S_UNLIMITED, H5S_UNLIMITED};

  hdf5::Root *root = this->layout.get_hdftree();
  if (root){
    hdf5::Group* perf_group = root->find_ndattr_default_group(); // Generally use the default ndattribute dataset for 'timestamp'
    hdf5::Dataset *tsDset = NULL;

    // Look if a "performance/timestamp" dataset can be found.
    // If so, use that dataset to store performance timestamps.
    // This is a slight HACK to retain backwards compatibility
    // with the location of the performance/timestamp dataset. (Ulrik June 2014)
    root->find_dset("timestamp", &tsDset);
    if ( tsDset != NULL) {
      hdf5::Group* grp = dynamic_cast<hdf5::Group*>(tsDset->get_parent());
      // Check that the group name is performance AND that
      // the dataset is not already reserved for an NDAttribute
      if (grp->get_name() == "performance" &&
          !tsDset->data_source().is_src_ndattribute() ) {
          perf_group = grp;
      }
    }
    dims[0] = 1;
    dims[1] = 5;

    if(perf_group == NULL)
    {
      // Check if the auto_ndattr_default tag is true, if it is then the root group is the file
      if (this->layout.getAutoNDAttrDefault()){
        group_performance = this->file;
      } else {
        asynPrint(this->pasynUserSelf, ASYN_TRACE_WARNING, "%s::writePerformanceDataset No default attribute group defined.\n",
                  driverName);
        return asynError;
      }
    } else {
      group_performance = H5Gopen(this->file, perf_group->get_full_name().c_str(), H5P_DEFAULT);
    }

    int chunking = 0;
    // Not used for this dataset but needed for the calculation routine
    int mdchunking[3] = {0, 0, 0};
    // Check the chunking value
    calculateAttributeChunking(&chunking, mdchunking);
    hid_t hdfcparm   = H5Pcreate(H5P_DATASET_CREATE);
    hsize_t chunk[2] = {chunking, 5};
    int hdfrank  = 2;
    H5Pset_chunk(hdfcparm, hdfrank, chunk);

    /* Create the "timestamp" dataset */
    dataspace_id = H5Screate_simple(2, dims, maxdims);
    this->perf_dataset_id = H5Dcreate2(group_performance, "timestamp", H5T_NATIVE_DOUBLE, dataspace_id,
                            H5P_DEFAULT, hdfcparm, H5P_DEFAULT);
    if (!H5Iis_valid(this->perf_dataset_id)) {
        asynPrint(this->pasynUserSelf, ASYN_TRACE_WARNING, "NDFileHDF5::writePerformanceDataset: unable to create \'timestamp\' dataset.");
        H5Sclose(dataspace_id);
        if(perf_group != NULL){
          H5Gclose(group_performance);
        }
        return asynError;
    }
    H5Sclose(dataspace_id);
    if(perf_group != NULL){
      H5Gclose(group_performance);
    }
  } else {
    return asynError;
  }
  return asynSuccess;
}

/** Write out the performance dataset
 */
asynStatus NDFileHDF5::writePerformanceDataset()
{
  hsize_t dims[2];
  epicsInt32 numCaptured;

  this->lock();
  getIntegerParam(NDFileNumCaptured, &numCaptured);
  this->unlock();
  dims[1] = 5;
  if (numCaptured < this->numPerformancePoints) dims[0] = numCaptured;
  else dims[0] = this->numPerformancePoints;

  // Work with HDF5 library to select a suitable hyperslab (one element) and write the new data to it
  H5Dset_extent(this->perf_dataset_id, dims);

  /* Write the second dataset. */
  H5Dwrite(this->perf_dataset_id, H5T_NATIVE_DOUBLE,
           H5S_ALL, H5S_ALL,
           H5P_DEFAULT, this->performanceBuf);

  /* Close the second dataset */
  H5Dclose(this->perf_dataset_id);

  return asynSuccess;
}

/** Create the group of datasets to hold the NDArray attributes
 *
 */
asynStatus NDFileHDF5::createAttributeDataset(NDArray *pArray)
{
  NDAttribute *ndAttr = NULL;
  NDAttrSource_t ndAttrSourceType;
  int extraDims;
  int chunking = 0;
  //int fileWriteMode = 0;
  int dimAttDataset = 0;
  hid_t groupDefault = -1;
  const char *attrNames[5] = {"NDAttrName", "NDAttrDescription", "NDAttrSourceType", "NDAttrSource", NULL};
  const char *attrStrings[5] = {NULL,NULL,NULL,NULL,NULL};
  int i;
  size_t size;
  static const char *functionName = "createAttributeDataset";
  int *numCapture=NULL;

  this->lock();
  getIntegerParam(NDFileHDF5_dimAttDatasets, &dimAttDataset);
  getIntegerParam(NDFileHDF5_nExtraDims, &extraDims);

  if (this->multiFrameFile){
    struct extradimdefs_t {
      int sizeParamId;
      char* dimName;
    } extradimdefs[MAXEXTRADIMS] = {
        {NDFileHDF5_extraDimSizeY, this->extraDimNameY},
        {NDFileHDF5_extraDimSizeX, this->extraDimNameX},
        {NDFileHDF5_extraDimSizeN, this->extraDimNameN},
    };
    extraDims += 1;
    numCapture = (int *)calloc(extraDims, sizeof(int));
    for (i=0; i<extraDims; i++){
      getIntegerParam(extradimdefs[MAXEXTRADIMS - extraDims + i].sizeParamId, &numCapture[i]);
    }
  } else {
    numCapture = (int *)calloc(1, sizeof(int));
  }

  this->unlock();
  // Check the chunking value
  int user_chunking[3] = {0, 0, 0};
  calculateAttributeChunking(&chunking, user_chunking);




  asynPrint(this->pasynUserSelf, ASYN_TRACE_FLOW, "%s::%s Creating attribute datasets. extradims=%d attribute count=%d\n",
            driverName, functionName, extraDims, this->pFileAttributes->count());

  hdf5::Root *root = this->layout.get_hdftree();
  hdf5::Group* def_group = root->find_ndattr_default_group();
  //check for NULL
  if(def_group != NULL) {
    groupDefault = H5Gopen(this->file, def_group->get_full_name().c_str(), H5P_DEFAULT);
    if (strlen(this->hostname) > 0) {
      this->writeStringAttribute(groupDefault, "hostname", this->hostname);
    }
  }
  else {
    // Check if the auto_ndattr_default tag is true, if it is then the root group is the file
    if (this->layout.getAutoNDAttrDefault()){
      groupDefault = this->file;
    } else {
      asynPrint(this->pasynUserSelf, ASYN_TRACE_WARNING, "%s::%s No default attribute group defined.\n",
                driverName, functionName);
    }
  }

  ndAttr = this->pFileAttributes->next(ndAttr); // get the first NDAttribute
  while(ndAttr != NULL)
  {
    attrStrings[0] = ndAttr->getName();
    attrStrings[1] = ndAttr->getDescription();
    attrStrings[2] = ndAttr->getSourceInfo(&ndAttrSourceType);
    attrStrings[3] = ndAttr->getSource();

    hdf5::Dataset *dset = NULL;
    // Search for the dataset of the NDAttribute.  If it exists then we use it
    if (root->find_dset_ndattr(ndAttr->getName(), &dset) == 0){
      // In here we need to open the dataset for writing

      hdf5::DataSource dsource = dset->data_source();
      std::string atName = std::string(epicsStrDup(ndAttr->getName()));
      NDFileHDF5AttributeDataset *attDset = new NDFileHDF5AttributeDataset(this->file, atName, ndAttr->getDataType());
      attDset->setDsetName(dset->get_name());
      attDset->setWhenToSave(dsource.get_when_to_save());
      attDset->setParentGroupName(dset->get_parent()->get_full_name());
      if (dimAttDataset == 1){
        attDset->createDataset(this->multiFrameFile, extraDims, numCapture, user_chunking);
      } else {
        attDset->createDataset(chunking);
      }

      //save xml tags attributes
      writeHdfAttributes(attDset->getHandle(), dset);

      // Write some description of the NDAttribute as a HDF attribute to the dataset
      for (i=0; attrNames[i] != NULL; i++)
      {
        size = strlen(attrStrings[i]);
        if (size <= 0) continue;
        this->writeStringAttribute(attDset->getHandle(), attrNames[i], attrStrings[i]);
      }

      // Add the attribute to the list
      attrList.push_back(attDset);

    } else {
      if(groupDefault > -1) {
        std::string atName = std::string(epicsStrDup(ndAttr->getName()));
        NDFileHDF5AttributeDataset *attDset = new NDFileHDF5AttributeDataset(this->file, atName, ndAttr->getDataType());
<<<<<<< HEAD
        if(def_group != NULL) {
          attDset->setParentGroupName(def_group->get_full_name().c_str());
        }
=======
        attDset->setParentGroupName(def_group->get_full_name().c_str());
>>>>>>> c5bda1c1
        if (dimAttDataset == 1){
          attDset->createDataset(this->multiFrameFile, extraDims, numCapture, user_chunking);
        } else {
          attDset->createDataset(chunking);
        }
  
        // Write some description of the NDAttribute as a HDF attribute to the dataset
        for (i=0; attrNames[i] != NULL; i++)
        {
          size = strlen(attrStrings[i]);
          if (size <= 0) continue;
          this->writeStringAttribute(attDset->getHandle(), attrNames[i], attrStrings[i]);
        }
        // Add the attribute to the list
        attrList.push_back(attDset);
      }
    }
    ndAttr = this->pFileAttributes->next(ndAttr);
  }
  if(def_group != NULL){
    H5Gclose(groupDefault);
  }

  return asynSuccess;
}

asynStatus NDFileHDF5::calculateAttributeChunking(int *chunking, int *mdim_chunking)
{
  int fileWriteMode = 0;
  int dim1Size = 0;
  int dim2Size = 0;
  int dim3Size = 0;
  this->lock();
  // Check the chunking value
  getIntegerParam(NDFileHDF5_NDAttributeChunk, chunking);
  // If the chunking is zero then use the number of frames
  if (*chunking == 0){
    // In this case we want to read back the number of frames and use this for chunking
    // First check in case we are in single mode.
    getIntegerParam(NDFileWriteMode, &fileWriteMode);
    // Check that we are not in single mode
    if (fileWriteMode == NDFileModeSingle){
      // We are in single mode so chunk size should be set to 1 no matter the frame count
      *chunking = 1;
      mdim_chunking[0] = 1;
      mdim_chunking[1] = 1;
      mdim_chunking[2] = 1;
    } else {
      // We aren't in single mode so read the number of frames
      getIntegerParam(NDFileNumCapture, chunking);
      if (*chunking <= 0) {
        // Special case: writing infinite number of frames, so we guess a good(ish) chunk number
        *chunking = 16*1024;
        // This should be impossible for multi-dimensional datasets, but we still need to return
        // some values that wouldn't kill us later on
        mdim_chunking[0] = 32;
        mdim_chunking[1] = 32;
        mdim_chunking[2] = 32;
      } else {
        // We can't use the number of frames for each dimension here as we would quickly run out
        // of resources.  Go back to the original dimensions...
        getIntegerParam(NDFileHDF5_extraDimSizeY, &dim1Size);
        if (dim1Size <= 0){
          mdim_chunking[0] = 32;
        } else {
          mdim_chunking[0] = dim1Size;
        }
        getIntegerParam(NDFileHDF5_extraDimSizeX, &dim2Size);
        if (dim2Size <= 0){
          mdim_chunking[1] = 32;
        } else {
          mdim_chunking[1] = dim2Size;
        }
        getIntegerParam(NDFileHDF5_extraDimSizeN, &dim3Size);
        if (dim3Size <= 0){
          mdim_chunking[2] = 32;
        } else {
          mdim_chunking[2] = dim3Size;
        }
      }
    }
  } else {
    // Set the multi-dim chunking to the same values
    mdim_chunking[0] = *chunking;
    mdim_chunking[1] = *chunking;
    mdim_chunking[2] = *chunking;
  }
  this->unlock();
  return asynSuccess;
}

/** Write the NDArray attributes to the file
 *
 */
asynStatus NDFileHDF5::writeAttributeDataset(hdf5::When_t whenToSave, int positionMode, hsize_t *offsets)
{
  asynStatus status = asynSuccess;
  NDAttribute *ndAttr = NULL;
  int flush = 0;
  static const char *functionName = "writeAttributeDataset";

  for (std::list<NDFileHDF5AttributeDataset*>::iterator it_node = attrList.begin(); it_node != attrList.end(); ++it_node){
    NDFileHDF5AttributeDataset *hdfAttrNode = *it_node;
    // find the named attribute in the NDAttributeList
    ndAttr = this->pFileAttributes->find(hdfAttrNode->getName().c_str());
    if (ndAttr == NULL){
      asynPrint(this->pasynUserSelf, ASYN_TRACE_WARNING,
        "%s::%s WARNING: NDAttribute named \'%s\' not found\n",
        driverName, functionName, hdfAttrNode->getName().c_str());
      continue;
    }

    // Check if we need to force a flush of the dataset
    if (checkForSWMRMode()){
      int numCaptured = 0;
      this->lock();
      getIntegerParam(NDFileNumCaptured, &numCaptured);
      this->unlock();
      int chunking = 0;
      int mdchunking[3] = {0, 0, 0};
      // Check the chunking value
      calculateAttributeChunking(&chunking, mdchunking);
      // Check if we should flush
      if ((numCaptured+1) % chunking == 0){
        // Mark the dataset for flushing
        flush = 1;
      }
    }
    if (positionMode == 1){
      hdfAttrNode->writeAttributeDataset(whenToSave, offsets, ndAttr, flush);
    } else {
      hdfAttrNode->writeAttributeDataset(whenToSave, ndAttr, flush);
    }
  }
  return status;
}

/** Close all attribute datasets and clear out memory
 */
asynStatus NDFileHDF5::closeAttributeDataset()
{
  asynStatus status = asynSuccess;
  NDFileHDF5AttributeDataset *dsetPtr;
  static const char *functionName = "closeAttributeDataset";

  while (attrList.size() > 0){
    dsetPtr = attrList.front();
    attrList.pop_front();
    asynPrint(this->pasynUserSelf, ASYN_TRACE_FLOW, "%s::%s: closing attribute dataset \'%s\'\n",
              driverName, functionName, dsetPtr->getName().c_str());
    dsetPtr->closeAttributeDataset();
    delete(dsetPtr);
  }

  return status;
}

/** Convenience function to write a null terminated string as an HDF5 attribute
 *  to an HDF5 element (group or dataset)
 */
asynStatus NDFileHDF5::writeStringAttribute(hid_t element, const char * attrName, const char* attrStrValue)
{
  asynStatus status = asynSuccess;
  hid_t hdfdatatype;
  hid_t hdfattr;
  hid_t hdfattrdataspace;

  if (strlen(attrStrValue) > 0){
    hdfattrdataspace = H5Screate(H5S_SCALAR);
    hdfdatatype      = H5Tcopy(H5T_C_S1);
    H5Tset_size(hdfdatatype, strlen(attrStrValue));
    H5Tset_strpad(hdfdatatype, H5T_STR_NULLTERM);
    hdfattr          = H5Acreate2(element, attrName,
                                  hdfdatatype, hdfattrdataspace,
                                  H5P_DEFAULT, H5P_DEFAULT);
    H5Awrite(hdfattr, hdfdatatype, attrStrValue);
    H5Aclose(hdfattr);
    H5Sclose(hdfattrdataspace);
  }
  return status;
}


/** Configure the required dimensions for a dataset.
 *
 *  This method will call the configureDims method for each detector dataset
 *  created.
 */
asynStatus NDFileHDF5::configureDatasetDims(NDArray *pArray)
{
  int i = 0;
  int extradims = 0;
  int *numCapture=NULL;
  asynStatus status = asynSuccess;

  this->lock();
  if (this->multiFrameFile){
    struct extradimdefs_t {
      int sizeParamId;
      char* dimName;
    } extradimdefs[MAXEXTRADIMS] = {
        {NDFileHDF5_extraDimSizeY, this->extraDimNameY},
        {NDFileHDF5_extraDimSizeX, this->extraDimNameX},
        {NDFileHDF5_extraDimSizeN, this->extraDimNameN},
    };
    getIntegerParam(NDFileHDF5_nExtraDims, &extradims);
    extradims += 1;
    numCapture = (int *)calloc(extradims, sizeof(int));
    for (i=0; i<extradims; i++){
      getIntegerParam(extradimdefs[MAXEXTRADIMS - extradims + i].sizeParamId, &numCapture[i]);
    }
  } else {
    numCapture = (int *)calloc(1, sizeof(int));
  }
  int user_chunking[3] = {1,1,1};
  getIntegerParam(NDFileHDF5_nFramesChunks, &user_chunking[2]);
  getIntegerParam(NDFileHDF5_nRowChunks,    &user_chunking[1]);
  getIntegerParam(NDFileHDF5_nColChunks,    &user_chunking[0]);
  this->unlock();

  // Iterate over the stored detector data sets and configure the dimensions
  std::map<std::string, NDFileHDF5Dataset *>::iterator it_dset;
  for (it_dset = this->detDataMap.begin(); it_dset != this->detDataMap.end(); ++it_dset){
    it_dset->second->configureDims(pArray, this->multiFrameFile, extradims, numCapture, user_chunking);
  }
  
  if (numCapture != NULL) free( numCapture );
  return status;
}

/** Configure the HDF5 dimension definitions based on NDArray dimensions.
 * Initially this implementation just copies the dimension sizes from the NDArray
 * in the same order. A last infinite length dimension is added if multiple frames
 * are to be stored in the same file (in Capture or Stream mode).
 */
asynStatus NDFileHDF5::configureDims(NDArray *pArray)
{
  int i=0,j=0, extradims = 0, ndims=0;
  int numCapture;
  int numFlush = 0;
  asynStatus status = asynSuccess;
  char strdims[DIMSREPORTSIZE];
  static const char *functionName = "configureDims";
  //strdims = (char*)calloc(DIMSREPORTSIZE, sizeof(char));

  this->lock();
  if (this->multiFrameFile)
  {
    getIntegerParam(NDFileHDF5_nExtraDims, &extradims);
    extradims += 1;
  }
  ndims = pArray->ndims + extradims;

  // first check whether the dimension arrays have been allocated
  // or the number of dimensions have changed.
  // If necessary free and reallocate new memory.
  if (this->maxdims == NULL || this->rank != ndims)
  {
    if (this->maxdims     != NULL) free(this->maxdims);
    if (this->chunkdims   != NULL) free(this->chunkdims);
    if (this->framesize   != NULL) free(this->framesize);
    if (this->dims        != NULL) free(this->dims);
    if (this->offset      != NULL) free(this->offset);
    if (this->virtualdims != NULL) free(this->virtualdims);

    //asynPrint(this->pasynUserSelf, ASYN_TRACE_FLOW,
    //          "%s::%s allocating dimension arrays\n",
    //          driverName, functionName);
    this->maxdims       = (hsize_t*)calloc(ndims,     sizeof(hsize_t));
    this->chunkdims     = (hsize_t*)calloc(ndims,     sizeof(hsize_t));
    this->framesize     = (hsize_t*)calloc(ndims,     sizeof(hsize_t));
    this->dims          = (hsize_t*)calloc(ndims,     sizeof(hsize_t));
    this->offset        = (hsize_t*)calloc(ndims,     sizeof(hsize_t));
    int nvirtual = extradims;
    if (nvirtual <= 0) nvirtual = 1;
    this->virtualdims   = (hsize_t*)calloc(nvirtual, sizeof(hsize_t));
  }

  if (this->multiFrameFile)
  {
    /* Configure the virtual dimensions -i.e. dimensions in addition
     * to the frame format.
     * Normally set to just 1 by default or -1 unlimited (in HDF5 terms)
     */
    //asynPrint(this->pasynUserSelf, ASYN_TRACE_FLOW, 
    //  "%s::%s Creating extradimdefs_t structure. Size=%d\n",
    //  driverName, functionName, MAXEXTRADIMS);
    struct extradimdefs_t {
      int sizeParamId;
      char* dimName;
    } extradimdefs[MAXEXTRADIMS] = {
        {NDFileHDF5_extraDimSizeY, this->extraDimNameY},
        {NDFileHDF5_extraDimSizeX, this->extraDimNameX},
        {NDFileHDF5_extraDimSizeN, this->extraDimNameN},
    };

    //asynPrint(this->pasynUserSelf, ASYN_TRACE_FLOW, 
    //  "%s::%s initialising the extradim sizes. extradims=%d\n",
    //  driverName, functionName, extradims);
    for (i=0; i<extradims; i++)
    {
      this->framesize[i] = (hsize_t)1;
      this->chunkdims[i]   = 1;
      this->maxdims[i]     = H5S_UNLIMITED;
      this->dims[i]        = 1;
      this->offset[i]      = 0; // because we increment offset *before* each write we need to start at -1

      getIntegerParam(extradimdefs[MAXEXTRADIMS - extradims + i].sizeParamId, &numCapture);
      this->virtualdims[i] = numCapture;
      //asynPrint(this->pasynUserSelf, ASYN_TRACE_FLOW, 
      //  "%s::%s extradim=%d ncapture=%d\n",
      //  driverName, functionName, i, numCapture);
      epicsSnprintf(this->ptrDimensionNames[i], DIMNAMESIZE, "%s", extradimdefs[MAXEXTRADIMS - extradims +i].dimName);
    }
  }

  this->rank = ndims;
  //asynPrint(this->pasynUserSelf, ASYN_TRACE_FLOW, 
  //  "%s::%s initialising the basic frame dimension sizes. rank=%d\n",
  //  driverName, functionName, this->rank);
  for (j=pArray->ndims-1,i=extradims; i<this->rank; i++,j--)
  {
  this->framesize[i] = (hsize_t)(pArray->dims[j].size);
    this->chunkdims[i]  = pArray->dims[j].size;
    this->maxdims[i]    = pArray->dims[j].size;
    this->dims[i]       = pArray->dims[j].size;
    this->offset[i]     = 0;
    epicsSnprintf(this->ptrDimensionNames[i],DIMNAMESIZE, "NDArray Dim%d", j);
  }

  // Collect the user defined chunking dimensions and check if they're valid
  //
  // A check is made to see if the user has input 0 or negative value (which is invalid)
  // in which case the size of the chunking is set to the maximum size of that dimension (full frame)
  // If the maximum of a particular dimension is set to a negative value -which is the case for
  // infinite lenght dimensions (-1); the chunking value is set to 1.
  int user_chunking[3] = {1,1,1};
  getIntegerParam(NDFileHDF5_nFramesChunks, &user_chunking[2]);
  getIntegerParam(NDFileHDF5_nRowChunks,    &user_chunking[1]);
  getIntegerParam(NDFileHDF5_nColChunks,    &user_chunking[0]);
  int max_items = 0;
  int hdfdim = 0;
  int fileWriteMode = 0;
  // Work out the number of chunking dims we are going to work with (number of array dims)
  int numDimsForChunking = pArray->ndims;
  getIntegerParam(NDFileWriteMode, &fileWriteMode);    
  // Check that we are not in single mode
  if (fileWriteMode != NDFileModeSingle){
    // There is another dimension (frame number)
    numDimsForChunking++;
  }
  // Loop over the number of user_chunking array elements
  for (i = 0; i<numDimsForChunking; i++)
  {
      hdfdim = ndims - i - 1;
      max_items = (int)this->maxdims[hdfdim];
      if (max_items <= 0)
      {
        max_items = 1; // For infinite length dimensions
      } else {
        if (user_chunking[i] > max_items) user_chunking[i] = max_items;
      }
      if (user_chunking[i] < 1) user_chunking[i] = max_items;
      assert(hdfdim >= 0); this->chunkdims[hdfdim] = user_chunking[i];
  }
  setIntegerParam(NDFileHDF5_nFramesChunks, user_chunking[2]);
  setIntegerParam(NDFileHDF5_nRowChunks,    user_chunking[1]);
  setIntegerParam(NDFileHDF5_nColChunks,    user_chunking[0]);
  // Check flushing parameter, if it is less than nFramesChunks then make them match
  getIntegerParam(NDFileHDF5_flushNthFrame, &numFlush);
  if (numFlush < user_chunking[2]){
    numFlush = user_chunking[2];
    setIntegerParam(NDFileHDF5_flushNthFrame, numFlush);
  }
  this->unlock();

  for(i=0; i<pArray->ndims; i++) sprintf(strdims+(i*6), "%5d,", (int)pArray->dims[i].size);
  asynPrint(this->pasynUserSelf, ASYN_TRACE_FLOW, 
    "%s::%s  NDArray:   { %s }\n", 
    driverName, functionName, strdims);
  //free(strdims);
  char *strdimsrep = this->getDimsReport();
  asynPrint(this->pasynUserSelf, ASYN_TRACE_FLOW, 
    "%s::%s dimension report: %s\n", 
    driverName, functionName, strdimsrep);

  return status;
}

/** Configure compression
 */
asynStatus NDFileHDF5::configureCompression()
{
  asynStatus status = asynSuccess;
  int compressionScheme;
  int szipNumPixels = 0;
  int nbitPrecision = 0;
  int nbitOffset = 0;
  int zLevel = 0;
  static const char * functionName = "configureCompression";

  this->lock();
  getIntegerParam(NDFileHDF5_compressionType, &compressionScheme);
  getIntegerParam(NDFileHDF5_nbitsOffset, &nbitOffset);
  getIntegerParam(NDFileHDF5_nbitsPrecision, &nbitPrecision);
  getIntegerParam(NDFileHDF5_szipNumPixels, &szipNumPixels);
  getIntegerParam(NDFileHDF5_zCompressLevel, &zLevel);
  this->unlock();
  switch (compressionScheme)
  {
    case HDF5CompressNone:
      break;
    case HDF5CompressNumBits:
      this->lock();
      this->unlock();
      asynPrint(this->pasynUserSelf, ASYN_TRACE_FLOW, 
                "%s::%s Setting N-bit filter precision=%d bit offset=%d bit\n",
                driverName, functionName, nbitPrecision, nbitOffset);
      H5Tset_precision (this->datatype, nbitPrecision);
      H5Tset_offset (this->datatype, nbitOffset);
      H5Pset_nbit (this->cparms);

      // Finally read back the parameters we've just sent to HDF5
      nbitOffset = H5Tget_offset(this->datatype);
      nbitPrecision = (int)H5Tget_precision(this->datatype);
      this->lock();
      setIntegerParam(NDFileHDF5_nbitsOffset, nbitOffset);
      setIntegerParam(NDFileHDF5_nbitsPrecision, nbitPrecision);
      this->unlock();
      break;
    case HDF5CompressSZip:
      asynPrint(this->pasynUserSelf, ASYN_TRACE_FLOW, 
                "%s::%s Setting szip compression filter # pixels=%d\n",
                driverName, functionName, szipNumPixels);
      H5Pset_szip (this->cparms, H5_SZIP_NN_OPTION_MASK, szipNumPixels);
      break;
    case HDF5CompressZlib:
      asynPrint(this->pasynUserSelf, ASYN_TRACE_FLOW, 
                "%s::%s Setting zlib compression filter level=%d\n",
                driverName, functionName, zLevel);
      H5Pset_deflate(this->cparms, zLevel);
      break;
  }
  return status;
}

/** Translate the NDArray datatype to HDF5 datatypes 
 */
hid_t NDFileHDF5::typeNd2Hdf(NDDataType_t datatype)
{
  hid_t result;
  epicsFloat64 fillvalue = 0.0;
  getDoubleParam(NDFileHDF5_fillValue, &fillvalue);

  switch (datatype) 
  {
    case NDInt8:
      result = H5T_NATIVE_INT8;
      *(epicsInt8*)this->ptrFillValue = (epicsInt8)fillvalue;
      break;
    case NDUInt8:
      result = H5T_NATIVE_UINT8;
      *(epicsUInt8*)this->ptrFillValue = (epicsUInt8)fillvalue;
      break;
    case NDInt16:
      result = H5T_NATIVE_INT16;
      *(epicsInt16*)this->ptrFillValue = (epicsInt16)fillvalue;
      break;
    case NDUInt16:
      result = H5T_NATIVE_UINT16;
      *(epicsUInt16*)this->ptrFillValue = (epicsUInt16)fillvalue;
      break;
    case NDInt32:
      result = H5T_NATIVE_INT32;
      *(epicsInt32*)this->ptrFillValue = (epicsInt32)fillvalue;
      break;
    case NDUInt32:
      result = H5T_NATIVE_UINT32;
      *(epicsUInt32*)this->ptrFillValue = (epicsUInt32)fillvalue;
      break;
    case NDFloat32:
      result = H5T_NATIVE_FLOAT;
      *(epicsFloat32*)this->ptrFillValue = (epicsFloat32)fillvalue;
      break;
    case NDFloat64:
      result = H5T_NATIVE_DOUBLE;
      *(epicsFloat64*)this->ptrFillValue = (epicsFloat64)fillvalue;
      break;
    default:
      asynPrint(this->pasynUserSelf, ASYN_TRACE_ERROR, 
                "%s::%s cannot convert NDArrayType: %d to HDF5 datatype\n",
                driverName, "typeNd2Hdf", datatype);
      result = -1;
  }
  return result;
}

/** Iterate through all the local stored dimension information.
 * Returns a string where each line is an ASCII report of the value for each dimension.
 * Intended for development and debugging. This function is not thread safe.
 */
char* NDFileHDF5::getDimsReport()
{
  int i=0,j=0,extradims=0;
  size_t c=0;
  int maxlen = DIMSREPORTSIZE;
  char *strdims = this->dimsreport;

  this->lock();
  getIntegerParam(NDFileHDF5_nExtraDims, &extradims);
  this->unlock();
  extradims += 1;

  struct dimsizes_t {
    const char* name;
    unsigned long long* dimsize;
    int nd;
  } dimsizes[7] = {
      {"framesize", this->framesize, this->rank},
      {"chunkdims", this->chunkdims, this->rank},
      {"maxdims",   this->maxdims,   this->rank},
      {"dims",      this->dims,    this->rank},
      {"offset",    this->offset,    this->rank},
      {"virtual",   this->virtualdims, extradims},
      {NULL,        NULL,            0         },
  };

  strdims[0] = '\0';
  while (dimsizes[i].name!=NULL && c<DIMSREPORTSIZE && dimsizes[i].dimsize != NULL)
  {
    epicsSnprintf(strdims+c, maxlen-c, "\n%10s ", dimsizes[i].name);
    c = strlen(strdims);
    for(j=0; j<dimsizes[i].nd; j++)
    {
      epicsSnprintf(strdims+c, maxlen-c, "%6lli,", dimsizes[i].dimsize[j]);
      c = strlen(strdims);
    }
    //printf("name=%s c=%d rank=%d strdims: %s\n", dimsizes[i].name, c, dimsizes[i].nd, strdims);
    i++;
  }
  return strdims;
}

void NDFileHDF5::report(FILE *fp, int details)
{
  fprintf(fp, "Dimension report: %s\n", this->getDimsReport());
  // Call the base class report
  NDPluginFile::report(fp, details);
}

/** Configuration routine.  Called directly, or from the iocsh function in NDFileEpics */
extern "C" int NDFileHDF5Configure(const char *portName, int queueSize, int blockingCallbacks, 
                                   const char *NDArrayPort, int NDArrayAddr,
                                   int priority, int stackSize)
{
  // Stack Size must be a minimum of 2MB
  if (stackSize < 2097152) stackSize = 2097152;
  new NDFileHDF5(portName, queueSize, blockingCallbacks, NDArrayPort, NDArrayAddr,
                 priority, stackSize);
  return(asynSuccess);
}

void NDFileHDF5::checkForOpenFile()
{
  const char * functionName = "checkForOpenFile";
  /* Checking if the plugin already has a file open.
   * It would be nice if NDPluginFile class would accept an asynError returned from
   * this method and not increment the filecounter and name... However, for now we just
   * close the file that is open and open a new one. */
  if (this->file != 0){
    asynPrint(this->pasynUserSelf, ASYN_TRACE_ERROR, 
              "%s::%s file is already open. Closing it and opening new one.\n", 
              driverName, functionName);
    this->closeFile();
  }
}

bool NDFileHDF5::checkForSWMRMode()
{
  int SWMRMode = 0;
  bool SWMRAvailable = false;
  // Check if we are in SWMR mode
  getIntegerParam(NDFileHDF5_SWMRMode, &SWMRMode);
  // The following section is only available if SWMR is supported
  if (checkForSWMRSupported()){
    if (SWMRMode == 1){
      SWMRAvailable = true;
    }
  } else {
    // SMWR Support is not available due to the HDF5 library version compiled against
    SWMRAvailable = false;
  }

  return SWMRAvailable;
}

bool NDFileHDF5::checkForSWMRSupported()
{
  bool SWMRSupported = false;
  #if H5_VERSION_GE(1,9,178)
  SWMRSupported = true;
  #else
  SWMRSupported = false;
  #endif
  return SWMRSupported;
}

/** Add the default attributes from NDArrays into the local NDAttribute list.
 *
 * The relevant attributes are: uniqueId, timeStamp, epicsTS.secPastEpoch and
 * epicsTS.nsec.
 */
void NDFileHDF5::addDefaultAttributes(NDArray *pArray)
{
  this->pFileAttributes->add("NDArrayUniqueId",
                             "The unique ID of the NDArray",
                             NDAttrInt32, (void*)&(pArray->uniqueId));
  this->pFileAttributes->add("NDArrayTimeStamp",
                             "The timestamp of the NDArray as float64",
                             NDAttrFloat64, (void*)&(pArray->timeStamp));
  this->pFileAttributes->add("NDArrayEpicsTSSec",
                             "The NDArray EPICS timestamp seconds past epoch",
                             NDAttrUInt32, (void*)&(pArray->epicsTS.secPastEpoch));
  this->pFileAttributes->add("NDArrayEpicsTSnSec",
                             "The NDArray EPICS timestamp nanoseconds",
                             NDAttrUInt32, (void*)&(pArray->epicsTS.nsec));
}

/** Helper function to create a comma separated list of integers in a string
 *
 */
std::string comma_separated_list(int nelements, size_t *data)
{
  std::ostringstream num_str_convert;

  for (int i = 0; i < nelements; i++)
  {
    num_str_convert << data[i] << ",";
  }

  return num_str_convert.str();
}

/** Add the default attributes from NDArrays as HDF5 attributes on the detector datasets
 *
 */
asynStatus NDFileHDF5::writeDefaultDatasetAttributes(NDArray *pArray)
{
  asynStatus ret = asynSuccess;
  std::ostringstream num_str_convert;
  hdf5::DataSource const_src(hdf5::constant);
  const_src.set_when_to_save(hdf5::OnFileOpen);

  // First create some HDF5 attribute descriptions (constants) for each of the
  // NDArray data elements of interest
  std::vector<hdf5::Attribute> default_ndarray_attributes;

  hdf5::Attribute attr_numdims("NDArrayNumDims", const_src);
  attr_numdims.setOnFileOpen(true);
  num_str_convert << pArray->ndims;
  attr_numdims.source.set_const_datatype_value(hdf5::int32, num_str_convert.str());
  default_ndarray_attributes.push_back(attr_numdims);
  num_str_convert.str("");

  // Create the attributes which has one element for each dimension
  hdf5::Attribute attr_dim_offset("NDArrayDimOffset", const_src);
  for (int i = 0; i<pArray->ndims; i++) num_str_convert << pArray->dims[i].offset << ","; // Create comma separated string
  attr_dim_offset.source.set_const_datatype_value(hdf5::int32, num_str_convert.str());
  num_str_convert.str("");
  default_ndarray_attributes.push_back(attr_dim_offset);

  hdf5::Attribute attr_dim_binning("NDArrayDimBinning", const_src);
  for (int i = 0; i<pArray->ndims; i++) num_str_convert << pArray->dims[i].binning << ","; // Create comma separated string
  attr_dim_binning.source.set_const_datatype_value(hdf5::int32, num_str_convert.str());
  num_str_convert.str("");
  default_ndarray_attributes.push_back(attr_dim_binning);

  hdf5::Attribute attr_dim_reverse("NDArrayDimReverse", const_src);
  for (int i = 0; i<pArray->ndims; i++) num_str_convert << pArray->dims[i].reverse << ","; // Create comma separated string
  attr_dim_reverse.source.set_const_datatype_value(hdf5::int32, num_str_convert.str());
  num_str_convert.str("");
  default_ndarray_attributes.push_back(attr_dim_reverse);

  // Find a map of all detector datasets
  // (string name, Dataset object)
  hdf5::Group::MapDatasets_t det_dsets;
  this->layout.get_hdftree()->find_dsets(hdf5::detector, det_dsets);

  // Iterate over all detector datasets to attach the attributes
  hdf5::Group::MapDatasets_t::iterator it_det_dsets;
  std::vector<hdf5::Attribute>::iterator it_default_ndarray_attributes;
  for (it_det_dsets = det_dsets.begin(); it_det_dsets!=det_dsets.end(); ++it_det_dsets)
  {
    // Attach all the default attributes
    for (it_default_ndarray_attributes = default_ndarray_attributes.begin();
         it_default_ndarray_attributes != default_ndarray_attributes.end();
         ++it_default_ndarray_attributes)
    {
      it_det_dsets->second->add_attribute(*it_default_ndarray_attributes);
    }
  }

  return ret;
}

asynStatus NDFileHDF5::createNewFile(const char *fileName)
{
  herr_t hdfstatus;
  int tempAlign = 0;
  int tempThreshold = 0;
  int SWMRMode = 0;
  static const char *functionName = "createNewFile";

  this->lock();
  getIntegerParam(NDFileHDF5_chunkBoundaryAlign, &tempAlign);
  getIntegerParam(NDFileHDF5_chunkBoundaryThreshold, (int*)&tempThreshold);
  // Check if we are in SWMR mode
  getIntegerParam(NDFileHDF5_SWMRMode, &SWMRMode);
  this->unlock();

  /* File access property list: set the alignment boundary to a user defined block size
   * which ideally matches disk boundaries.
   * If user sets size to 0 we do not set alignment at all. */
  hid_t access_plist = H5Pcreate(H5P_FILE_ACCESS);
  hsize_t align = 0;
  if (tempAlign > 0){
    align = tempAlign;
  }
  hsize_t threshold = 0;
  if (tempThreshold > 0){
    threshold = tempThreshold;
  }
  if (align > 0){
    hdfstatus = H5Pset_alignment( access_plist, threshold, align );
    if (hdfstatus < 0){
      asynPrint(this->pasynUserSelf, ASYN_TRACE_ERROR,
          "%s%s Warning: failed to set boundary threshod=%llu and alignment=%llu bytes\n",
          driverName, functionName, threshold, align);
      H5Pget_alignment( access_plist, &threshold, &align );
      this->lock();
      setIntegerParam(NDFileHDF5_chunkBoundaryAlign, (int)align);
      setIntegerParam(NDFileHDF5_chunkBoundaryThreshold, (int)threshold);
      this->unlock();
    }
  }

  /* File creation property list: set the i-storek according to HDF group recommendations */
  H5Pset_fclose_degree(access_plist, H5F_CLOSE_STRONG);
  
  // Not required if SWMR is not supported
  #if H5_VERSION_GE(1,9,178)

  if (SWMRMode == 1){
    // Setup the flushing callback
    H5Pset_object_flush_cb(access_plist, cFlushCallback, this);

    // Set to use the latest library format
    H5Pset_libver_bounds(access_plist, H5F_LIBVER_LATEST, H5F_LIBVER_LATEST);
  }

  #endif
  
  hid_t create_plist = H5Pcreate(H5P_FILE_CREATE);
  
  // We only need to calculate an istorek value if we are not in SWMR mode
  if (checkForSWMRMode() == false){ 
    unsigned int istorek = this->calcIstorek();
    asynPrint(this->pasynUserSelf, ASYN_TRACE_FLOW,
              "%s::%s Calculated istorek=%u\n",
              driverName, functionName, istorek);
    // Check if the calculated value of istorek is greater than the maximum allowed
    if (istorek > MAX_ISTOREK){
      // Cap the value at the maximum and notify of this
      istorek = MAX_ISTOREK;
      asynPrint(this->pasynUserSelf, ASYN_TRACE_WARNING,
                "%s::%s Istorek was greater than %u, using %u\n",
                driverName, functionName, istorek, istorek);
    }
    // Only set the istorek value if it is valid
    if (istorek <= 1){
      // Do not set this value as istorek, simply raise a warning
      asynPrint(this->pasynUserSelf, ASYN_TRACE_WARNING,
                "%s::%s Istorek is %u, using default\n",
                driverName, functionName, istorek);
    } else {
      // We should have a valid istorek value, submit it and check the result
      hdfstatus = H5Pset_istore_k(create_plist, istorek);
      if (hdfstatus < 0){
        asynPrint(this->pasynUserSelf, ASYN_TRACE_ERROR,
                  "%s%s Warning: failed to set istorek parameter = %u\n",
                  driverName, functionName, istorek);
      }
    }
  }

  this->file = H5Fcreate(fileName, H5F_ACC_TRUNC, create_plist, access_plist);
  if (this->file <= 0){
    asynPrint(this->pasynUserSelf, ASYN_TRACE_ERROR,
              "%s::%s Unable to create HDF5 file: %s\n", 
              driverName, functionName, fileName);
    this->file = 0;
    return asynError;
  }
  return asynSuccess;
}

/** Create the output file layout as specified by the XML layout.
 */
asynStatus NDFileHDF5::createFileLayout(NDArray *pArray)
{
  hid_t hdfdatatype;
  static const char *functionName = "createFileLayout";

  /*
   * Create the data space with appropriate dimensions
   */
  asynPrint(this->pasynUserSelf, ASYN_TRACE_FLOW, 
    "%s::%s Creating dataspace with given dimensions\n", 
    driverName, functionName);
  this->dataspace = H5Screate_simple(this->rank, this->framesize, this->maxdims);

  /*
   * Modify dataset creation properties, i.e. enable chunking.
   */
  this->cparms = H5Pcreate(H5P_DATASET_CREATE);
  asynPrint(this->pasynUserSelf, ASYN_TRACE_FLOW, 
    "%s::%s Configuring chunking\n", 
    driverName, functionName);
  H5Pset_chunk(this->cparms, this->rank, this->chunkdims);

  /* Get the datatype */
  hdfdatatype = this->typeNd2Hdf(pArray->dataType);
  this->datatype = H5Tcopy(hdfdatatype);

  /* configure compression if required */
  this->configureCompression();

  asynPrint(this->pasynUserSelf, ASYN_TRACE_FLOW, 
    "%s::%s Setting fillvalue\n", 
    driverName, functionName);
  H5Pset_fill_value(this->cparms, this->datatype, this->ptrFillValue );
  

  //We use MAX_LAYOUT_LEN instead of MAX_FILENAME_LEN because we want to be able to load
  // in an xml string or a file containing the xml
  char *layoutFile = new char[MAX_LAYOUT_LEN];
  layoutFile[MAX_LAYOUT_LEN - 1] = '\0';
  this->lock();
  int status = getStringParam(NDFileHDF5_layoutFilename, MAX_LAYOUT_LEN - 1, layoutFile);
  this->unlock();
  if (status){
    delete [] layoutFile;
    return asynError;
  }
  // Test here for invalid filename or empty filename.
  // If empty use default layout
  // If invalid raise an error but still use the default layout
  if (!strcmp(layoutFile, "")){
    asynPrint(this->pasynUserSelf, ASYN_TRACE_FLOW, "%s::%s Empty layout file, use default layout\n", driverName, functionName);
    status = this->layout.load_xml();
    if (status == -1){
      this->layout.unload_xml();
      delete [] layoutFile;
      return asynError;
    }
  } else {
    if (strstr(layoutFile, "<?xml") != NULL || this->fileExists(layoutFile)){
      // File specified and exists, use the file
      asynPrint(this->pasynUserSelf, ASYN_TRACE_FLOW, "%s::%s Layout file exists, using the file: %s\n",
                driverName, functionName, layoutFile);
    std::string strLayoutFile = std::string(layoutFile);
    status = this->layout.load_xml(strLayoutFile);
      if (status == -1){
        this->layout.unload_xml();
        delete[] layoutFile;
        return asynError;
      }
    } else {
      // The file does not exist, raise an error
      // Note that we should never get here as the file is verified prior to this
      asynPrint(this->pasynUserSelf, ASYN_TRACE_ERROR,
                "%s%s Warning: specified XML file does not exist\n",
                driverName, functionName);
      delete[] layoutFile;
      return asynError;
    }
  }
  delete [] layoutFile;

  // Append the default NDArray attributes to the detector datasets
  if (this->writeDefaultDatasetAttributes(pArray)) {
      asynPrint(this->pasynUserSelf, ASYN_TRACE_WARNING,
                "%s::%s WARNING Failed write default NDArray attributes to detector datasets\n",
                driverName, functionName);
      return asynError;
  }

  asynStatus ret = this->createXMLFileLayout();
  return ret;
}


/** EPICS iocsh shell commands */
static const iocshArg initArg0 = { "portName",iocshArgString};
static const iocshArg initArg1 = { "frame queue size",iocshArgInt};
static const iocshArg initArg2 = { "blocking callbacks",iocshArgInt};
static const iocshArg initArg3 = { "NDArray Port",iocshArgString};
static const iocshArg initArg4 = { "NDArray Addr",iocshArgInt};
static const iocshArg initArg5 = { "priority",iocshArgInt};
static const iocshArg initArg6 = { "stack size (min 2MB)",iocshArgInt};
static const iocshArg * const initArgs[] = {&initArg0,
                                            &initArg1,
                                            &initArg2,
                                            &initArg3,
                                            &initArg4,
                                            &initArg5,
                                            &initArg6};
static const iocshFuncDef initFuncDef = {"NDFileHDF5Configure",7,initArgs};
static void initCallFunc(const iocshArgBuf *args)
{
  NDFileHDF5Configure(args[0].sval, args[1].ival, args[2].ival, args[3].sval, 
                      args[4].ival, args[5].ival, args[6].ival);
}

extern "C" void NDFileHDF5Register(void)
{
  iocshRegister(&initFuncDef,initCallFunc);
}

extern "C" {
epicsExportRegistrar(NDFileHDF5Register);
}
<|MERGE_RESOLUTION|>--- conflicted
+++ resolved
@@ -249,12 +249,8 @@
   hid_t hdfstatus = H5Fstart_swmr_write(this->file);
   if (hdfstatus < 0) {
     asynPrint(this->pasynUserSelf, ASYN_TRACE_ERROR,
-<<<<<<< HEAD
-              "%s::%s unable start SWMR write operation. ERRORCODE=%d\n",
-=======
-              "%s::%s unable start SWMR write operation. ERRORCODE=%u\n",
->>>>>>> c5bda1c1
-              driverName, functionName, (int)hdfstatus);
+              "%s::%s unable start SWMR write operation. ERRORCODE=%ld\n",
+              driverName, functionName, (long int)hdfstatus);
     return asynError;
   }
   return asynSuccess;
@@ -1503,24 +1499,14 @@
   if (storePerformance == 1) this->writePerformanceDataset();
 
   asynPrint(this->pasynUserSelf, ASYN_TRACE_FLOW, 
-<<<<<<< HEAD
-            "%s::%s closing HDF cparms %d\n", 
-            driverName, functionName, (int)this->cparms);
-=======
             "%s::%s closing HDF cparms %ld\n", 
             driverName, functionName, (long int)this->cparms);
->>>>>>> c5bda1c1
 
   H5Pclose(this->cparms);
 
   asynPrint(this->pasynUserSelf, ASYN_TRACE_FLOW, 
-<<<<<<< HEAD
-            "%s::%s closing HDF datatype %d\n", 
-            driverName, functionName, (int)this->datatype);
-=======
             "%s::%s closing HDF datatype %ld\n", 
             driverName, functionName, (long int)this->datatype);
->>>>>>> c5bda1c1
 
   H5Tclose(this->datatype);
 
@@ -2452,13 +2438,9 @@
       if(groupDefault > -1) {
         std::string atName = std::string(epicsStrDup(ndAttr->getName()));
         NDFileHDF5AttributeDataset *attDset = new NDFileHDF5AttributeDataset(this->file, atName, ndAttr->getDataType());
-<<<<<<< HEAD
         if(def_group != NULL) {
           attDset->setParentGroupName(def_group->get_full_name().c_str());
         }
-=======
-        attDset->setParentGroupName(def_group->get_full_name().c_str());
->>>>>>> c5bda1c1
         if (dimAttDataset == 1){
           attDset->createDataset(this->multiFrameFile, extraDims, numCapture, user_chunking);
         } else {
