/* NDFileHDF5.cpp
 * Writes NDArrays to HDF5 files.
 *
 * Ulrik Kofoed Pedersen
 * March 20. 2011
 */

#define H5Gcreate_vers 2
#define H5Dopen_vers 2

#include <stdlib.h>
#include <stdio.h>
#include <string.h>
#include <list>
#include <cmath>
#include <iostream>
#include <sstream>
#include <hdf5.h>
#include <sys/stat.h>
// #include <hdf5_hl.h> // high level HDF5 API not currently used (requires use of library hdf5_hl)

#include <epicsStdio.h>
#include <epicsString.h>
#include <epicsTime.h>
#include <iocsh.h>
#define epicsAssertAuthor "the EPICS areaDetector collaboration (https://github.com/areaDetector/ADCore/issues)"
#include <epicsAssert.h>
#include <osiSock.h>

#include <asynDriver.h>

#include <epicsExport.h>
#include "NDFileHDF5.h"

#define METADATA_NDIMS 1
#define MAX_LAYOUT_LEN 1048576

enum HDF5Compression_t {HDF5CompressNone=0, HDF5CompressNumBits, HDF5CompressSZip, HDF5CompressZlib};

#define DIMSREPORTSIZE 512
#define DIMNAMESIZE 40
#define ALIGNMENT_BOUNDARY 1048576
#define INFINITE_FRAMES_CAPTURE 10000 /* Used to calculate istorek (the size of the chunk index binar search tree) when capturing infinite number of frames */

#ifdef HDF5_BTREE_IK_MAX_ENTRIES
  #define  MAX_ISTOREK ((HDF5_BTREE_IK_MAX_ENTRIES/2)-1)
#else
  #define MAX_ISTOREK 32767  /* HDF5 Binary Search tree max. */
#endif

static const char *driverName = "NDFileHDF5";

<<<<<<< HEAD
// This is a callback function for object flushing when in SWMR mode
static herr_t cFlushCallback(hid_t objectID, void *data)
{
  // The user data contains the pointer to our object
  NDFileHDF5 *ptr = (NDFileHDF5 *)data;
  // Call into the object to notify of a flush callback
  ptr->flushCallback();
  return 0;
}
=======
const char *NDFileHDF5::str_NDFileHDF5_extraDimSize[MAXEXTRADIMS] = {
    "HDF5_extraDimSizeN",
    "HDF5_extraDimSizeX",
    "HDF5_extraDimSizeY",
    "HDF5_extraDimSize4",
    "HDF5_extraDimSize5",
    "HDF5_extraDimSize6",
    "HDF5_extraDimSize7",
    "HDF5_extraDimSize8",
    "HDF5_extraDimSize9",
    "HDF5_extraDimSize10"
};
const char *NDFileHDF5::str_NDFileHDF5_extraDimName[MAXEXTRADIMS] = {
    "HDF5_extraDimNameN",
    "HDF5_extraDimNameX",
    "HDF5_extraDimNameY",
    "HDF5_extraDimName4",
    "HDF5_extraDimName5",
    "HDF5_extraDimName6",
    "HDF5_extraDimName7",
    "HDF5_extraDimName8",
    "HDF5_extraDimName9",
    "HDF5_extraDimName10"
};
>>>>>>> b12ef4ae

/** Opens a HDF5 file.  
 * In write mode if NDFileModeMultiple is set then the first dataspace dimension is set to H5S_UNLIMITED to allow 
 * multiple arrays to be written to the same file.
 * NOTE: Does not currently support NDFileModeRead or NDFileModeAppend.
 * \param[in] fileName  Absolute path name of the file to open.
 * \param[in] openMode Bit mask with one of the access mode bits NDFileModeRead, NDFileModeWrite, NDFileModeAppend.
 *           May also have the bit NDFileModeMultiple set if the file is to be opened to write or read multiple 
 *           NDArrays into a single file.
 * \param[in] pArray Pointer to an NDArray; this array is used to determine the header information and data 
 *           structure for the file. 
 */
asynStatus NDFileHDF5::openFile(const char *fileName, NDFileOpenMode_t openMode, NDArray *pArray)
{
  int storeAttributes, storePerformance;
  static const char *functionName = "openFile";
  int numCapture;
  asynStatus status = asynSuccess;

  asynPrint(this->pasynUserSelf, ASYN_TRACE_FLOW, "%s::%s Filename: %s\n", driverName, functionName, fileName);

  /* These operations are accessing parameter library, must take lock */
  this->lock();
  // Reset flush counter
  setIntegerParam(NDFileHDF5_SWMRCbCounter, 0);
  getIntegerParam(NDFileNumCapture, &numCapture);
  getIntegerParam(NDFileHDF5_storeAttributes, &storeAttributes);
  getIntegerParam(NDFileHDF5_storePerformance, &storePerformance);

  // We don't support reading yet
  if (openMode & NDFileModeRead) {
    setIntegerParam(NDFileCapture, 0);
    setIntegerParam(NDWriteFile, 0);
    status = asynError;
  }
  
  // We don't support opening an existing file for appending yet
  if (openMode & NDFileModeAppend) {
    setIntegerParam(NDFileCapture, 0);
    setIntegerParam(NDWriteFile, 0);
    status = asynError;
  }

  // Check if an invalid (<0) number of frames has been configured for capture
  if (numCapture < 0) {
    asynPrint(this->pasynUserSelf, ASYN_TRACE_ERROR,
              "%s::%s Invalid number of frames to capture: %d. Please specify a number >= 0\n",
              driverName, functionName, numCapture);
    status = asynError;
  }

  // Verify the XML path and filename. Must be called with lock held.
  if (this->verifyLayoutXMLFile()){
    status = asynError;
  }
  this->unlock();
  if (status != asynSuccess) return status;


  // Check to see if a file is already open and close it
  this->checkForOpenFile();

  if (openMode & NDFileModeMultiple){
    this->multiFrameFile = true;
  } else {
    this->multiFrameFile = false;
    this->lock();
    setIntegerParam(NDFileHDF5_nExtraDims, 0);
    this->unlock();
  }

  epicsTimeGetCurrent(&this->prevts);
  this->opents = this->prevts;
  NDArrayInfo_t info;
  pArray->getInfo(&info);
  this->frameSize = (8.0 * info.totalBytes)/(1024.0 * 1024.0);
  this->bytesPerElement = info.bytesPerElement;

  // Construct an attribute list. We use a separate attribute list from the one in pArray
  // to avoid the need to copy the array.

  // First clear the list
  this->pFileAttributes->clear();

  // Insert default NDAttribute from the NDArray object (timestamps etc)
  this->addDefaultAttributes(pArray);

  // Now get the current values of the attributes for this plugin
  this->getAttributes(this->pFileAttributes);

  // Now append the attributes from the array which are already up to date from the driver and prior plugins
  pArray->pAttributeList->copy(this->pFileAttributes);

  asynPrint(this->pasynUserSelf, ASYN_TRACE_FLOW, 
            "%s::%s attribute list copied. num pArray attributes = %i local copy = %d\n",
            driverName, functionName, this->pFileAttributes->count(), pArray->pAttributeList->count());
  
  // Set the next record in the file to 0
  this->nextRecord = 0;

  // Work out the various dimensions used for the incoming data
  if (this->configureDims(pArray)){
    asynPrint(this->pasynUserSelf, ASYN_TRACE_ERROR, 
              "%s::%s ERROR Failed to configure dimensions\n",
              driverName, functionName);
    return asynError;
  }

  // Create the new file
  if (this->createNewFile(fileName)){
    asynPrint(this->pasynUserSelf, ASYN_TRACE_ERROR, 
              "%s::%s ERROR Failed to create a new output file\n",
              driverName, functionName);
    return asynError;
  }

  // Now create the layout within the file
  if (this->createFileLayout(pArray)){
    asynPrint(this->pasynUserSelf, ASYN_TRACE_ERROR, 
              "%s::%s ERROR Failed to create the specified file layout\n",
              driverName, functionName);
    return asynError;
  }

  // Set up the dimensions for each of the available datasets
  if (this->configureDatasetDims(pArray)){
    asynPrint(this->pasynUserSelf, ASYN_TRACE_ERROR, 
              "%s::%s ERROR Failed to configure dataset dimensions\n",
              driverName, functionName);
    return asynError;
  }

  if (storeAttributes == 1){
    this->createAttributeDataset(pArray);
    this->writeAttributeDataset(hdf5::OnFileOpen, 0, NULL);


    // Store any attributes that have been marked as onOpen
    if (this->storeOnOpenAttributes()){
      asynPrint(this->pasynUserSelf, ASYN_TRACE_ERROR, 
                "%s::%s ERROR Failed to store the onOpen attributes\n",
                driverName, functionName);
      return asynError;
    }

  }

  if (storePerformance == 1){
    this->configurePerformanceDataset();
    this->createPerformanceDataset();
  }

  // Create all of the hardlinks in the file
  hdf5::Root *root = this->layout.get_hdftree();
  this->createHardLinks(root);

  // Check if we are in SWMR mode
  if (checkForSWMRMode()){
    // Call the method to place the file into SWMR  
    if (startSWMR() == asynError){
      asynPrint(this->pasynUserSelf, ASYN_TRACE_ERROR, 
                "%s::%s ERROR Failed to start SWMR mode\n",
                driverName, functionName);
      return asynError;
    } else {
      // SWMR Mode is now active on the file, so we can notify external readers
      setIntegerParam(NDFileHDF5_SWMRRunning, 1);
    }
  }

  return asynSuccess;
}


asynStatus NDFileHDF5::startSWMR()
{
  const char* functionName = "startSWMR";

  // startSWMR is a no-op if the HDF version doesn't support it
  #if H5_VERSION_GE(1,9,178)

  if (!this->file) {
    return asynError;
  }
  asynPrint(this->pasynUserSelf, ASYN_TRACE_FLOW,
            "===== Start swmr write operation =======\n");
  hid_t hdfstatus = H5Fstart_swmr_write(this->file);
  if (hdfstatus < 0) {
    asynPrint(this->pasynUserSelf, ASYN_TRACE_ERROR,
              "%s::%s unable start SWMR write operation. ERRORCODE=%ld\n",
              driverName, functionName, (long int)hdfstatus);
    return asynError;
  }
  return asynSuccess;

  #else
  // If this is called when we do not support SWMR then someone has done something
  // bad, so return an asynError
  asynPrint(this->pasynUserSelf, ASYN_TRACE_ERROR,
            "%s::%s SWMR write attempted but the library compiled against doesn't support it.\n",
            driverName, functionName);
  return asynError;
  #endif
}

asynStatus NDFileHDF5::flushCallback()
{
  int counter = 0;
  this->lock();
  getIntegerParam(NDFileHDF5_SWMRCbCounter, &counter);
  counter++;
  setIntegerParam(NDFileHDF5_SWMRCbCounter, counter);
  callParamCallbacks();
  this->unlock();
  return asynSuccess;
}

/** Create the groups and datasets in the HDF5 file.
 */
asynStatus NDFileHDF5::createXMLFileLayout()
{
  asynStatus retcode = asynSuccess;
  static const char *functionName = "createXMLFileLayout";
 
  // Clear out any previous onOpen and onClose vectors
  onOpenMap.clear();
  onCloseMap.clear();

  hdf5::Root *root = this->layout.get_hdftree();
  asynPrint(this->pasynUserSelf, ASYN_TRACE_FLOW, "%s::%s Root tree: %s\n",
            driverName, functionName,
            root->_str_().c_str());

  retcode = this->createTree(root, this->file);

  // Only proceed if there was no error in creating the tree
  if (retcode == asynSuccess){
    // Attempt to search for a dataset with a default flag and record the dataset name.
    // If no default is found then set the first as the default.
    // If no datasets are found then this is an error.
    hdf5::Dataset *dset;
    int retval = root->find_detector_default_dset(&dset);
    if (!retval){
      this->defDsetName = dset->get_full_name();
      asynPrint(this->pasynUserSelf, ASYN_TRACE_FLOW, 
                "%s::%s Default dataset name: %s\n",
                driverName, functionName, this->defDsetName.c_str());
    } else {
      if (detDataMap.size() > 0){
        // OK, no dataset specified as default, use the first
        std::map<std::string, NDFileHDF5Dataset *>::iterator it_dset = detDataMap.begin();
        this->defDsetName = it_dset->first;
        asynPrint(this->pasynUserSelf, ASYN_TRACE_FLOW,
                  "%s::%s No default dataset specified, using: %s\n",
                  driverName, functionName, this->defDsetName.c_str());
      } else {
        // This is bad news, apparently no detector datasets have been defined.
        // Return an error
        asynPrint(this->pasynUserSelf, ASYN_TRACE_ERROR, 
                  "%s::%s No detector datasets found, cannot continue\n",
                  driverName, functionName);
        return asynError;
      }
    }

    // Init the dataset destination NDAttribute name
    ndDsetName = "";
    // Check for NDAttribute name of data destination switch
    std::string ddest = this->layout.get_global("detector_data_destination");
    if (ddest != ""){
      ndDsetName = ddest;
    } else {
      // Nothing to do here
    }

  }
  
  return retcode;
}

/**
 * Check through attributes and store any that have been marked as onOpen
 */
asynStatus NDFileHDF5::storeOnOpenAttributes()
{
  asynStatus status = asynSuccess;
  const char *functionName = "storeOnOpenAttributes";

  // Loop over the stored onOpen elements
  for (std::map<std::string, hdf5::Element *>::iterator it_element = onOpenMap.begin() ; it_element != onOpenMap.end(); ++it_element){
    hdf5::Element *element = it_element->second;
    status = storeOnOpenCloseAttribute(element, true);
    if (status != asynSuccess){
      asynPrint(this->pasynUserSelf, ASYN_TRACE_ERROR, "%s::%s failed to store onOpen attributes\n",
                driverName, functionName);
      return status;
    }
  }
  return status;
}

/** Check through attributes and store any that have been marked as onClose
 */
asynStatus NDFileHDF5::storeOnCloseAttributes()
{
  asynStatus status = asynSuccess;
  const char *functionName = "storeOnCloseAttributes";

  // Loop over the stored onClose elements
  for (std::map<std::string, hdf5::Element *>::iterator it_element = onCloseMap.begin() ; it_element != onCloseMap.end(); ++it_element){
    hdf5::Element *element = it_element->second;
    status = storeOnOpenCloseAttribute(element, false);
    if (status != asynSuccess){
      asynPrint(this->pasynUserSelf, ASYN_TRACE_ERROR, "%s::%s failed to store onClose attributes\n",
                driverName, functionName);
      return status;
    }
  }
  return status;
}

/** Check attribute and store if marked as onOpen or onClose when opening or closing
 */
asynStatus NDFileHDF5::storeOnOpenCloseAttribute(hdf5::Element *element, bool open)
{
  asynStatus status = asynSuccess;
  NDAttribute *ndAttr = NULL;
  void* datavalue;
  int ret;
  bool saveAttribute = false;
  const char *functionName = "storeOnOpenCloseAttribute";

  hdf5::Element::MapAttributes_t::iterator it_attr;
  // Attempt to Open the Object, we do not know (or care?) if it is a group or dataset
  hid_t hdf_id = H5Oopen(this->file, element->get_full_name().c_str(), H5P_DEFAULT);
  // For each element search for any attributes that match the pArray
  for (it_attr=element->get_attributes().begin(); it_attr != element->get_attributes().end(); ++it_attr){
    saveAttribute = false;
    hdf5::Attribute &attr = it_attr->second; // Take a reference - i.e. *not* a copy!
    if (attr.source.is_src_ndattribute()){
      // Is the attribute marked as we require, if so mark it for saving
      if ((open == true) && (attr.is_onFileOpen() == true)){
        saveAttribute = true;
      }
      if ((open == false) && (attr.is_onFileClose() == true)){
        saveAttribute = true;
      }
      if (saveAttribute == true){
        // find the named attribute in the NDAttributeList
        ndAttr = this->pFileAttributes->find(attr.source.get_src_def().c_str());
        if (ndAttr == NULL){
          asynPrint(this->pasynUserSelf, ASYN_TRACE_WARNING, "%s::%s could not find attribute: %s\n",
                    driverName, functionName, attr.source.get_src_def().c_str());
        } else {
          // find the data based on datatype
          NDAttrDataType_t dataType;
          size_t dataSize;
          if (ndAttr->getValueInfo(&dataType, &dataSize) != ND_ERROR){
            datavalue = calloc(dataSize, sizeof(char));
            ret = ndAttr->getValue(dataType, datavalue, dataSize);
            if (ret == ND_ERROR) {
              asynPrint(this->pasynUserSelf, ASYN_TRACE_WARNING, "%s::%s could not get data from attribute: %s\n",
                        driverName, functionName, attr.get_name().c_str());
            } else {
              if (dataType != NDAttrString && dataType != NDAttrUndefined){
                hid_t hdfattrdataspace = H5Screate(H5S_SCALAR);
                hid_t hdfdatatype      = H5Tcopy(this->typeNd2Hdf((NDDataType_t)dataType));
                hid_t hdfattr = H5Acreate2(hdf_id, attr.get_name().c_str(), hdfdatatype, hdfattrdataspace, H5P_DEFAULT, H5P_DEFAULT);
                if (hdfattr < 0) {
                  asynPrint(this->pasynUserSelf, ASYN_TRACE_WARNING, "%s::%s unable to create attribute: %s\n",
                            driverName, functionName, attr.get_name().c_str());
                  H5Sclose(hdfattrdataspace);
                } else {
                  herr_t hdfstatus = H5Awrite(hdfattr, hdfdatatype, datavalue);
                  if (hdfstatus < 0) {
                    asynPrint(this->pasynUserSelf, ASYN_TRACE_WARNING, "%s::%s unable to write attribute: %s\n",
                              driverName, functionName, attr.get_name().c_str());
                  }
                  H5Aclose(hdfattr);
                  H5Sclose(hdfattrdataspace);
                }
              } else if(dataType == NDAttrString){
                // This is a string attribute
                std::string str_val((char *)datavalue);
                this->writeH5attrStr(hdf_id, attr.get_name(), str_val);
              }
            }
            if (datavalue){
              free(datavalue);
            }
          } else {
            asynPrint(this->pasynUserSelf, ASYN_TRACE_WARNING, "%s::%s could not get datatype information for attribute: %s\n",
                      driverName, functionName, attr.get_name().c_str());
          }
        }
      }
    }
  }
  H5Oclose(hdf_id);
  return status;
}

/** Create the root group and recursively create all subgroups and datasets in the HDF5 file.
 *
 */
asynStatus NDFileHDF5::createTree(hdf5::Group* root, hid_t h5handle)
{
  asynStatus retcode = asynSuccess;
  int storeAttributes;
  static const char *functionName = "createTree";

  if (root == NULL) return asynError; // sanity check

  std::string name = root->get_name();
  if (root->get_parent() == NULL){
    // This is a reserved element and should not be created.  Simply pass through
    hdf5::Group::MapGroups_t::const_iterator it_group;
    hdf5::Group::MapGroups_t& groups = root->get_groups();
    for (it_group = groups.begin(); it_group != groups.end(); ++it_group){
      // recursively call this function to create all subgroups
      retcode = this->createTree( it_group->second, h5handle );
    }
  } else {
    //First make the current group inside the given hdf handle.
    hid_t new_group = H5Gcreate(h5handle, name.c_str(), H5P_DEFAULT, H5P_DEFAULT, H5P_DEFAULT);
    if (new_group < 0){
      asynPrint(this->pasynUserSelf, ASYN_TRACE_ERROR, "%s::%s Failed to create the root group: %s\n",
                driverName, functionName, name.c_str());
      return asynError;
    }

    // Create all the datasets in this group
    hdf5::Group::MapDatasets_t::iterator it_dsets;
    hdf5::Group::MapDatasets_t& datasets = root->get_datasets();
    for (it_dsets = datasets.begin(); it_dsets != datasets.end(); ++it_dsets){
      if (it_dsets->second->data_source().is_src_ndattribute()) {
        // Creation of NDAttribute datasets are deferred to later
        // in createAttributeDataset()
        continue;
      }
      hid_t new_dset = this->createDataset(new_group, it_dsets->second);
      if (new_dset <= 0) {
        hdf5::Dataset *dset = it_dsets->second;
        asynPrint(this->pasynUserSelf, ASYN_TRACE_WARNING,
                  "%s::%s Failed to create dataset: %s. Continuing to next.\n",
                  driverName, functionName, dset->get_name().c_str());
        continue; // failure to create the datasets so move on to next. Should we delete the dset entry from the tree here?
      }
      // Write the hdf attributes to the dataset
      this->writeHdfAttributes( new_dset,  it_dsets->second);
      // Datasets are closed after data has been written
    }

    this->lock();
    getIntegerParam(NDFileHDF5_storeAttributes, &storeAttributes);
    this->unlock();
    if (storeAttributes == 1){
      // Set some attributes on the group
      this->writeHdfAttributes(new_group,  root);
    }

    hdf5::Group::MapGroups_t::const_iterator it_group;
    hdf5::Group::MapGroups_t& groups = root->get_groups();
    for (it_group = groups.begin(); it_group != groups.end(); ++it_group){
      // recursively call this function to create all subgroups
      retcode = this->createTree( it_group->second, new_group );
    }
    // close the handle to the group that we've created in this instance
    // of the function. This is to ensure we're not leaving any hanging,
    // unused, and unreferenced handles around.
    H5Gclose(new_group);
  }
  return retcode;
}

/** Create the hardlinks in the HDF5 file.
 *
 */
asynStatus NDFileHDF5::createHardLinks(hdf5::Group* root)
{
  asynStatus retcode = asynSuccess;
  static const char *functionName = "createHardLinks";

  if (root == NULL) return asynError; // sanity check

  std::string name = root->get_name();
  if (root->get_parent() == NULL){
    // This is a reserved element and cannot contain hard links.  Do its groups.
    hdf5::Group::MapGroups_t::const_iterator it_group;
    hdf5::Group::MapGroups_t& groups = root->get_groups();
    for (it_group = groups.begin(); it_group != groups.end(); ++it_group){
      // recursively call this function to create hardlinks in all subgroups
      retcode = this->createHardLinks(it_group->second);
    }
  } else {
    // Create all the hardlinks in this group
    hdf5::Group::MapHardLinks_t::iterator it_hardlinks;
    hdf5::Group::MapHardLinks_t& hardlinks = root->get_hardlinks();
    for (it_hardlinks = hardlinks.begin(); it_hardlinks != hardlinks.end(); ++it_hardlinks){
      std::string targetName = it_hardlinks->second->get_target();
      std::string linkName = it_hardlinks->second->get_full_name();
      herr_t err = H5Lcreate_hard(this->file, targetName.c_str(), this->file, linkName.c_str(), 0, 0);
      if (err < 0) {
        asynPrint(this->pasynUserSelf, ASYN_TRACE_ERROR, "%s::%s error creating hard link from: %s to %s\n",
                  driverName, functionName, targetName.c_str(), linkName.c_str());
      }
    }

    hdf5::Group::MapGroups_t::const_iterator it_group;
    hdf5::Group::MapGroups_t& groups = root->get_groups();
    for (it_group = groups.begin(); it_group != groups.end(); ++it_group){
      // recursively call this function to create hardlinks in all subgroups
      retcode = this->createHardLinks(it_group->second);
    }
  }
  return retcode;
}

/** Check this element for any attached attributes and write them out.
 *  Supported types are 'string', 'int' and 'float'.
 *
 *  The types 'int' and 'float' can contain 1D arrays, where each element is separated
 *  by a ','
 *
 */
void NDFileHDF5::writeHdfAttributes( hid_t h5_handle, hdf5::Element* element)
{
  hdf5::Element::MapAttributes_t::iterator it_attr;
  hdf5::DataType_t attr_dtype = hdf5::string;
  for (it_attr=element->get_attributes().begin(); it_attr != element->get_attributes().end(); ++it_attr){
    hdf5::Attribute &attr = it_attr->second; // Take a reference - i.e. *not* a copy!
    if (attr.source.is_src_ndattribute()){
      // This is an onOpen/Close ndattribute, store into the appropriate container
      if (attr.is_onFileOpen()){
        onOpenMap[element->get_full_name()] = element;
      } else if (attr.is_onFileClose()){
        onCloseMap[element->get_full_name()] = element;
      }
    } else {
      attr_dtype = attr.source.get_datatype();
      switch ( attr_dtype )
      {
        case hdf5::string:
          this->writeH5attrStr(h5_handle, attr.get_name(), attr.source.get_src_def());
          break;
        case hdf5::float64:
          this->writeH5attrFloat64(h5_handle, attr.get_name(), attr.source.get_src_def());
          break;
        case hdf5::int32:
          this->writeH5attrInt32(h5_handle, attr.get_name(), attr.source.get_src_def());
          break;
        default:
            asynPrint(this->pasynUserSelf, ASYN_TRACE_ERROR, "%s::writeHdfAttributes unknown type: unable to create attribute: %s\n",
              driverName, attr.get_name().c_str());
          break;
      }
    }
  }
}

hid_t NDFileHDF5::writeHdfConstDataset( hid_t h5_handle, hdf5::Dataset* dset)
{
  hdf5::DataType_t dtype = hdf5::string;

  if(dset != NULL && dset->data_source().is_src_constant())
  {
    dtype = dset->data_source().get_datatype();
    switch ( dtype )
    {
      case hdf5::string:
        return this->writeH5dsetStr(h5_handle, dset->get_name(), dset->data_source().get_src_def());
        break;
      case hdf5::float64:
        return this->writeH5dsetFloat64(h5_handle, dset->get_name(), dset->data_source().get_src_def());
        break;
      case hdf5::int32:
        return this->writeH5dsetInt32(h5_handle, dset->get_name(), dset->data_source().get_src_def());
        break;
      default:
        return -1;
        break;
    }
  }
  return -1;
}

/** 
 * Write a string constant dataset.
 */
hid_t NDFileHDF5::writeH5dsetStr(hid_t element, const std::string &name, const std::string &str_value) const
{
  herr_t hdfstatus = -1;
  hid_t hdfdatatype = -1;
  hid_t hdfdset = -1;
  hid_t hdfdataspace = -1;
  int rank = 1;
  hsize_t dims = 1;
  static const char *functionName = "writeH5dsetStr";

  asynPrint(this->pasynUserSelf, ASYN_TRACE_FLOW, "%s::%s name=%s value=%s\n",
            driverName, functionName,
            name.c_str(), str_value.c_str());

  hdfdataspace     = H5Screate_simple(rank, &dims, NULL);
  hdfdatatype      = H5Tcopy(H5T_C_S1);
  hdfstatus        = H5Tset_size(hdfdatatype, str_value.size());
  hdfstatus        = H5Tset_strpad(hdfdatatype, H5T_STR_NULLTERM);
  hdfdset          = H5Dcreate2(element, name.c_str(), hdfdatatype, hdfdataspace, H5P_DEFAULT, H5P_DEFAULT, H5P_DEFAULT);
  if (hdfdset < 0) {
    asynPrint(this->pasynUserSelf, ASYN_TRACE_ERROR, "%s::%s unable to create constant dataset: %s\n",
              driverName, functionName, name.c_str());
    H5Tclose(hdfdatatype);
    H5Sclose(hdfdataspace);
    return -1;
  }

  hdfstatus = H5Dwrite(hdfdset, hdfdatatype, H5S_ALL, H5S_ALL, H5P_DEFAULT, str_value.c_str());
  if (hdfstatus < 0) {
    asynPrint(this->pasynUserSelf, ASYN_TRACE_ERROR, "%s::%s unable to write constant dataset: %s\n",
              driverName, functionName, name.c_str());
    H5Aclose (hdfdset);
    H5Tclose(hdfdatatype);
    H5Sclose(hdfdataspace);
    return -1;
  }

  //H5Dclose (hdfdset);
  H5Tclose(hdfdatatype);
  H5Sclose(hdfdataspace);

  return hdfdset;
}

hid_t NDFileHDF5::writeH5dsetInt32(hid_t element, const std::string &name, const std::string &str_value) const
{
  herr_t hdfstatus = -1;
  hid_t hdfdatatype = -1;
  hid_t hdfdset = -1;
  hid_t hdfdataspace = -1;
  static const char *functionName = "writeH5dsetInt32";

  asynPrint(this->pasynUserSelf, ASYN_TRACE_FLOW, "%s::%s name=%s value=%s\n",
            driverName, functionName,
            name.c_str(), str_value.c_str());

  hdfdataspace = H5Screate(H5S_SCALAR);
  hdfdatatype  = H5Tcopy(H5T_NATIVE_INT32);

  // Check for an array
  std::vector<int> vect;
  std::stringstream ss(str_value);
  int i;
  while (ss >> i){
    vect.push_back(i);
    if (ss.peek() == ','){
      ss.ignore();
    }
  }
  // Here we have just a single value
  if (vect.size() == 1){
    hdfdset = H5Dcreate2(element, name.c_str(), hdfdatatype, hdfdataspace, H5P_DEFAULT, H5P_DEFAULT, H5P_DEFAULT);
    if (hdfdset < 0) {
      asynPrint(this->pasynUserSelf, ASYN_TRACE_ERROR, "%s::%s unable to create dataset: %s\n",
                driverName, functionName, name.c_str());
      H5Sclose(hdfdataspace);
      return -1;
    }
    epicsInt32 ival;
    sscanf(str_value.c_str(), "%d", &ival);
    hdfstatus = H5Dwrite(hdfdset, hdfdatatype, H5S_ALL, H5S_ALL, H5P_DEFAULT, &ival);
    if (hdfstatus < 0) {
      asynPrint(this->pasynUserSelf, ASYN_TRACE_ERROR, "%s::%s unable to write dataset: %s\n",
                driverName, functionName, name.c_str());
      H5Dclose(hdfdset);
      H5Sclose(hdfdataspace);
      return -1;
    }
  } else {
    // Here we have an array of integer values
    asynPrint(this->pasynUserSelf, ASYN_TRACE_FLOW, "%s::%s array found, size: %d\n",
              driverName, functionName, (int)vect.size());
    // Vector array of integers
    hsize_t dims[1];
    dims[0] = vect.size();
    int *ivalues = new int[vect.size()];
    for (int index = 0; index < (int)vect.size(); index++){
      ivalues[index] = vect[index];
    }
    hdfdataspace = H5Screate(H5S_SIMPLE);
    H5Sset_extent_simple(hdfdataspace, 1, dims, NULL);
    hdfdset = H5Dcreate2(element, name.c_str(), hdfdatatype, hdfdataspace, H5P_DEFAULT, H5P_DEFAULT, H5P_DEFAULT);
    if (hdfdset < 0) {
      delete [] ivalues;
      asynPrint(this->pasynUserSelf, ASYN_TRACE_ERROR, "%s::%s unable to create dataset: %s\n",
                driverName, functionName, name.c_str());
      H5Sclose(hdfdataspace);
      return -1;
    }
    hdfstatus = H5Dwrite(hdfdset, hdfdatatype, H5S_ALL, H5S_ALL, H5P_DEFAULT, ivalues);
    delete [] ivalues;
    if (hdfstatus < 0) {
      asynPrint(this->pasynUserSelf, ASYN_TRACE_ERROR, "%s::%s unable to write dataset: %s\n",
                driverName, functionName, name.c_str());
      H5Dclose (hdfdset);
      H5Sclose(hdfdataspace);
      return -1;
    }
  }
  //H5Dclose (hdfdset);
  H5Sclose(hdfdataspace);
  return hdfdset;

}

hid_t NDFileHDF5::writeH5dsetFloat64(hid_t element, const std::string &name, const std::string &str_value) const
{
  herr_t hdfstatus = -1;
  hid_t hdfdatatype = -1;
  hid_t hdfdset = -1;
  hid_t hdfdataspace = -1;
  static const char *functionName = "writeH5dsetFloat64";

  asynPrint(this->pasynUserSelf, ASYN_TRACE_FLOW, "%s::%s name=%s value=%s\n",
            driverName, functionName,
            name.c_str(), str_value.c_str());

  hdfdataspace = H5Screate(H5S_SCALAR);
  hdfdatatype  = H5Tcopy(H5T_NATIVE_DOUBLE);

  // Check for an array
  std::vector<double> vect;
  std::stringstream ss(str_value);
  double i;
  while (ss >> i){
    vect.push_back(i);
    if (ss.peek() == ','){
      ss.ignore();
    }
  }
  // Here we have just a single value
  if (vect.size() == 1){
    hdfdset = H5Dcreate2(element, name.c_str(), hdfdatatype, hdfdataspace, H5P_DEFAULT, H5P_DEFAULT, H5P_DEFAULT);
    if (hdfdset < 0) {
      asynPrint(this->pasynUserSelf, ASYN_TRACE_ERROR, "%s::%s unable to create dataset: %s\n",
                driverName, functionName, name.c_str());
      H5Sclose(hdfdataspace);
      return -1;
    }
    double fval;
    sscanf(str_value.c_str(), "%lf", &fval);
    hdfstatus = H5Dwrite(hdfdset, hdfdatatype, H5S_ALL, H5S_ALL, H5P_DEFAULT, &fval);
    if (hdfstatus < 0) {
      asynPrint(this->pasynUserSelf, ASYN_TRACE_ERROR, "%s::%s unable to write dataset: %s\n",
                driverName, functionName, name.c_str());
      H5Dclose (hdfdset);
      H5Sclose(hdfdataspace);
      return -1;
    }
  } else {
    // Here we have an array of integer values
    asynPrint(this->pasynUserSelf, ASYN_TRACE_FLOW, "%s::%s array found, size: %d\n",
              driverName, functionName, (int)vect.size());
    // Vector array of doubles
    hsize_t dims[1];
    dims[0] = vect.size();
    double *fvalues = new double[vect.size()];
    for (int index = 0; index < (int)vect.size(); index++){
      fvalues[index] = vect[index];
    }
    hdfdataspace = H5Screate(H5S_SIMPLE);
    H5Sset_extent_simple(hdfdataspace, 1, dims, NULL);
    hdfdset = H5Dcreate2(element, name.c_str(), hdfdatatype, hdfdataspace, H5P_DEFAULT, H5P_DEFAULT, H5P_DEFAULT);
    if (hdfdset < 0) {
      delete [] fvalues;
      asynPrint(this->pasynUserSelf, ASYN_TRACE_ERROR, "%s::%s unable to create dataset: %s\n",
                driverName, functionName, name.c_str());
      H5Sclose(hdfdataspace);
      return -1;
    }
    hdfstatus = H5Dwrite(hdfdset, hdfdatatype, H5S_ALL, H5S_ALL, H5P_DEFAULT, fvalues);
    delete [] fvalues;
    if (hdfstatus < 0) {
      asynPrint(this->pasynUserSelf, ASYN_TRACE_ERROR, "%s::%s unable to write dataset: %s\n",
                driverName, functionName, name.c_str());
      H5Dclose(hdfdset);
      H5Sclose(hdfdataspace);
      return -1;
    }
  }
  //H5Dclose (hdfdset);
  H5Sclose(hdfdataspace);
  return hdfdset;

}

/**
 * Create the dataset and write it out.
 *
 * Only detector and constant datasets are created in the file out at this time.
 *
 * NDAttribute datasets are created elsewhere in createAttributeDatasets()
 */
hid_t NDFileHDF5::createDataset(hid_t group, hdf5::Dataset *dset)
{
  hid_t retcode = -1;
  if (dset == NULL) return -1; // sanity check

  if (dset->data_source().is_src_detector()) {
      retcode = this->createDatasetDetector(group, dset);
  }
  else if(dset->data_source().is_src_constant()) {
      retcode = this->writeHdfConstDataset(group,  dset);
  }
  else {
    retcode = -1;
  }
  return retcode;
}

/**
 * Write a string constant attribute.
 */
void NDFileHDF5::writeH5attrStr(hid_t element, const std::string &attr_name, const std::string &str_attr_value) const
{
  herr_t hdfstatus = -1;
  hid_t hdfdatatype = -1;
  hid_t hdfattr = -1;
  hid_t hdfattrdataspace = -1;
  static const char *functionName = "writeH5attrStr";

  asynPrint(this->pasynUserSelf, ASYN_TRACE_FLOW, "%s::%s name=%s value=%s\n",
            driverName, functionName,
            attr_name.c_str(), str_attr_value.c_str());

  hdfattrdataspace = H5Screate(H5S_SCALAR);
  hdfdatatype      = H5Tcopy(H5T_C_S1);
  hdfstatus        = H5Tset_size(hdfdatatype, str_attr_value.size());
  hdfstatus        = H5Tset_strpad(hdfdatatype, H5T_STR_NULLTERM);
  hdfattr          = H5Acreate2(element, attr_name.c_str(), hdfdatatype, hdfattrdataspace, H5P_DEFAULT, H5P_DEFAULT);
  if (hdfattr < 0) {
    asynPrint(this->pasynUserSelf, ASYN_TRACE_ERROR, "%s::%s unable to create attribute: %s\n",
              driverName, functionName, attr_name.c_str());
    H5Sclose(hdfattrdataspace);
    return;
  }

  hdfstatus = H5Awrite(hdfattr, hdfdatatype, str_attr_value.c_str());
  if (hdfstatus < 0) {
    asynPrint(this->pasynUserSelf, ASYN_TRACE_ERROR, "%s::%s unable to write attribute: %s\n",
              driverName, functionName, attr_name.c_str());
    H5Aclose (hdfattr);
    H5Sclose(hdfattrdataspace);
    return;
  }
  H5Aclose (hdfattr);
  H5Sclose(hdfattrdataspace);
  return;
}

/** 
 * Write an int (or array of ints) constant attribute.
 */
void NDFileHDF5::writeH5attrInt32(hid_t element, const std::string &attr_name, const std::string &str_attr_value) const
{
  herr_t hdfstatus = -1;
  hid_t hdfdatatype = -1;
  hid_t hdfattr = -1;
  hid_t hdfattrdataspace = -1;
  static const char *functionName = "writeH5attrInt32";

  asynPrint(this->pasynUserSelf, ASYN_TRACE_FLOW, "%s::%s name=%s value=%s\n",
            driverName, functionName,
            attr_name.c_str(), str_attr_value.c_str());

  hdfattrdataspace = H5Screate(H5S_SCALAR);
  hdfdatatype      = H5Tcopy(H5T_NATIVE_INT32);

  // Check for an array
  std::vector<int> vect;
  std::stringstream ss(str_attr_value);
  int i;
  while (ss >> i){
    vect.push_back(i);
    if (ss.peek() == ','){
      ss.ignore();
    }
  }
  // Here we have just a single value
  if (vect.size() == 1){
    hdfattr = H5Acreate2(element, attr_name.c_str(), hdfdatatype, hdfattrdataspace, H5P_DEFAULT, H5P_DEFAULT);
    if (hdfattr < 0) {
      asynPrint(this->pasynUserSelf, ASYN_TRACE_ERROR, "%s::%s unable to create attribute: %s\n",
                driverName, functionName, attr_name.c_str());
      H5Sclose(hdfattrdataspace);
      return;
    }
    epicsInt32 ival;
    sscanf(str_attr_value.c_str(), "%d", &ival);
    hdfstatus = H5Awrite(hdfattr, hdfdatatype, &ival);
    if (hdfstatus < 0) {
      asynPrint(this->pasynUserSelf, ASYN_TRACE_ERROR, "%s::%s unable to write attribute: %s\n",
                driverName, functionName, attr_name.c_str());
      H5Aclose (hdfattr);
      H5Sclose(hdfattrdataspace);
      return;
    }
  } else {
    // Here we have an array of integer values
    asynPrint(this->pasynUserSelf, ASYN_TRACE_FLOW, "%s::%s array found, size: %d\n",
              driverName, functionName, (int)vect.size());
    // Vector array of integers
    hsize_t dims[1];
    dims[0] = vect.size();
    int *ivalues = new int[vect.size()];
    for (int index = 0; index < (int)vect.size(); index++){
      ivalues[index] = vect[index];
    }
    hdfattrdataspace = H5Screate(H5S_SIMPLE);
    H5Sset_extent_simple(hdfattrdataspace, 1, dims, NULL);
    hdfattr = H5Acreate2(element, attr_name.c_str(), hdfdatatype, hdfattrdataspace, H5P_DEFAULT, H5P_DEFAULT);
    if (hdfattr < 0) {
      delete [] ivalues;
      asynPrint(this->pasynUserSelf, ASYN_TRACE_ERROR, "%s::%s unable to create attribute: %s\n",
                driverName, functionName, attr_name.c_str());
      H5Sclose(hdfattrdataspace);
      return;
    }
    hdfstatus = H5Awrite(hdfattr, hdfdatatype, ivalues);
    delete [] ivalues;
    if (hdfstatus < 0) {
      asynPrint(this->pasynUserSelf, ASYN_TRACE_ERROR, "%s::%s unable to write attribute: %s\n",
                driverName, functionName, attr_name.c_str());
      H5Aclose (hdfattr);
      H5Sclose(hdfattrdataspace);
      return;
    }
  }
  H5Aclose (hdfattr);
  H5Sclose(hdfattrdataspace);
  return;
}

/** 
 * Write a float (or array of floats) constant attribute.
 */
void NDFileHDF5::writeH5attrFloat64(hid_t element, const std::string &attr_name, const std::string &str_attr_value) const
{
  herr_t hdfstatus = -1;
  hid_t hdfdatatype = -1;
  hid_t hdfattr = -1;
  hid_t hdfattrdataspace = -1;
  static const char *functionName = "writeH5attrFloat64";

  asynPrint(this->pasynUserSelf, ASYN_TRACE_FLOW, "%s::%s name=%s value=%s\n",
            driverName, functionName,
            attr_name.c_str(), str_attr_value.c_str());

  hdfattrdataspace = H5Screate(H5S_SCALAR);
  hdfdatatype      = H5Tcopy(H5T_NATIVE_DOUBLE);

  // Check for an array
  std::vector<double> vect;
  std::stringstream ss(str_attr_value);
  double i;
  while (ss >> i){
    vect.push_back(i);
    if (ss.peek() == ','){
      ss.ignore();
    }
  }
  // Here we have just a single value
  if (vect.size() == 1){
    hdfattr = H5Acreate2(element, attr_name.c_str(), hdfdatatype, hdfattrdataspace, H5P_DEFAULT, H5P_DEFAULT);
    if (hdfattr < 0) {
      asynPrint(this->pasynUserSelf, ASYN_TRACE_ERROR, "%s::%s unable to create attribute: %s\n",
                driverName, functionName, attr_name.c_str());
      H5Sclose(hdfattrdataspace);
      return;
    }
    double fval;
    sscanf(str_attr_value.c_str(), "%lf", &fval);
    hdfstatus = H5Awrite(hdfattr, hdfdatatype, &fval);
    if (hdfstatus < 0) {
      asynPrint(this->pasynUserSelf, ASYN_TRACE_ERROR, "%s::%s unable to write attribute: %s\n",
                driverName, functionName, attr_name.c_str());
      H5Aclose (hdfattr);
      H5Sclose(hdfattrdataspace);
      return;
    }
  } else {
    // Here we have an array of integer values
    asynPrint(this->pasynUserSelf, ASYN_TRACE_FLOW, "%s::%s array found, size: %d\n",
              driverName, functionName, (int)vect.size());
    // Vector array of doubles
    hsize_t dims[1];
    dims[0] = vect.size();
    double *fvalues = new double[vect.size()];
    for (int index = 0; index < (int)vect.size(); index++){
      fvalues[index] = vect[index];
    }
    hdfattrdataspace = H5Screate(H5S_SIMPLE);
    H5Sset_extent_simple(hdfattrdataspace, 1, dims, NULL);
    hdfattr = H5Acreate2(element, attr_name.c_str(), hdfdatatype, hdfattrdataspace, H5P_DEFAULT, H5P_DEFAULT);
    if (hdfattr < 0) {
      delete [] fvalues;
      asynPrint(this->pasynUserSelf, ASYN_TRACE_ERROR, "%s::%s unable to create attribute: %s\n",
                driverName, functionName, attr_name.c_str());
      H5Sclose(hdfattrdataspace);
      return;
    }
    hdfstatus = H5Awrite(hdfattr, hdfdatatype, fvalues);
    delete [] fvalues;
    if (hdfstatus < 0) {
      asynPrint(this->pasynUserSelf, ASYN_TRACE_ERROR, "%s::%s unable to write attribute: %s\n",
                driverName, functionName, attr_name.c_str());
      H5Aclose (hdfattr);
      H5Sclose(hdfattrdataspace);
      return;
    }
  }
  H5Aclose (hdfattr);
  H5Sclose(hdfattrdataspace);
  return;
}

/**
 * Utility method to convert from hdf5 to hid datatype.
 */
hid_t NDFileHDF5::fromHdfToHidDatatype(hdf5::DataType_t in) const
{
  hid_t out;
  switch(in)
  {
  case hdf5::int8:
    out = H5T_NATIVE_INT8; break;
  case hdf5::uint8:
    out = H5T_NATIVE_UINT8; break;
  case hdf5::int16:
    out = H5T_NATIVE_INT16; break;
  case hdf5::uint16:
    out = H5T_NATIVE_UINT16; break;
  case hdf5::int32:
    out = H5T_NATIVE_INT32; break;
  case hdf5::uint32:
    out = H5T_NATIVE_UINT32; break;
  case hdf5::float32:
    out = H5T_NATIVE_FLOAT; break;
  case hdf5::float64:
    out = H5T_NATIVE_DOUBLE; break;
  case hdf5::string:
    out = H5T_C_S1; break;
  default:
    out = H5T_NATIVE_INT8;
    break;
  }
  return out;
}

/** Create a dataset in the HDF5 file with the details defined in the dset argument.
 * Return the hid_t handle to the new dataset on success; -1 on error.
 * Errors: fail to set chunk size or failure to create the dataset in the file.
 */
hid_t NDFileHDF5::createDatasetDetector(hid_t group, hdf5::Dataset *dset)
{
  static const char *functionName = "createDatasetDetector";

  if (dset == NULL) return -1; // sanity check
  hid_t dataset = -1;

  hid_t dset_access_plist = H5Pcreate(H5P_DATASET_ACCESS);
  hsize_t nbytes = this->calcChunkCacheBytes();
  hsize_t nslots = this->calcChunkCacheSlots();
  asynPrint(this->pasynUserSelf, ASYN_TRACE_FLOW, "%s::%s Setting cache size=%d slots=%d\n",
            driverName, functionName,
            (int)nbytes, (int)nslots);
  H5Pset_chunk_cache( dset_access_plist, (size_t)nslots, (size_t)nbytes, 1.0);

  /*
   * Create a new dataset within the file using cparms
   * creation properties.
   */
  const char * dsetname = dset->get_name().c_str();

  asynPrint(this->pasynUserSelf, ASYN_TRACE_FLOW, 
            "%s::%s Creating first empty dataset called \"%s\"\n", 
            driverName, functionName, dsetname);
  dataset = H5Dcreate2(group, dsetname, this->datatype, this->dataspace,
                       H5P_DEFAULT, this->cparms, dset_access_plist);

  // Store the dataset into the detector dataset map
  this->detDataMap[dset->get_full_name()] = new NDFileHDF5Dataset(this->pasynUserSelf, dset->get_name(), dataset);

  return dataset;
}

/** Writes NDArray data to a HDF5 file.
  * \param[in] pArray Pointer to an NDArray to write to the file. This function can be called multiple
  *            times between the call to openFile and closeFile if NDFileModeMultiple was set in 
  *            openMode in the call to NDFileHDF5::openFile.
  */
asynStatus NDFileHDF5::writeFile(NDArray *pArray)
{
  herr_t hdfstatus = 0;
  asynStatus status = asynSuccess;
  int storeAttributes, storePerformance, flush;
  int dimAttDataset = 0;
  int posRunning = 0;
  char posNameDimN[MAX_STRING_SIZE];
  char posNameDimX[MAX_STRING_SIZE];
  char posNameDimY[MAX_STRING_SIZE];
  epicsTimeStamp startts, endts;
  epicsInt32 numCaptured;
  double dt=0.0, period=0.0, runtime = 0.0;
  int extradims = 0;
  hsize_t offsets[3] = {0, 0, 0};
  static const char *functionName = "writeFile";

  if (this->file == 0) {
    asynPrint(this->pasynUserSelf, ASYN_TRACE_FLOW, 
              "%s::%s file is not open!\n", 
              driverName, functionName);
    return asynError;
  }

  this->lock();
  getIntegerParam(NDFileHDF5_dimAttDatasets, &dimAttDataset);
  getIntegerParam(NDFileNumCaptured, &numCaptured);
  getIntegerParam(NDFileHDF5_storeAttributes, &storeAttributes);
  getIntegerParam(NDFileHDF5_storePerformance, &storePerformance);
  getIntegerParam(NDFileHDF5_flushNthFrame, &flush);
  getIntegerParam(NDFileHDF5_nExtraDims, &extradims);
  getIntegerParam(NDFileHDF5_posRunning, &posRunning);
  getStringParam(NDFileHDF5_posNameDimN, MAX_STRING_SIZE, posNameDimN);
  getStringParam(NDFileHDF5_posNameDimX, MAX_STRING_SIZE, posNameDimX);
  getStringParam(NDFileHDF5_posNameDimY, MAX_STRING_SIZE, posNameDimY);
  this->unlock();

  if (numCaptured == 1) epicsTimeGetCurrent(&this->firstFrame);

  if (storeAttributes == 1){
    // Update attribute list. We use a separate attribute list
    // from the one in pArray to avoid the need to copy the array.
    // Get the current values of the attributes for this plugin
    asynPrint(this->pasynUserSelf, ASYN_TRACE_FLOW, 
              "%s::%s getting attribute list\n", 
              driverName, functionName);
    status = (asynStatus)this->getAttributes(this->pFileAttributes);
    if (status != asynSuccess){
      asynPrint(this->pasynUserSelf, ASYN_TRACE_ERROR,
                "%s::%s ERROR: could not update the attribute list\n",
                driverName, functionName);
      return asynError;
    }

    // Insert default NDAttribute from the NDArray object (timestamps etc)
    this->addDefaultAttributes(pArray);

    // Now append the attributes from the array which are already up to date from
    // the driver and prior plugins
    asynPrint(this->pasynUserSelf, ASYN_TRACE_FLOW, 
              "%s::%s copying attribute list\n", 
              driverName, functionName);
    status = (asynStatus)pArray->pAttributeList->copy(this->pFileAttributes);
    if (status != asynSuccess){
      asynPrint(this->pasynUserSelf, ASYN_TRACE_ERROR,
                "%s::%s ERROR: could not append attributes to NDArray from driver\n",
                driverName, functionName);
      return asynError;
    }
  }

  // If we have a defined dataset destination NDAttribute name then we need to find the
  // destination of this frame
  std::string destination = this->defDsetName;
  if (this->ndDsetName != ""){
    NDAttribute *destAtt = pArray->pAttributeList->find(this->ndDsetName.c_str());
    if (destAtt){
      char pValue[128];
      if (destAtt->getValue(NDAttrString, pValue, 128) != ND_ERROR){
        if (this->detDataMap.count(pValue) == 1){
          destination = std::string(pValue);
          asynPrint(this->pasynUserSelf, ASYN_TRACE_FLOW, 
                    "%s::%s destination dataset specified as %s\n", 
                    driverName, functionName, destination.c_str());
        } else {
          asynPrint(this->pasynUserSelf, ASYN_TRACE_FLOW, 
                    "%s::%s destination specified does not exist, using default [%s]\n", 
                    driverName, functionName, destination.c_str());
        }
      } else {
        // Error, unable to get the value from the dataset destination attribute
        asynPrint(this->pasynUserSelf, ASYN_TRACE_ERROR,
                  "%s::%s ERROR: could not retrieve destination from specified attribute\n",
                  driverName, functionName);
        return asynError;
      }
    }
  }

  // Get the current time to calculate performance times
  epicsTimeGetCurrent(&startts);

  // Check to see if we are positional placement mode
  if (posRunning == 1){
    // We are in positional placement so retrieve the positions
    // and store them into the offsets variable
    if (extradims == 0){
      epicsInt32 ival = 0;
      NDAttribute *att1 = pArray->pAttributeList->find(posNameDimN);
      if (att1 != NULL){
        att1->getValue(NDAttrInt32, &ival, NULL);
        offsets[0] = ival;
      } else {
        asynPrint(this->pasynUserSelf, ASYN_TRACE_ERROR,
                  "%s::%s ERROR: could not find position attribute %s in list. Aborting\n",
                  driverName, functionName, posNameDimN);
        status = asynError;
      }
    }
    if (extradims == 1){
      epicsInt32 ival = 0;
      NDAttribute *att1 = pArray->pAttributeList->find(posNameDimX);
      if (att1 != NULL){
        att1->getValue(NDAttrInt32, &ival, NULL);
        offsets[0] = ival;
      } else {
        asynPrint(this->pasynUserSelf, ASYN_TRACE_ERROR,
                  "%s::%s ERROR: could not find position attribute %s in list. Aborting\n",
                  driverName, functionName, posNameDimX);
        status = asynError;
      }
      NDAttribute *att2 = pArray->pAttributeList->find(posNameDimN);
      if (att2 != NULL){
        att2->getValue(NDAttrInt32, &ival, NULL);
        offsets[1] = ival;
      } else {
        asynPrint(this->pasynUserSelf, ASYN_TRACE_ERROR,
                  "%s::%s ERROR: could not find position attribute %s in list. Aborting\n",
                  driverName, functionName, posNameDimN);
        status = asynError;
      }
    }
    if (extradims == 2){
      epicsInt32 ival = 0;
      NDAttribute *att1 = pArray->pAttributeList->find(posNameDimY);
      if (att1 != NULL){
        att1->getValue(NDAttrInt32, &ival, NULL);
        offsets[0] = ival;
      } else {
        asynPrint(this->pasynUserSelf, ASYN_TRACE_ERROR,
                  "%s::%s ERROR: could not find position attribute %s in list. Aborting\n",
                  driverName, functionName, posNameDimY);
        status = asynError;
      }
      NDAttribute *att2 = pArray->pAttributeList->find(posNameDimX);
      if (att2 != NULL){
        att2->getValue(NDAttrInt32, &ival, NULL);
        offsets[1] = ival;
      } else {
        asynPrint(this->pasynUserSelf, ASYN_TRACE_ERROR,
                  "%s::%s ERROR: could not find position attribute %s in list. Aborting\n",
                  driverName, functionName, posNameDimX);
        status = asynError;
      }
      NDAttribute *att3 = pArray->pAttributeList->find(posNameDimN);
      if (att3 != NULL){
        att3->getValue(NDAttrInt32, &ival, NULL);
        offsets[2] = ival;
      } else {
        asynPrint(this->pasynUserSelf, ASYN_TRACE_ERROR,
                  "%s::%s ERROR: could not find position attribute %s in list. Aborting\n",
                  driverName, functionName, posNameDimN);
        status = asynError;
      }
    }
  }

  if (status == asynSuccess){
    if (destination == this->defDsetName){
      // Check to see if we are positional placement mode
      if (posRunning == 1){
        if (this->multiFrameFile){
          status = this->detDataMap[destination]->extendDataSet(extradims, offsets);
        }
      } else {
        // Not in positional placement mode, perform standard extension
        // For multi frame files we now extend the HDF dataset to fit an additional frame
        if (this->multiFrameFile){
          status = this->detDataMap[destination]->extendDataSet(extradims);
        }
      }
    } else {
      // For multi frame files we now extend the HDF dataset to fit an additional frame
      if (this->multiFrameFile){
        status = this->detDataMap[destination]->extendDataSet(extradims);
      }
    }
  }

  if (status == asynSuccess){
    status = this->detDataMap[destination]->writeFile(pArray, this->datatype, this->dataspace, this->framesize);
  }
  if (status != asynSuccess){
    // If dataset creation fails then close file and abort as all following writes will fail as well
    asynPrint(this->pasynUserSelf, ASYN_TRACE_ERROR,
              "%s::%s ERROR: could not write to dataset. Aborting\n",
              driverName, functionName);
    hdfstatus = H5Sclose(this->dataspace);
    if (hdfstatus){
      asynPrint(this->pasynUserSelf, ASYN_TRACE_ERROR,
                "%s::%s ERROR: Dataspace did not close cleanly.\n",
                driverName, functionName);
    }
    hdfstatus = H5Pclose(this->cparms);
    if (hdfstatus){
      asynPrint(this->pasynUserSelf, ASYN_TRACE_ERROR,
                "%s::%s ERROR: Cparms did not close cleanly.\n",
                driverName, functionName);
    }
    hdfstatus = H5Tclose(this->datatype);
    if (hdfstatus){
      asynPrint(this->pasynUserSelf, ASYN_TRACE_ERROR,
                "%s::%s ERROR: Datatype did not close cleanly.\n",
                driverName, functionName);
    }
    hdfstatus = H5Fclose(this->file);
    if (hdfstatus){
      asynPrint(this->pasynUserSelf, ASYN_TRACE_ERROR,
                "%s::%s ERROR: File did not close cleanly.\n",
                driverName, functionName);
    }
    this->file = 0;
    this->lock();
    setIntegerParam(NDFileCapture, 0);
    setIntegerParam(NDWriteFile, 0);
    this->unlock();
    return asynError;
  }

  if (storeAttributes == 1){
    if (dimAttDataset == 1){
      // If attribute datasets are following dimensions of the main dataset
      // check to ensure this NDArray is destined for the default dataset
      if (destination == this->defDsetName){
        status = this->writeAttributeDataset(hdf5::OnFrame, posRunning, offsets);
      }
    } else {
      // Normal attribute datasets required (linear 1D)
      // so save on every occasion
      status = this->writeAttributeDataset(hdf5::OnFrame, 0, offsets);
    }
    if (status != asynSuccess){
      return status;
    }
  }
  if (storePerformance == 1 && numCaptured <= this->numPerformancePoints){
    epicsTimeGetCurrent(&endts);
    dt = epicsTimeDiffInSeconds(&endts, &startts);
    *this->performancePtr = dt;
    this->performancePtr++;
    period = epicsTimeDiffInSeconds(&endts, &this->prevts);
    *this->performancePtr = period;
    this->prevts = endts;
    this->performancePtr++;
    runtime = epicsTimeDiffInSeconds(&endts, &this->firstFrame);
    *this->performancePtr = runtime;
    this->performancePtr++;
    *this->performancePtr = this->frameSize/period;
    this->performancePtr++;
    *this->performancePtr = (numCaptured * this->frameSize)/runtime;
    this->performancePtr++;
  }

  if (checkForSWMRMode()){
    if ((numCaptured+1) % flush == 0) {
      // We are in SWMR mode so flush the dataset on every <flush> frames
      status = this->detDataMap[destination]->flushDataset();
    }
  }

  if (status != asynSuccess){
    hdfstatus = H5Fclose(this->file);
    if (hdfstatus){
      asynPrint(this->pasynUserSelf, ASYN_TRACE_ERROR,
                "%s::%s ERROR: File did not close cleanly.\n",
                driverName, functionName);
    }
    this->file = 0;
    this->lock();
    setIntegerParam(NDFileCapture, 0);
    setIntegerParam(NDWriteFile, 0);
    this->unlock();
  } else {
    asynPrint(this->pasynUserSelf, ASYN_TRACE_FLOW,
              "%s::%s wrote frame. dt=%.5fs (T=%.5fs)\n",
              driverName, functionName, dt, period);

    this->nextRecord++;
  }
  return status;
}

/** Read NDArray data from a HDF5 file; NOTE: not implemented yet.
  * \param[in] pArray Pointer to the address of an NDArray to read the data into.  */ 
asynStatus NDFileHDF5::readFile(NDArray **pArray)
{
  //static const char *functionName = "readFile";
  return asynError;
}

/** Closes the HDF5 file opened with NDFileHDF5::openFile 
 */ 
asynStatus NDFileHDF5::closeFile()
{
  int storeAttributes, storePerformance;
  epicsTimeStamp now;
  double runtime = 0.0, writespeed = 0.0;
  epicsInt32 numCaptured;
  static const char *functionName = "closeFile";

  if (this->file == 0){
    asynPrint(this->pasynUserSelf, ASYN_TRACE_FLOW, 
              "%s::%s file was not open! Ignoring close command.\n", 
              driverName, functionName);
    return asynSuccess;
  }

  this->lock();
  getIntegerParam(NDFileHDF5_storeAttributes, &storeAttributes);
  getIntegerParam(NDFileHDF5_storePerformance, &storePerformance);
  this->unlock();
  if (storeAttributes == 1) {
     this->writeAttributeDataset(hdf5::OnFileClose, 0, NULL);
     this->storeOnCloseAttributes();
     this->closeAttributeDataset();
  }
  if (storePerformance == 1) this->writePerformanceDataset();

  asynPrint(this->pasynUserSelf, ASYN_TRACE_FLOW, 
            "%s::%s closing HDF cparms %ld\n", 
            driverName, functionName, (long int)this->cparms);

  H5Pclose(this->cparms);

  asynPrint(this->pasynUserSelf, ASYN_TRACE_FLOW, 
            "%s::%s closing HDF datatype %ld\n", 
            driverName, functionName, (long int)this->datatype);

  H5Tclose(this->datatype);

  asynPrint(this->pasynUserSelf, ASYN_TRACE_FLOW, 
            "%s::%s closing groups\n", 
            driverName, functionName);

  // Iterate over the stored detector data sets and close them
  std::map<std::string, NDFileHDF5Dataset *>::iterator it_dset;
  for (it_dset = this->detDataMap.begin(); it_dset != this->detDataMap.end(); ++it_dset){
    H5Dclose(it_dset->second->getHandle());
  }
  std::map<std::string, hid_t>::iterator it_hid;
  // Iterate over the stored attribute data sets and close them
  for (it_hid = this->attDataMap.begin(); it_hid != this->attDataMap.end(); ++it_hid){
    H5Dclose(it_hid->second);
  }

  // Just before closing the file lets ensure there are no hanging references
  int obj_count = (int)H5Fget_obj_count(this->file, H5F_OBJ_GROUP);
  if (obj_count > 0){
    asynPrint(this->pasynUserSelf, ASYN_TRACE_FLOW,
              "%s::%s Closing file not totally clean.  Groups remaining=%d\n",
              driverName, functionName, obj_count);
  }
  obj_count = (int)H5Fget_obj_count(this->file, H5F_OBJ_DATASET);
  if (obj_count > 0){
    asynPrint(this->pasynUserSelf, ASYN_TRACE_FLOW,
              "%s::%s Closing file not totally clean.  Datasets remaining=%d\n",
              driverName, functionName, obj_count);
  }
  obj_count = (int)H5Fget_obj_count(this->file, H5F_OBJ_ATTR);
  if (obj_count > 0){
    asynPrint(this->pasynUserSelf, ASYN_TRACE_FLOW,
              "%s::%s Closing file not totally clean.  Attributes remaining=%d\n",
              driverName, functionName, obj_count);
  }

  // Close the HDF file
  H5Fclose(this->file);
  this->file = 0;

  // At this point we can clear the SWMR active flag, whether we were running
  // in SWMR mode or not
  setIntegerParam(NDFileHDF5_SWMRRunning, 0);

  // Unload the XML layout
  this->layout.unload_xml();

  // Reset the default data set and clear out the maps of handles to stale datasets
  detDataMap.clear();
  attDataMap.clear();
  defDsetName = "";

  epicsTimeGetCurrent(&now);
  runtime = epicsTimeDiffInSeconds(&now, &this->opents);
  this->lock();
  getIntegerParam(NDFileNumCaptured, &numCaptured);
  writespeed = (numCaptured * this->frameSize)/runtime;
  setDoubleParam(NDFileHDF5_totalIoSpeed, writespeed);
  setDoubleParam(NDFileHDF5_totalRuntime, runtime);
  this->unlock();

  asynPrint(this->pasynUserSelf, ASYN_TRACE_FLOW, 
            "%s::%s file closed! runtime=%.3f s overall acquisition performance=%.2f Mbit/s\n",
            driverName, functionName, runtime, writespeed);

  return asynSuccess;
}

/** Perform any actions required when an int32 parameter is updated.
 */
asynStatus NDFileHDF5::writeInt32(asynUser *pasynUser, epicsInt32 value)
{
  int addr=0;
  int oldvalue = 0;
  int function = pasynUser->reason;
  asynStatus status = asynSuccess;
  epicsInt32  numExtraDims, tmp;
  htri_t avail;
  unsigned int filter_info;
  H5Z_filter_t filterId;
  static const char *functionName = "writeInt32";

  status = getAddress(pasynUser, &addr); if (status != asynSuccess) return(status);
  getIntegerParam(function, &oldvalue);

  // By default we set the value in the parameter lib. If problems occur we set the old value back.
  setIntegerParam(function, value);

  asynPrint(pasynUser, ASYN_TRACE_FLOW,
           "%s:%s: function=%d, value=%d old=%d\n",
            driverName, functionName, function, value, oldvalue);

  getIntegerParam(NDFileHDF5_nExtraDims,  &numExtraDims);

  if (function == NDFileHDF5_nExtraDims)
  {
    if (value < 0 || value > MAXEXTRADIMS-1 || this->file != 0)
    {
      status = asynError;
      setIntegerParam(NDFileHDF5_nExtraDims, oldvalue);
    } else
    {
      // If we use the extra dimensions, work out how many frames to capture in total
      if (value > 0) this->calcNumFrames();

    }
  } else if (function == NDFileNumCapture)
  {
    if (value < 0) {
      // It is not allowed to specify a negative number of frames to capture
      setIntegerParam(NDFileNumCapture, oldvalue);
      status = asynError;
    }
    else if (value == 0) {
      // Special case: allow writing infinite number of frames
      //setIntegerParam(NDFileHDF5_storePerformance, 0); // performance dataset does not support infinite length acquisition
      // Check to see if we are in position mode
      getIntegerParam(NDFileHDF5_posRunning, &tmp);
      // If we are not in position placement mode then we cannot support infinite length acquisition
      if (tmp == 0){
        setIntegerParam(NDFileHDF5_nExtraDims, 0); // The extra virtual dimensions do not support infinite length acquisition
      }
    }
    // if we are using the virtual dimensions we cannot allow setting a number of
    // frames to acquire which is larger than the product of all virtual dimension (n,X,Y) sizes
    // as there will not be a suitable location in the file to store the additional frames.
    else if (numExtraDims > 0)
    {
      this->calcNumFrames();
      getIntegerParam(NDFileNumCapture, &tmp);
      if (value < tmp) {
        setIntegerParam(function, value);
      }       
    }
  } else if (function == NDFileHDF5_posRunning)
  {
    if (value == 0){
      // Pos running has been turned off.  Check for 0 number of frames and then ensure extra dims is set to zero
      getIntegerParam(NDFileNumCapture, &tmp);
      if (tmp == 0){
        setIntegerParam(NDFileHDF5_nExtraDims, 0); // The extra virtual dimensions do not support infinite length acquisition
      }
    }
  } else if (function == NDFileHDF5_nRowChunks ||
             function == NDFileHDF5_nColChunks ||
             function == NDFileHDF5_nFramesChunks )
  {
    // It is not allowed to change chunking while a file is open
    if (this->file != 0) {
      status = asynError;
      setIntegerParam(function, oldvalue);
    }
  }

<<<<<<< HEAD
  else if (function == NDFileHDF5_flushNthFrame){
    // You cannot set the flush parameter to less than nFramesChunks
    getIntegerParam(NDFileHDF5_nFramesChunks, &tmp);
    if (value < tmp){
      status = asynError;
      setIntegerParam(function, oldvalue);
    }
  }
  else if (function == NDFileHDF5_extraDimSizeN ||
             function == NDFileHDF5_extraDimSizeX ||
             function == NDFileHDF5_extraDimSizeY)
=======
  else if (function == NDFileHDF5_extraDimSize[0] ||
      function == NDFileHDF5_extraDimSize[1] ||
      function == NDFileHDF5_extraDimSize[2] ||
      function == NDFileHDF5_extraDimSize[3] ||
      function == NDFileHDF5_extraDimSize[4] ||
      function == NDFileHDF5_extraDimSize[5] ||
      function == NDFileHDF5_extraDimSize[6] ||
      function == NDFileHDF5_extraDimSize[7] ||
      function == NDFileHDF5_extraDimSize[8] ||
      function == NDFileHDF5_extraDimSize[9])
>>>>>>> b12ef4ae
    {
    // Not allowed to change dimension sizes once the file is opened
    if (this->file != 0) {
      status = asynError;
      setIntegerParam(function, oldvalue);
    } else if (value <= 0) {
      status = asynError;
      setIntegerParam(function, oldvalue);
    } else {
      // work out how many frames to capture in total
      this->calcNumFrames();
    }
  } else if (function == NDFileHDF5_storeAttributes ||
         function == NDFileHDF5_storePerformance) {
    if (this->file != 0) {
      status = asynError;
      setIntegerParam(function, oldvalue);
    }
  } else if (function == NDFileHDF5_compressionType) {
    if (this->file != 0)
    {
      status = asynError;
      setIntegerParam(function, oldvalue);
    } else
    {
      switch (value)
      {
      case HDF5CompressNone:
        // if no compression desired we do nothing
        filterId = H5Z_FILTER_NONE;
        break;
      case HDF5CompressSZip:
        filterId = H5Z_FILTER_SZIP;
        break;
      case HDF5CompressNumBits:
        filterId = H5Z_FILTER_NBIT;
        break;
      case HDF5CompressZlib:
        filterId = H5Z_FILTER_DEFLATE;
        break;
      default:
        filterId = H5Z_FILTER_NONE;
        status = asynError;
        setIntegerParam(function, oldvalue);
        break;
      }

      // If compression filter required then we do a couple of checks to
      // see if this is possible:
      // 1) Check that the filter (for instance szip library) is available
      if (filterId != H5Z_FILTER_NONE) {
        avail = H5Zfilter_avail(filterId);
        if (!avail) {
          status = asynError;
          setIntegerParam(function, oldvalue);
          asynPrint (pasynUser, ASYN_TRACE_ERROR, 
            "%s::%s ERROR: HDF5 compression filter (%d) not available\n",
            driverName, functionName, (int)filterId);
        } else
        {
          // 2) Check that the filter is configured for encoding
          H5Zget_filter_info (filterId, &filter_info);
          if ( !(filter_info & H5Z_FILTER_CONFIG_ENCODE_ENABLED) )
          {
            asynPrint (pasynUser, ASYN_TRACE_ERROR, 
              "%s::%s ERROR: HDF5 compression filter (%d) not available for encoding\n",
              driverName, functionName, (int)filterId);
            status = asynError;
            setIntegerParam(function, oldvalue);
          }
        }
      }
    }
  } else if (function == NDFileHDF5_nbitsPrecision) {
    if (this->file != 0 || value < 0)
    {
      status = asynError;
      setIntegerParam(function, oldvalue);
    } else
    {
      getIntegerParam(NDFileHDF5_nbitsOffset, &tmp);
      // Check if prec+offset is within the size of the datatype

    }
  } else if (function == NDFileHDF5_nbitsOffset) {
    if (this->file != 0 || value < 0)
    {
      status = asynError;
      setIntegerParam(function, oldvalue);
    } else
    {
      getIntegerParam(NDFileHDF5_nbitsPrecision, &tmp);
      // Check if prec+offset is within the size of the datatype

    }

  } else if (function == NDFileHDF5_szipNumPixels) {
    // The szip compression parameter is the number of pixels to group during compression.
    // According to the HDF5 API documentation the value has to be an even number, and
    // no greater than 32.
    if (this->file != 0 || value < 0 || value > 32)
    {
      status = asynError;
      setIntegerParam(function, oldvalue);
    }
  } else if (function == NDFileHDF5_zCompressLevel) {
    if (this->file != 0 || value < 0 || value > 9)
    {
      status = asynError;
      setIntegerParam(function, oldvalue);
    }
  } else if (function == NDFileHDF5_SWMRMode){

    // Reject SWMR mode if the HDF version doesn't support it
    #if H5_VERSION_GE(1,9,178)
    // Nothing to do here, we are all OK as SWMR is supported
    #else
    status = asynError;
    // Ensure SWMR mode is set to 0
    setIntegerParam(function, 0);
    #endif
  } else if (function == NDFileHDF5_SWMRSupported){
    // This parameter is read only
    if (checkForSWMRSupported()){
      setIntegerParam(NDFileHDF5_SWMRSupported, 1);
    } else {
      setIntegerParam(NDFileHDF5_SWMRSupported, 0);
    }
    status = asynError;
  } else
  {
    if (function < FIRST_NDFILE_HDF5_PARAM)
    {
      /* If this parameter belongs to a base class call its method */
      asynPrint(pasynUser, ASYN_TRACE_FLOW,
                "%s:%s: calling base class function=%d, value=%d old=%d\n",
                 driverName, functionName, function, value, oldvalue);
      status = NDPluginFile::writeInt32(pasynUser, value);
      return status;
    }
  }

  /* Do callbacks so higher layers see any changes */
  callParamCallbacks(addr, addr);

  if (status){
    asynPrint(pasynUser, ASYN_TRACE_ERROR,
              "%s:%s: ERROR status=%d, function=%d, value=%d old=%d\n",
               driverName, functionName, status, function, value, oldvalue);
  }
  else
    asynPrint(pasynUser, ASYN_TRACE_FLOW,
              "%s:%s: status=%d function=%d, value=%d old=%d\n",
              driverName, functionName, status, function, value, oldvalue);
  return status;
}

/** Called when asyn clients call pasynOctet->write().
  * This function performs actions for some parameters, including AttributesFile.
  * For all parameters it sets the value in the parameter library and calls any registered callbacks..
  * \param[in] pasynUser pasynUser structure that encodes the reason and address.
  * \param[in] value Address of the string to write.
  * \param[in] nChars Number of characters to write.
  * \param[out] nActual Number of characters actually written. */
asynStatus NDFileHDF5::writeOctet(asynUser *pasynUser, const char *value, size_t nChars, size_t *nActual)
{
  int addr=0;
  int function = pasynUser->reason;
  asynStatus status = asynSuccess;
  const char *functionName = "writeOctet";

  status = getAddress(pasynUser, &addr); if (status != asynSuccess) return(status);
  // Set the parameter in the parameter library.
  status = (asynStatus)setStringParam(addr, function, (char *)value);
  if (status != asynSuccess) return(status);

  if (function == NDFileHDF5_layoutFilename){
    status = (asynStatus)this->verifyLayoutXMLFile();
  } 
  
  else if (function < FIRST_NDFILE_HDF5_PARAM) {
      /* If this parameter belongs to a base class call its method */
      status = NDPluginFile::writeOctet(pasynUser, value, nChars, nActual);
  }

  // Do callbacks so higher layers see any changes
  callParamCallbacks(addr, addr);

  if (status){
    epicsSnprintf(pasynUser->errorMessage, pasynUser->errorMessageSize,
                  "%s:%s: status=%d, function=%d, value=%s",
                  driverName, functionName, status, function, value);
  } else {
    asynPrint(pasynUser, ASYN_TRACEIO_DRIVER,
              "%s:%s: function=%d, value=%s\n",
              driverName, functionName, function, value);
  }
  *nActual = nChars;
  return status;
}

/** Check if the specified filename/path exists
 */
int NDFileHDF5::fileExists(char *filename)
{
  struct stat buffer;   
  return (stat (filename, &buffer) == 0);
}

/** Verify the XML layout file is valid.
 *
 *  This method checks the file exists and can be opened.  If these checks
 *  pass then the file is opened and the XML is also parsed and verified.  Any
 *  error messages are reported and the status set accordingly.
 *  This must be called with the lock already taken.
 */
int NDFileHDF5::verifyLayoutXMLFile()
{
  int status = asynSuccess;
//  Reading in a filename or string of xml. We will need more than 256 bytes
  char *fileName = new char[MAX_LAYOUT_LEN];
  fileName[MAX_LAYOUT_LEN - 1] = '\0';
  const char *functionName = "verifyLayoutXMLFile";

  getStringParam(NDFileHDF5_layoutFilename, MAX_LAYOUT_LEN-1, fileName);
  if (strlen(fileName) == 0){
    setIntegerParam(NDFileHDF5_layoutValid, 1);
    setStringParam(NDFileHDF5_layoutErrorMsg, "Default layout selected");
    delete [] fileName; 
    return(asynSuccess);
  }

  if (strstr(fileName, "<?xml") == NULL) {
    if(!fileExists(fileName)) {
        asynPrint(this->pasynUserSelf, ASYN_TRACE_ERROR, 
                  "%s::%s XML description file could not be opened.\n", 
                  driverName, functionName);
        setIntegerParam(NDFileHDF5_layoutValid, 0);
        setStringParam(NDFileHDF5_layoutErrorMsg, "XML description file cannot be opened");
        delete [] fileName;
        return asynError;
    }
  }

  std::string strFileName = std::string(fileName);
  if (this->layout.verify_xml(strFileName)){
    asynPrint(this->pasynUserSelf, ASYN_TRACE_ERROR, 
              "%s::%s XML description file parser error.\n", 
              driverName, functionName);
    setIntegerParam(NDFileHDF5_layoutValid, 0);
    setStringParam(NDFileHDF5_layoutErrorMsg, "XML description file parser error");
    delete [] fileName;
    return asynError;
  }

  setIntegerParam(NDFileHDF5_layoutValid, 1);
  setStringParam(NDFileHDF5_layoutErrorMsg, "");
  delete [] fileName;
  return status;
}

/** Constructor for NDFileHDF5; parameters are identical to those for NDPluginFile::NDPluginFile,
    and are passed directly to that base class constructor.
  * After calling the base class constructor this method sets NDPluginFile::supportsMultipleArrays=1.
  */
NDFileHDF5::NDFileHDF5(const char *portName, int queueSize, int blockingCallbacks, 
                       const char *NDArrayPort, int NDArrayAddr,
                       int priority, int stackSize)
  /* Invoke the base class constructor.
   * We allocate 2 NDArrays of unlimited size in the NDArray pool.
   * This driver can block (because writing a file can be slow), and it is not multi-device.  
   * Set autoconnect to 1.  priority and stacksize can be 0, which will use defaults. */
  : NDPluginFile(portName, queueSize, blockingCallbacks,
                 NDArrayPort, NDArrayAddr, 1, NUM_NDFILE_HDF5_PARAMS,
                 2, 0, asynGenericPointerMask, asynGenericPointerMask, 
                 ASYN_CANBLOCK, 1, priority, stackSize)
{
  //static const char *functionName = "NDFileHDF5";

  this->createParam(str_NDFileHDF5_nRowChunks,      asynParamInt32,   &NDFileHDF5_nRowChunks);
  this->createParam(str_NDFileHDF5_nColChunks,      asynParamInt32,   &NDFileHDF5_nColChunks);
  this->createParam(str_NDFileHDF5_nFramesChunks,   asynParamInt32,   &NDFileHDF5_nFramesChunks);
  this->createParam(str_NDFileHDF5_chunkBoundaryAlign, asynParamInt32,&NDFileHDF5_chunkBoundaryAlign);
  this->createParam(str_NDFileHDF5_chunkBoundaryThreshold, asynParamInt32,&NDFileHDF5_chunkBoundaryThreshold);
  this->createParam(str_NDFileHDF5_NDAttributeChunk,asynParamInt32,   &NDFileHDF5_NDAttributeChunk);
  this->createParam(str_NDFileHDF5_nExtraDims,      asynParamInt32,   &NDFileHDF5_nExtraDims);
  this->createParam(str_NDFileHDF5_extraDimOffsetX, asynParamInt32,   &NDFileHDF5_extraDimOffsetX);
  this->createParam(str_NDFileHDF5_extraDimOffsetY, asynParamInt32,   &NDFileHDF5_extraDimOffsetY);
  for (int extraDimIndex = 0; extraDimIndex < MAXEXTRADIMS; extraDimIndex++){
    this->createParam(str_NDFileHDF5_extraDimSize[extraDimIndex],   asynParamInt32,   &NDFileHDF5_extraDimSize[extraDimIndex]);
    this->createParam(str_NDFileHDF5_extraDimName[extraDimIndex],   asynParamOctet,   &NDFileHDF5_extraDimName[extraDimIndex]);
  }
  this->createParam(str_NDFileHDF5_storeAttributes, asynParamInt32,   &NDFileHDF5_storeAttributes);
  this->createParam(str_NDFileHDF5_storePerformance,asynParamInt32,   &NDFileHDF5_storePerformance);
  this->createParam(str_NDFileHDF5_totalRuntime,    asynParamFloat64, &NDFileHDF5_totalRuntime);
  this->createParam(str_NDFileHDF5_totalIoSpeed,    asynParamFloat64, &NDFileHDF5_totalIoSpeed);
  this->createParam(str_NDFileHDF5_flushNthFrame,   asynParamInt32,   &NDFileHDF5_flushNthFrame);
  this->createParam(str_NDFileHDF5_compressionType, asynParamInt32,   &NDFileHDF5_compressionType);
  this->createParam(str_NDFileHDF5_nbitsPrecision,  asynParamInt32,   &NDFileHDF5_nbitsPrecision);
  this->createParam(str_NDFileHDF5_nbitsOffset,     asynParamInt32,   &NDFileHDF5_nbitsOffset);
  this->createParam(str_NDFileHDF5_szipNumPixels,   asynParamInt32,   &NDFileHDF5_szipNumPixels);
  this->createParam(str_NDFileHDF5_zCompressLevel,  asynParamInt32,   &NDFileHDF5_zCompressLevel);
  this->createParam(str_NDFileHDF5_dimAttDatasets,  asynParamInt32,   &NDFileHDF5_dimAttDatasets);
  this->createParam(str_NDFileHDF5_layoutErrorMsg,  asynParamOctet,   &NDFileHDF5_layoutErrorMsg);
  this->createParam(str_NDFileHDF5_layoutValid,     asynParamInt32,   &NDFileHDF5_layoutValid);
  this->createParam(str_NDFileHDF5_layoutFilename,  asynParamOctet,   &NDFileHDF5_layoutFilename);
  this->createParam(str_NDFileHDF5_posRunning,      asynParamInt32,   &NDFileHDF5_posRunning);
  this->createParam(str_NDFileHDF5_posNameDimN,     asynParamOctet,   &NDFileHDF5_posNameDimN);
  this->createParam(str_NDFileHDF5_posNameDimX,     asynParamOctet,   &NDFileHDF5_posNameDimX);
  this->createParam(str_NDFileHDF5_posNameDimY,     asynParamOctet,   &NDFileHDF5_posNameDimY);
  this->createParam(str_NDFileHDF5_posIndexDimN,    asynParamOctet,   &NDFileHDF5_posIndexDimN);
  this->createParam(str_NDFileHDF5_posIndexDimX,    asynParamOctet,   &NDFileHDF5_posIndexDimX);
  this->createParam(str_NDFileHDF5_posIndexDimY,    asynParamOctet,   &NDFileHDF5_posIndexDimY);
  this->createParam(str_NDFileHDF5_fillValue,       asynParamFloat64, &NDFileHDF5_fillValue);
  this->createParam(str_NDFileHDF5_SWMRCbCounter,   asynParamInt32,   &NDFileHDF5_SWMRCbCounter);
  this->createParam(str_NDFileHDF5_SWMRSupported,   asynParamInt32,   &NDFileHDF5_SWMRSupported);
  this->createParam(str_NDFileHDF5_SWMRMode,        asynParamInt32,   &NDFileHDF5_SWMRMode);
  this->createParam(str_NDFileHDF5_SWMRRunning,     asynParamInt32,   &NDFileHDF5_SWMRRunning);

  setIntegerParam(NDFileHDF5_nRowChunks,      0);
  setIntegerParam(NDFileHDF5_nColChunks,      0);
  setIntegerParam(NDFileHDF5_nFramesChunks,   0);
  setIntegerParam(NDFileHDF5_NDAttributeChunk,0);
  setIntegerParam(NDFileHDF5_chunkBoundaryAlign, 0);
  setIntegerParam(NDFileHDF5_chunkBoundaryThreshold, 65536);
  setIntegerParam(NDFileHDF5_nExtraDims,      0);
  setIntegerParam(NDFileHDF5_extraDimOffsetX, 0);
  setIntegerParam(NDFileHDF5_extraDimOffsetY, 0);
  for (int extraDimIndex = 0; extraDimIndex < MAXEXTRADIMS; extraDimIndex++){
    setIntegerParam(NDFileHDF5_extraDimSize[extraDimIndex],   1);
  }
  setIntegerParam(NDFileHDF5_storeAttributes, 1);
  setIntegerParam(NDFileHDF5_storePerformance,1);
  setDoubleParam (NDFileHDF5_totalRuntime,    0.0);
  setDoubleParam (NDFileHDF5_totalIoSpeed,    0.0);
  setIntegerParam(NDFileHDF5_flushNthFrame,   0);
  setIntegerParam(NDFileHDF5_compressionType, HDF5CompressNone);
  setIntegerParam(NDFileHDF5_nbitsPrecision,  8);
  setIntegerParam(NDFileHDF5_nbitsOffset,     0);
  setIntegerParam(NDFileHDF5_szipNumPixels,   16);
  setIntegerParam(NDFileHDF5_zCompressLevel,  6);
  setIntegerParam(NDFileHDF5_dimAttDatasets,  0);
  setStringParam (NDFileHDF5_layoutErrorMsg,  "");
  setIntegerParam(NDFileHDF5_layoutValid,     1);
  setStringParam (NDFileHDF5_layoutFilename,  "");
  setIntegerParam(NDFileHDF5_posRunning,      0);
  setStringParam (NDFileHDF5_posNameDimN,     "");
  setStringParam (NDFileHDF5_posNameDimX,     "");
  setStringParam (NDFileHDF5_posNameDimY,     "");
  setStringParam (NDFileHDF5_posIndexDimN,    "");
  setStringParam (NDFileHDF5_posIndexDimX,    "");
  setStringParam (NDFileHDF5_posIndexDimY,    "");
  setDoubleParam (NDFileHDF5_fillValue,       0.0);
  setIntegerParam(NDFileHDF5_SWMRCbCounter,   0);
  setIntegerParam(NDFileHDF5_SWMRMode,        0);
  setIntegerParam(NDFileHDF5_SWMRRunning,     0);
  if (checkForSWMRSupported()){
    setIntegerParam(NDFileHDF5_SWMRSupported, 1);
  } else {
    setIntegerParam(NDFileHDF5_SWMRSupported, 0);
  }

  /* Give the virtual dimensions some human readable names */
  this->extraDimNameN = (char*)calloc(DIMNAMESIZE, sizeof(char));
  this->extraDimNameX = (char*)calloc(DIMNAMESIZE, sizeof(char));
  this->extraDimNameY = (char*)calloc(DIMNAMESIZE, sizeof(char));
  epicsSnprintf(this->extraDimNameN, DIMNAMESIZE, "frame number n");
  epicsSnprintf(this->extraDimNameX, DIMNAMESIZE, "scan dimension X");
  epicsSnprintf(this->extraDimNameY, DIMNAMESIZE, "scan dimension Y");
  for (int i=0; i<ND_ARRAY_MAX_DIMS + MAXEXTRADIMS;i++)
    this->ptrDimensionNames[i] = (char*)calloc(DIMNAMESIZE, sizeof(char));

  for (int extraDimIndex = 0; extraDimIndex < MAXEXTRADIMS; extraDimIndex++){
    this->extraDimName[extraDimIndex] = (char*)calloc(DIMNAMESIZE, sizeof(char));
    epicsSnprintf(this->extraDimName[extraDimIndex], DIMNAMESIZE, "scan dimension %d", extraDimIndex);
    setStringParam(NDFileHDF5_extraDimName[extraDimIndex], this->extraDimName[extraDimIndex]);
  }
  
  /* Set the plugin type string */  
  unsigned majnum=0, minnum=0, relnum=0;
  H5get_libversion( &majnum, &minnum, &relnum );
  char* plugin_type = (char*)calloc(40, sizeof(char));
  epicsSnprintf(plugin_type, 40, "NDFileHDF5 ver%d.%d.%d", majnum, minnum, relnum);
  //printf("plugin type and version: %s\n", plugin_type );
  setStringParam(NDPluginDriverPluginType, plugin_type);
  this->supportsMultipleArrays = 1;
  this->pAttributeId = NULL;
  this->pFileAttributes = new NDAttributeList;

  // initialise the dimension arrays to a NULL pointer so they
  // will be allocated when opening the first file.
  this->maxdims      = NULL;
  this->chunkdims    = NULL;
  this->framesize    = NULL;
  this->dims         = NULL;
  this->offset       = NULL;
  this->virtualdims  = NULL;
  this->rank         = 0;
  this->file         = 0;
  this->ptrFillValue = (void*)calloc(8, sizeof(char));
  this->dimsreport   = (char*)calloc(DIMSREPORTSIZE, sizeof(char));
  this->performanceBuf       = NULL;
  this->performancePtr       = NULL;
  this->numPerformancePoints = 0;

  this->hostname = (char*)calloc(MAXHOSTNAMELEN, sizeof(char));
  gethostname(this->hostname, MAXHOSTNAMELEN);
}

/** Calculate the total number of frames that the current configured dimensions can contain.
 * Sets the NDFileNumCapture parameter to the total value so file saving will complete at this number.
 * This is called only from writeInt32 so the lock is already taken.
 */
void NDFileHDF5::calcNumFrames()
{
  epicsInt32 numExtraDims, maxFramesInDims;
  epicsInt32 virtDimSize;

  getIntegerParam(NDFileHDF5_nExtraDims,    &numExtraDims);

  // work out how many frames to capture in total
  maxFramesInDims = 1;
  int extraDimIndex = 0;
  while (numExtraDims >= extraDimIndex){
    getIntegerParam(NDFileHDF5_extraDimSize[extraDimIndex], &virtDimSize);
    maxFramesInDims *= virtDimSize;
    extraDimIndex++;
  }
  setIntegerParam(NDFileNumCapture, maxFramesInDims);
}

unsigned int NDFileHDF5::calcIstorek()
{
  unsigned int retval = 0;
  unsigned int num_chunks = 1; // Number of chunks that fit in the full dataset
  double div_result = 0.0;
  int extradimsizes[MAXEXTRADIMS];
  int numExtraDims = 0;
  hsize_t maxdim = 0;
  int extradim = 0;
  int fileNumCapture=0;

  for (int i=0; i < MAXEXTRADIMS; i++) extradimsizes[i] = 0;
  
  this->lock();
  getIntegerParam(NDFileHDF5_nExtraDims,    &numExtraDims);
  for (int extraDimIndex = 0; extraDimIndex < MAXEXTRADIMS; extraDimIndex++){
    getIntegerParam(NDFileHDF5_extraDimSize[extraDimIndex], &extradimsizes[extraDimIndex]);
  }
  getIntegerParam(NDFileNumCapture, &fileNumCapture);
  this->unlock();
  extradim = MAXEXTRADIMS - numExtraDims-1;
  if (numExtraDims == 0) {
    if (fileNumCapture == 0) {
      extradimsizes[2] = INFINITE_FRAMES_CAPTURE;
    } else {
      extradimsizes[2] = fileNumCapture;
    }
  }
  for (int i = 0; i<this->rank; i++){
    maxdim = this->maxdims[i];
    if (maxdim == H5S_UNLIMITED){
      maxdim = extradimsizes[extradim];
      extradim++;
    }
    div_result = (double)maxdim / (double)this->chunkdims[i];
    div_result = ceil(div_result);
    num_chunks *= (unsigned int)div_result;
  }
  retval = num_chunks/2;
  return retval;
}

hsize_t NDFileHDF5::calcChunkCacheBytes()
{
  hsize_t nbytes = 0;
  epicsInt32 n_frames_chunk=0;
  this->lock();
  getIntegerParam(NDFileHDF5_nFramesChunks, &n_frames_chunk);
  this->unlock();
  nbytes = this->maxdims[this->rank - 1] * this->maxdims[this->rank - 2] * this->bytesPerElement * n_frames_chunk;
  return nbytes;
}

/** find out whether or not the input is a prime number.
 * Returns true if number is a prime. False if not.
 */
/*bool is_prime(unsigned int long number)
{
  //0 and 1 are prime numbers
  if(number == 0 || number == 1) return true;

  //find divisor that divides without a remainder
  int divisor;
  for(divisor = (number/2); (number%divisor) != 0; --divisor){;}

  //if no divisor greater than 1 is found, it is a prime number
  return divisor == 1;
}*/

hsize_t NDFileHDF5::calcChunkCacheSlots()
{
  unsigned int long nslots = 1;
  unsigned int long num_chunks = 1;
  double div_result = 0.0;
  epicsInt32 n_frames_chunk=0, n_extra_dims=0, n_frames_capture=0;
  
  this->lock();
  getIntegerParam(NDFileHDF5_nFramesChunks, &n_frames_chunk);
  getIntegerParam(NDFileHDF5_nExtraDims, &n_extra_dims);
  getIntegerParam(NDFileNumCapture, &n_frames_capture);
  this->unlock();

  div_result = (double)this->maxdims[this->rank - 1] / (double)this->chunkdims[this->rank -1];
  num_chunks *= (unsigned int long)ceil(div_result);
  div_result = (double)this->maxdims[this->rank - 2] / (double)this->chunkdims[this->rank -2];
  num_chunks *= (unsigned int long)ceil(div_result);
  div_result = (double)n_frames_capture / (double)n_frames_chunk;
  num_chunks *= (unsigned int long)ceil(div_result);

  // number of slots have to be a prime number which is between 10 and 50 times
  // larger than the numer of chunks that can fit in the file/dataset.
  nslots = num_chunks * 50;
  while(!IsPrime(nslots))
    nslots++;
  return nslots;
}

/** Setup the required allocation for the performance dataset
 */
asynStatus NDFileHDF5::configurePerformanceDataset()
{
  int numCaptureFrames;
  this->lock();
  getIntegerParam(NDFileNumCapture, &numCaptureFrames);
  this->unlock();
  if (numCaptureFrames == 0) {
    // Special case: acquiring an infinite number of frames
    numCaptureFrames = 1000000;
  }

  // only allocate new memory if we need more points than we've used before
  if (numCaptureFrames > this->numPerformancePoints)
  {
    this->numPerformancePoints = numCaptureFrames;
    if (this->performanceBuf != NULL) {free(this->performanceBuf); this->performanceBuf = NULL;}
    if (this->performanceBuf == NULL)
      this->performanceBuf = (epicsFloat64*)  calloc(5 * this->numPerformancePoints, sizeof(double));
  }
  this->performancePtr  = this->performanceBuf;

  return asynSuccess;
}

/**
 * Create the dataset required for performance data
 */
asynStatus NDFileHDF5::createPerformanceDataset()
{
  hsize_t dims[2];
  hid_t dataspace_id, group_performance;
  hsize_t maxdims[2] = {H5S_UNLIMITED, H5S_UNLIMITED};

  hdf5::Root *root = this->layout.get_hdftree();
  if (root){
    hdf5::Group* perf_group = root->find_ndattr_default_group(); // Generally use the default ndattribute dataset for 'timestamp'
    hdf5::Dataset *tsDset = NULL;

    // Look if a "performance/timestamp" dataset can be found.
    // If so, use that dataset to store performance timestamps.
    // This is a slight HACK to retain backwards compatibility
    // with the location of the performance/timestamp dataset. (Ulrik June 2014)
    root->find_dset("timestamp", &tsDset);
    if ( tsDset != NULL) {
      hdf5::Group* grp = dynamic_cast<hdf5::Group*>(tsDset->get_parent());
      // Check that the group name is performance AND that
      // the dataset is not already reserved for an NDAttribute
      if (grp->get_name() == "performance" &&
          !tsDset->data_source().is_src_ndattribute() ) {
          perf_group = grp;
      }
    }
    dims[0] = 1;
    dims[1] = 5;

    if(perf_group == NULL)
    {
      // Check if the auto_ndattr_default tag is true, if it is then the root group is the file
      if (this->layout.getAutoNDAttrDefault()){
        group_performance = this->file;
      } else {
        asynPrint(this->pasynUserSelf, ASYN_TRACE_WARNING, "%s::writePerformanceDataset No default attribute group defined.\n",
                  driverName);
        return asynError;
      }
    } else {
      group_performance = H5Gopen(this->file, perf_group->get_full_name().c_str(), H5P_DEFAULT);
    }

    int chunking = 0;
    // Not used for this dataset but needed for the calculation routine
    int mdchunking[3] = {0, 0, 0};
    // Check the chunking value
    calculateAttributeChunking(&chunking, mdchunking);
    hid_t hdfcparm   = H5Pcreate(H5P_DATASET_CREATE);
    hsize_t chunk[2] = {chunking, 5};
    int hdfrank  = 2;
    H5Pset_chunk(hdfcparm, hdfrank, chunk);

    /* Create the "timestamp" dataset */
    dataspace_id = H5Screate_simple(2, dims, maxdims);
    this->perf_dataset_id = H5Dcreate2(group_performance, "timestamp", H5T_NATIVE_DOUBLE, dataspace_id,
                            H5P_DEFAULT, hdfcparm, H5P_DEFAULT);
    if (!H5Iis_valid(this->perf_dataset_id)) {
        asynPrint(this->pasynUserSelf, ASYN_TRACE_WARNING, "NDFileHDF5::writePerformanceDataset: unable to create \'timestamp\' dataset.");
        H5Sclose(dataspace_id);
        if(perf_group != NULL){
          H5Gclose(group_performance);
        }
        return asynError;
    }
    H5Sclose(dataspace_id);
    if(perf_group != NULL){
      H5Gclose(group_performance);
    }
  } else {
    return asynError;
  }
  return asynSuccess;
}

/** Write out the performance dataset
 */
asynStatus NDFileHDF5::writePerformanceDataset()
{
  hsize_t dims[2];
  epicsInt32 numCaptured;

  this->lock();
  getIntegerParam(NDFileNumCaptured, &numCaptured);
  this->unlock();
  dims[1] = 5;
  if (numCaptured < this->numPerformancePoints) dims[0] = numCaptured;
  else dims[0] = this->numPerformancePoints;

  // Work with HDF5 library to select a suitable hyperslab (one element) and write the new data to it
  H5Dset_extent(this->perf_dataset_id, dims);

  /* Write the second dataset. */
  H5Dwrite(this->perf_dataset_id, H5T_NATIVE_DOUBLE,
           H5S_ALL, H5S_ALL,
           H5P_DEFAULT, this->performanceBuf);

  /* Close the second dataset */
  H5Dclose(this->perf_dataset_id);

  return asynSuccess;
}

/** Create the group of datasets to hold the NDArray attributes
 *
 */
asynStatus NDFileHDF5::createAttributeDataset(NDArray *pArray)
{
  NDAttribute *ndAttr = NULL;
  NDAttrSource_t ndAttrSourceType;
  int extraDims;
  int chunking = 0;
  //int fileWriteMode = 0;
  int dimAttDataset = 0;
  int posRunning = 0;
  hid_t groupDefault = -1;
  const char *attrNames[5] = {"NDAttrName", "NDAttrDescription", "NDAttrSourceType", "NDAttrSource", NULL};
  const char *attrStrings[5] = {NULL,NULL,NULL,NULL,NULL};
  int i;
  size_t size;
  static const char *functionName = "createAttributeDataset";
  int *numCapture=NULL;

  this->lock();
  getIntegerParam(NDFileHDF5_dimAttDatasets, &dimAttDataset);
  getIntegerParam(NDFileHDF5_nExtraDims, &extraDims);
  getIntegerParam(NDFileHDF5_posRunning, &posRunning);

  if (this->multiFrameFile){
    struct extradimdefs_t {
      int sizeParamId;
      char* dimName;
    } extradimdefs[MAXEXTRADIMS] = {
        {NDFileHDF5_extraDimSizeY, this->extraDimNameY},
        {NDFileHDF5_extraDimSizeX, this->extraDimNameX},
        {NDFileHDF5_extraDimSizeN, this->extraDimNameN},
    };
    extraDims += 1;
    numCapture = (int *)calloc(extraDims, sizeof(int));
    for (i=0; i<extraDims; i++){
      getIntegerParam(extradimdefs[MAXEXTRADIMS - extraDims + i].sizeParamId, &numCapture[i]);
    }
  } else {
    numCapture = (int *)calloc(1, sizeof(int));
  }

  this->unlock();
  // Check the chunking value
  int user_chunking[3] = {0, 0, 0};
  calculateAttributeChunking(&chunking, user_chunking);




  asynPrint(this->pasynUserSelf, ASYN_TRACE_FLOW, "%s::%s Creating attribute datasets. extradims=%d attribute count=%d\n",
            driverName, functionName, extraDims, this->pFileAttributes->count());

  hdf5::Root *root = this->layout.get_hdftree();
  hdf5::Group* def_group = root->find_ndattr_default_group();
  //check for NULL
  if(def_group != NULL) {
    groupDefault = H5Gopen(this->file, def_group->get_full_name().c_str(), H5P_DEFAULT);
    if (strlen(this->hostname) > 0) {
      this->writeStringAttribute(groupDefault, "hostname", this->hostname);
    }
  }
  else {
    // Check if the auto_ndattr_default tag is true, if it is then the root group is the file
    if (this->layout.getAutoNDAttrDefault()){
      groupDefault = this->file;
    } else {
      asynPrint(this->pasynUserSelf, ASYN_TRACE_WARNING, "%s::%s No default attribute group defined.\n",
                driverName, functionName);
    }
  }

  ndAttr = this->pFileAttributes->next(ndAttr); // get the first NDAttribute
  while(ndAttr != NULL)
  {
    attrStrings[0] = ndAttr->getName();
    attrStrings[1] = ndAttr->getDescription();
    attrStrings[2] = ndAttr->getSourceInfo(&ndAttrSourceType);
    attrStrings[3] = ndAttr->getSource();

    hdf5::Dataset *dset = NULL;
    // Search for the dataset of the NDAttribute.  If it exists then we use it
    if (root->find_dset_ndattr(ndAttr->getName(), &dset) == 0){
      // In here we need to open the dataset for writing

      hdf5::DataSource dsource = dset->data_source();
      std::string atName = std::string(epicsStrDup(ndAttr->getName()));
      NDFileHDF5AttributeDataset *attDset = new NDFileHDF5AttributeDataset(this->file, atName, ndAttr->getDataType());
      attDset->setDsetName(dset->get_name());
      attDset->setWhenToSave(dsource.get_when_to_save());
      attDset->setParentGroupName(dset->get_parent()->get_full_name());
      if (dimAttDataset == 1){
        if (isAttributeIndex(atName) > -1 && posRunning == 1){
          // This dataset is specified as an index dataset
          attDset->createDataset(chunking);
        } else {
          // This dataset is a standard multi-dimensional dataset
          attDset->createDataset(this->multiFrameFile, extraDims, numCapture, user_chunking);
        }
      } else {
        attDset->createDataset(chunking);
      }

      //save xml tags attributes
      writeHdfAttributes(attDset->getHandle(), dset);

      // Write some description of the NDAttribute as a HDF attribute to the dataset
      for (i=0; attrNames[i] != NULL; i++)
      {
        size = strlen(attrStrings[i]);
        if (size <= 0) continue;
        this->writeStringAttribute(attDset->getHandle(), attrNames[i], attrStrings[i]);
      }

      // Add the attribute to the list
      attrList.push_back(attDset);

    } else {
      if(groupDefault > -1) {
        std::string atName = std::string(epicsStrDup(ndAttr->getName()));
        NDFileHDF5AttributeDataset *attDset = new NDFileHDF5AttributeDataset(this->file, atName, ndAttr->getDataType());
        if(def_group != NULL) {
          attDset->setParentGroupName(def_group->get_full_name().c_str());
        }
        if (dimAttDataset == 1){
          if (isAttributeIndex(atName) > -1 && posRunning == 1){
            // This dataset is specified as an index dataset
            attDset->createDataset(chunking);
          } else {
            // This dataset is a standard multi-dimensional dataset
            attDset->createDataset(this->multiFrameFile, extraDims, numCapture, user_chunking);
          }
        } else {
          attDset->createDataset(chunking);
        }
  
        // Write some description of the NDAttribute as a HDF attribute to the dataset
        for (i=0; attrNames[i] != NULL; i++)
        {
          size = strlen(attrStrings[i]);
          if (size <= 0) continue;
          this->writeStringAttribute(attDset->getHandle(), attrNames[i], attrStrings[i]);
        }
        // Add the attribute to the list
        attrList.push_back(attDset);
      }
    }
    ndAttr = this->pFileAttributes->next(ndAttr);
  }
  if(def_group != NULL){
    H5Gclose(groupDefault);
  }

  return asynSuccess;
}

asynStatus NDFileHDF5::calculateAttributeChunking(int *chunking, int *mdim_chunking)
{
  int fileWriteMode = 0;
  int dim1Size = 0;
  int dim2Size = 0;
  int dim3Size = 0;
  this->lock();
  // Check the chunking value
  getIntegerParam(NDFileHDF5_NDAttributeChunk, chunking);
  // If the chunking is zero then use the number of frames
  if (*chunking == 0){
    // In this case we want to read back the number of frames and use this for chunking
    // First check in case we are in single mode.
    getIntegerParam(NDFileWriteMode, &fileWriteMode);
    // Check that we are not in single mode
    if (fileWriteMode == NDFileModeSingle){
      // We are in single mode so chunk size should be set to 1 no matter the frame count
      *chunking = 1;
      mdim_chunking[0] = 1;
      mdim_chunking[1] = 1;
      mdim_chunking[2] = 1;
    } else {
      // We aren't in single mode so read the number of frames
      getIntegerParam(NDFileNumCapture, chunking);
      if (*chunking <= 0) {
        // Special case: writing infinite number of frames, so we guess a good(ish) chunk number
        *chunking = 16*1024;
        // This should be impossible for multi-dimensional datasets, but we still need to return
        // some values that wouldn't kill us later on
        mdim_chunking[0] = 32;
        mdim_chunking[1] = 32;
        mdim_chunking[2] = 32;
      } else {
        // We can't use the number of frames for each dimension here as we would quickly run out
        // of resources.  Go back to the original dimensions...
        getIntegerParam(NDFileHDF5_extraDimSizeY, &dim1Size);
        if (dim1Size <= 0){
          mdim_chunking[0] = 32;
        } else {
          mdim_chunking[0] = dim1Size;
        }
        getIntegerParam(NDFileHDF5_extraDimSizeX, &dim2Size);
        if (dim2Size <= 0){
          mdim_chunking[1] = 32;
        } else {
          mdim_chunking[1] = dim2Size;
        }
        getIntegerParam(NDFileHDF5_extraDimSizeN, &dim3Size);
        if (dim3Size <= 0){
          mdim_chunking[2] = 32;
        } else {
          mdim_chunking[2] = dim3Size;
        }
      }
    }
  } else {
    // Set the multi-dim chunking to the same values
    mdim_chunking[0] = *chunking;
    mdim_chunking[1] = *chunking;
    mdim_chunking[2] = *chunking;
  }
  this->unlock();
  return asynSuccess;
}

/** Write the NDArray attributes to the file
 *
 */
asynStatus NDFileHDF5::writeAttributeDataset(hdf5::When_t whenToSave, int positionMode, hsize_t *offsets)
{
  asynStatus status = asynSuccess;
  NDAttribute *ndAttr = NULL;
  int flush = 0;
  static const char *functionName = "writeAttributeDataset";

  for (std::list<NDFileHDF5AttributeDataset*>::iterator it_node = attrList.begin(); it_node != attrList.end(); ++it_node){
    NDFileHDF5AttributeDataset *hdfAttrNode = *it_node;
    // find the named attribute in the NDAttributeList
    ndAttr = this->pFileAttributes->find(hdfAttrNode->getName().c_str());
    if (ndAttr == NULL){
      asynPrint(this->pasynUserSelf, ASYN_TRACE_WARNING,
        "%s::%s WARNING: NDAttribute named \'%s\' not found\n",
        driverName, functionName, hdfAttrNode->getName().c_str());
      continue;
    }

    // Check if we need to force a flush of the dataset
    if (checkForSWMRMode()){
      int numCaptured = 0;
      this->lock();
      getIntegerParam(NDFileNumCaptured, &numCaptured);
      this->unlock();
      int chunking = 0;
      int mdchunking[3] = {0, 0, 0};
      // Check the chunking value
      calculateAttributeChunking(&chunking, mdchunking);
      // Check if we should flush
      if ((numCaptured+1) % chunking == 0){
        // Mark the dataset for flushing
        flush = 1;
      }
    }
    if (positionMode == 1){
      int indexValue = isAttributeIndex(hdfAttrNode->getName());
      hdfAttrNode->writeAttributeDataset(whenToSave, offsets, ndAttr, flush, indexValue);
    } else {
      hdfAttrNode->writeAttributeDataset(whenToSave, ndAttr, flush);
    }
  }
  return status;
}

/** Close all attribute datasets and clear out memory
 */
asynStatus NDFileHDF5::closeAttributeDataset()
{
  asynStatus status = asynSuccess;
  NDFileHDF5AttributeDataset *dsetPtr;
  static const char *functionName = "closeAttributeDataset";

  while (attrList.size() > 0){
    dsetPtr = attrList.front();
    attrList.pop_front();
    asynPrint(this->pasynUserSelf, ASYN_TRACE_FLOW, "%s::%s: closing attribute dataset \'%s\'\n",
              driverName, functionName, dsetPtr->getName().c_str());
    dsetPtr->closeAttributeDataset();
    delete(dsetPtr);
  }

  return status;
}

/** Convenience function to write a null terminated string as an HDF5 attribute
 *  to an HDF5 element (group or dataset)
 */
asynStatus NDFileHDF5::writeStringAttribute(hid_t element, const char * attrName, const char* attrStrValue)
{
  asynStatus status = asynSuccess;
  hid_t hdfdatatype;
  hid_t hdfattr;
  hid_t hdfattrdataspace;

  if (strlen(attrStrValue) > 0){
    hdfattrdataspace = H5Screate(H5S_SCALAR);
    hdfdatatype      = H5Tcopy(H5T_C_S1);
    H5Tset_size(hdfdatatype, strlen(attrStrValue));
    H5Tset_strpad(hdfdatatype, H5T_STR_NULLTERM);
    hdfattr          = H5Acreate2(element, attrName,
                                  hdfdatatype, hdfattrdataspace,
                                  H5P_DEFAULT, H5P_DEFAULT);
    H5Awrite(hdfattr, hdfdatatype, attrStrValue);
    H5Aclose(hdfattr);
    H5Sclose(hdfattrdataspace);
  }
  return status;
}


/** Configure the required dimensions for a dataset.
 *
 *  This method will call the configureDims method for each detector dataset
 *  created.
 */
asynStatus NDFileHDF5::configureDatasetDims(NDArray *pArray)
{
  int i = 0;
  int extradims = 0;
  int *numCapture=NULL;
  asynStatus status = asynSuccess;

  this->lock();
  if (this->multiFrameFile){
    struct extradimdefs_t {
      int sizeParamId;
      char* dimName;
    } extradimdefs[MAXEXTRADIMS] = {
        {NDFileHDF5_extraDimSize[9], this->extraDimName[9]},
        {NDFileHDF5_extraDimSize[8], this->extraDimName[8]},
        {NDFileHDF5_extraDimSize[7], this->extraDimName[7]},
        {NDFileHDF5_extraDimSize[6], this->extraDimName[6]},
        {NDFileHDF5_extraDimSize[5], this->extraDimName[5]},
        {NDFileHDF5_extraDimSize[4], this->extraDimName[4]},
        {NDFileHDF5_extraDimSize[3], this->extraDimName[3]},
        {NDFileHDF5_extraDimSize[2], this->extraDimName[2]},
        {NDFileHDF5_extraDimSize[1], this->extraDimName[1]},
        {NDFileHDF5_extraDimSize[0], this->extraDimName[0]},
    };
    getIntegerParam(NDFileHDF5_nExtraDims, &extradims);
    extradims += 1;
    numCapture = (int *)calloc(extradims, sizeof(int));
    for (i=0; i<extradims; i++){
      getIntegerParam(extradimdefs[MAXEXTRADIMS - extradims + i].sizeParamId, &numCapture[i]);
    }
  } else {
    numCapture = (int *)calloc(1, sizeof(int));
  }
  int user_chunking[3] = {1,1,1};
  getIntegerParam(NDFileHDF5_nFramesChunks, &user_chunking[2]);
  getIntegerParam(NDFileHDF5_nRowChunks,    &user_chunking[1]);
  getIntegerParam(NDFileHDF5_nColChunks,    &user_chunking[0]);
  this->unlock();

  // Iterate over the stored detector data sets and configure the dimensions
  std::map<std::string, NDFileHDF5Dataset *>::iterator it_dset;
  for (it_dset = this->detDataMap.begin(); it_dset != this->detDataMap.end(); ++it_dset){
    it_dset->second->configureDims(pArray, this->multiFrameFile, extradims, numCapture, user_chunking);
  }
  
  if (numCapture != NULL) free( numCapture );
  return status;
}

/** Configure the HDF5 dimension definitions based on NDArray dimensions.
 * Initially this implementation just copies the dimension sizes from the NDArray
 * in the same order. A last infinite length dimension is added if multiple frames
 * are to be stored in the same file (in Capture or Stream mode).
 */
asynStatus NDFileHDF5::configureDims(NDArray *pArray)
{
  int i=0,j=0, extradims = 0, ndims=0;
  int numCapture;
  int numFlush = 0;
  asynStatus status = asynSuccess;
  char strdims[DIMSREPORTSIZE];
  static const char *functionName = "configureDims";
  //strdims = (char*)calloc(DIMSREPORTSIZE, sizeof(char));

  this->lock();
  if (this->multiFrameFile)
  {
    getIntegerParam(NDFileHDF5_nExtraDims, &extradims);
    extradims += 1;
  }
  ndims = pArray->ndims + extradims;

  // first check whether the dimension arrays have been allocated
  // or the number of dimensions have changed.
  // If necessary free and reallocate new memory.
  if (this->maxdims == NULL || this->rank != ndims)
  {
    if (this->maxdims     != NULL) free(this->maxdims);
    if (this->chunkdims   != NULL) free(this->chunkdims);
    if (this->framesize   != NULL) free(this->framesize);
    if (this->dims        != NULL) free(this->dims);
    if (this->offset      != NULL) free(this->offset);
    if (this->virtualdims != NULL) free(this->virtualdims);

    //asynPrint(this->pasynUserSelf, ASYN_TRACE_FLOW,
    //          "%s::%s allocating dimension arrays\n",
    //          driverName, functionName);
    this->maxdims       = (hsize_t*)calloc(ndims,     sizeof(hsize_t));
    this->chunkdims     = (hsize_t*)calloc(ndims,     sizeof(hsize_t));
    this->framesize     = (hsize_t*)calloc(ndims,     sizeof(hsize_t));
    this->dims          = (hsize_t*)calloc(ndims,     sizeof(hsize_t));
    this->offset        = (hsize_t*)calloc(ndims,     sizeof(hsize_t));
    int nvirtual = extradims;
    if (nvirtual <= 0) nvirtual = 1;
    this->virtualdims   = (hsize_t*)calloc(nvirtual, sizeof(hsize_t));
  }

  if (this->multiFrameFile)
  {
    /* Configure the virtual dimensions -i.e. dimensions in addition
     * to the frame format.
     * Normally set to just 1 by default or -1 unlimited (in HDF5 terms)
     */
    //asynPrint(this->pasynUserSelf, ASYN_TRACE_FLOW, 
    //  "%s::%s Creating extradimdefs_t structure. Size=%d\n",
    //  driverName, functionName, MAXEXTRADIMS);
    struct extradimdefs_t {
      int sizeParamId;
      char* dimName;
    } extradimdefs[MAXEXTRADIMS] = {
        {NDFileHDF5_extraDimSize[9], this->extraDimName[9]},
        {NDFileHDF5_extraDimSize[8], this->extraDimName[8]},
        {NDFileHDF5_extraDimSize[7], this->extraDimName[7]},
        {NDFileHDF5_extraDimSize[6], this->extraDimName[6]},
        {NDFileHDF5_extraDimSize[5], this->extraDimName[5]},
        {NDFileHDF5_extraDimSize[4], this->extraDimName[4]},
        {NDFileHDF5_extraDimSize[3], this->extraDimName[3]},
        {NDFileHDF5_extraDimSize[2], this->extraDimName[2]},
        {NDFileHDF5_extraDimSize[1], this->extraDimName[1]},
        {NDFileHDF5_extraDimSize[0], this->extraDimName[0]},
    };

    //asynPrint(this->pasynUserSelf, ASYN_TRACE_FLOW, 
    //  "%s::%s initialising the extradim sizes. extradims=%d\n",
    //  driverName, functionName, extradims);
    for (i=0; i<extradims; i++)
    {
      this->framesize[i] = (hsize_t)1;
      this->chunkdims[i]   = 1;
      this->maxdims[i]     = H5S_UNLIMITED;
      this->dims[i]        = 1;
      this->offset[i]      = 0; // because we increment offset *before* each write we need to start at -1
      getIntegerParam(extradimdefs[MAXEXTRADIMS - extradims + i].sizeParamId, &numCapture);
      this->virtualdims[i] = numCapture;
      //asynPrint(this->pasynUserSelf, ASYN_TRACE_FLOW, 
      //  "%s::%s extradim=%d ncapture=%d\n",
      //  driverName, functionName, i, numCapture);
      epicsSnprintf(this->ptrDimensionNames[i], DIMNAMESIZE, "%s", extradimdefs[MAXEXTRADIMS - extradims +i].dimName);
    }
  }

  this->rank = ndims;
  //asynPrint(this->pasynUserSelf, ASYN_TRACE_FLOW, 
  //  "%s::%s initialising the basic frame dimension sizes. rank=%d\n",
  //  driverName, functionName, this->rank);
  for (j=pArray->ndims-1,i=extradims; i<this->rank; i++,j--)
  {
  this->framesize[i] = (hsize_t)(pArray->dims[j].size);
    this->chunkdims[i]  = pArray->dims[j].size;
    this->maxdims[i]    = pArray->dims[j].size;
    this->dims[i]       = pArray->dims[j].size;
    this->offset[i]     = 0;
    epicsSnprintf(this->ptrDimensionNames[i],DIMNAMESIZE, "NDArray Dim%d", j);
  }

  // Collect the user defined chunking dimensions and check if they're valid
  //
  // A check is made to see if the user has input 0 or negative value (which is invalid)
  // in which case the size of the chunking is set to the maximum size of that dimension (full frame)
  // If the maximum of a particular dimension is set to a negative value -which is the case for
  // infinite lenght dimensions (-1); the chunking value is set to 1.
  int user_chunking[3] = {1,1,1};
  getIntegerParam(NDFileHDF5_nFramesChunks, &user_chunking[2]);
  getIntegerParam(NDFileHDF5_nRowChunks,    &user_chunking[1]);
  getIntegerParam(NDFileHDF5_nColChunks,    &user_chunking[0]);
  int max_items = 0;
  int hdfdim = 0;
  int fileWriteMode = 0;
  // Work out the number of chunking dims we are going to work with (number of array dims)
  int numDimsForChunking = pArray->ndims;
  getIntegerParam(NDFileWriteMode, &fileWriteMode);    
  // Check that we are not in single mode
  if (fileWriteMode != NDFileModeSingle){
    // There is another dimension (frame number)
    numDimsForChunking++;
  }
  // Loop over the number of user_chunking array elements
  for (i = 0; i<numDimsForChunking; i++)
  {
      hdfdim = ndims - i - 1;
      max_items = (int)this->maxdims[hdfdim];
      if (max_items <= 0)
      {
        max_items = 1; // For infinite length dimensions
      } else {
        if (user_chunking[i] > max_items) user_chunking[i] = max_items;
      }
      if (user_chunking[i] < 1) user_chunking[i] = max_items;
      assert(hdfdim >= 0); this->chunkdims[hdfdim] = user_chunking[i];
  }
  setIntegerParam(NDFileHDF5_nFramesChunks, user_chunking[2]);
  setIntegerParam(NDFileHDF5_nRowChunks,    user_chunking[1]);
  setIntegerParam(NDFileHDF5_nColChunks,    user_chunking[0]);
  // Check flushing parameter, if it is less than nFramesChunks then make them match
  getIntegerParam(NDFileHDF5_flushNthFrame, &numFlush);
  if (numFlush < user_chunking[2]){
    numFlush = user_chunking[2];
    setIntegerParam(NDFileHDF5_flushNthFrame, numFlush);
  }
  this->unlock();

  for(i=0; i<pArray->ndims; i++) sprintf(strdims+(i*6), "%5d,", (int)pArray->dims[i].size);
  asynPrint(this->pasynUserSelf, ASYN_TRACE_FLOW, 
    "%s::%s  NDArray:   { %s }\n", 
    driverName, functionName, strdims);
  //free(strdims);
  char *strdimsrep = this->getDimsReport();
  asynPrint(this->pasynUserSelf, ASYN_TRACE_FLOW, 
    "%s::%s dimension report: %s\n", 
    driverName, functionName, strdimsrep);

  return status;
}

/** Configure compression
 */
asynStatus NDFileHDF5::configureCompression()
{
  asynStatus status = asynSuccess;
  int compressionScheme;
  int szipNumPixels = 0;
  int nbitPrecision = 0;
  int nbitOffset = 0;
  int zLevel = 0;
  static const char * functionName = "configureCompression";

  this->lock();
  getIntegerParam(NDFileHDF5_compressionType, &compressionScheme);
  getIntegerParam(NDFileHDF5_nbitsOffset, &nbitOffset);
  getIntegerParam(NDFileHDF5_nbitsPrecision, &nbitPrecision);
  getIntegerParam(NDFileHDF5_szipNumPixels, &szipNumPixels);
  getIntegerParam(NDFileHDF5_zCompressLevel, &zLevel);
  this->unlock();
  switch (compressionScheme)
  {
    case HDF5CompressNone:
      break;
    case HDF5CompressNumBits:
      this->lock();
      this->unlock();
      asynPrint(this->pasynUserSelf, ASYN_TRACE_FLOW, 
                "%s::%s Setting N-bit filter precision=%d bit offset=%d bit\n",
                driverName, functionName, nbitPrecision, nbitOffset);
      H5Tset_precision (this->datatype, nbitPrecision);
      H5Tset_offset (this->datatype, nbitOffset);
      H5Pset_nbit (this->cparms);

      // Finally read back the parameters we've just sent to HDF5
      nbitOffset = H5Tget_offset(this->datatype);
      nbitPrecision = (int)H5Tget_precision(this->datatype);
      this->lock();
      setIntegerParam(NDFileHDF5_nbitsOffset, nbitOffset);
      setIntegerParam(NDFileHDF5_nbitsPrecision, nbitPrecision);
      this->unlock();
      break;
    case HDF5CompressSZip:
      asynPrint(this->pasynUserSelf, ASYN_TRACE_FLOW, 
                "%s::%s Setting szip compression filter # pixels=%d\n",
                driverName, functionName, szipNumPixels);
      H5Pset_szip (this->cparms, H5_SZIP_NN_OPTION_MASK, szipNumPixels);
      break;
    case HDF5CompressZlib:
      asynPrint(this->pasynUserSelf, ASYN_TRACE_FLOW, 
                "%s::%s Setting zlib compression filter level=%d\n",
                driverName, functionName, zLevel);
      H5Pset_deflate(this->cparms, zLevel);
      break;
  }
  return status;
}

/** Translate the NDArray datatype to HDF5 datatypes 
 */
hid_t NDFileHDF5::typeNd2Hdf(NDDataType_t datatype)
{
  hid_t result;
  epicsFloat64 fillvalue = 0.0;
  getDoubleParam(NDFileHDF5_fillValue, &fillvalue);

  switch (datatype) 
  {
    case NDInt8:
      result = H5T_NATIVE_INT8;
      *(epicsInt8*)this->ptrFillValue = (epicsInt8)fillvalue;
      break;
    case NDUInt8:
      result = H5T_NATIVE_UINT8;
      *(epicsUInt8*)this->ptrFillValue = (epicsUInt8)fillvalue;
      break;
    case NDInt16:
      result = H5T_NATIVE_INT16;
      *(epicsInt16*)this->ptrFillValue = (epicsInt16)fillvalue;
      break;
    case NDUInt16:
      result = H5T_NATIVE_UINT16;
      *(epicsUInt16*)this->ptrFillValue = (epicsUInt16)fillvalue;
      break;
    case NDInt32:
      result = H5T_NATIVE_INT32;
      *(epicsInt32*)this->ptrFillValue = (epicsInt32)fillvalue;
      break;
    case NDUInt32:
      result = H5T_NATIVE_UINT32;
      *(epicsUInt32*)this->ptrFillValue = (epicsUInt32)fillvalue;
      break;
    case NDFloat32:
      result = H5T_NATIVE_FLOAT;
      *(epicsFloat32*)this->ptrFillValue = (epicsFloat32)fillvalue;
      break;
    case NDFloat64:
      result = H5T_NATIVE_DOUBLE;
      *(epicsFloat64*)this->ptrFillValue = (epicsFloat64)fillvalue;
      break;
    default:
      asynPrint(this->pasynUserSelf, ASYN_TRACE_ERROR, 
                "%s::%s cannot convert NDArrayType: %d to HDF5 datatype\n",
                driverName, "typeNd2Hdf", datatype);
      result = -1;
  }
  return result;
}

/** Iterate through all the local stored dimension information.
 * Returns a string where each line is an ASCII report of the value for each dimension.
 * Intended for development and debugging. This function is not thread safe.
 */
char* NDFileHDF5::getDimsReport()
{
  int i=0,j=0,extradims=0;
  size_t c=0;
  int maxlen = DIMSREPORTSIZE;
  char *strdims = this->dimsreport;

  this->lock();
  getIntegerParam(NDFileHDF5_nExtraDims, &extradims);
  this->unlock();
  extradims += 1;

  struct dimsizes_t {
    const char* name;
    unsigned long long* dimsize;
    int nd;
  } dimsizes[7] = {
      {"framesize", this->framesize, this->rank},
      {"chunkdims", this->chunkdims, this->rank},
      {"maxdims",   this->maxdims,   this->rank},
      {"dims",      this->dims,    this->rank},
      {"offset",    this->offset,    this->rank},
      {"virtual",   this->virtualdims, extradims},
      {NULL,        NULL,            0         },
  };

  strdims[0] = '\0';
  while (dimsizes[i].name!=NULL && c<DIMSREPORTSIZE && dimsizes[i].dimsize != NULL)
  {
    epicsSnprintf(strdims+c, maxlen-c, "\n%10s ", dimsizes[i].name);
    c = strlen(strdims);
    for(j=0; j<dimsizes[i].nd; j++)
    {
      epicsSnprintf(strdims+c, maxlen-c, "%6lli,", dimsizes[i].dimsize[j]);
      c = strlen(strdims);
    }
    //printf("name=%s c=%d rank=%d strdims: %s\n", dimsizes[i].name, c, dimsizes[i].nd, strdims);
    i++;
  }
  return strdims;
}

void NDFileHDF5::report(FILE *fp, int details)
{
  fprintf(fp, "Dimension report: %s\n", this->getDimsReport());
  // Call the base class report
  NDPluginFile::report(fp, details);
}

/** Configuration routine.  Called directly, or from the iocsh function in NDFileEpics */
extern "C" int NDFileHDF5Configure(const char *portName, int queueSize, int blockingCallbacks, 
                                   const char *NDArrayPort, int NDArrayAddr,
                                   int priority, int stackSize)
{
  // Stack Size must be a minimum of 2MB
  if (stackSize < 2097152) stackSize = 2097152;
  new NDFileHDF5(portName, queueSize, blockingCallbacks, NDArrayPort, NDArrayAddr,
                 priority, stackSize);
  return(asynSuccess);
}

void NDFileHDF5::checkForOpenFile()
{
  const char * functionName = "checkForOpenFile";
  /* Checking if the plugin already has a file open.
   * It would be nice if NDPluginFile class would accept an asynError returned from
   * this method and not increment the filecounter and name... However, for now we just
   * close the file that is open and open a new one. */
  if (this->file != 0){
    asynPrint(this->pasynUserSelf, ASYN_TRACE_ERROR, 
              "%s::%s file is already open. Closing it and opening new one.\n", 
              driverName, functionName);
    this->closeFile();
  }
}

bool NDFileHDF5::checkForSWMRMode()
{
  int SWMRMode = 0;
  bool SWMRAvailable = false;
  // Check if we are in SWMR mode
  getIntegerParam(NDFileHDF5_SWMRMode, &SWMRMode);
  // The following section is only available if SWMR is supported
  if (checkForSWMRSupported()){
    if (SWMRMode == 1){
      SWMRAvailable = true;
    }
  } else {
    // SMWR Support is not available due to the HDF5 library version compiled against
    SWMRAvailable = false;
  }

  return SWMRAvailable;
}

bool NDFileHDF5::checkForSWMRSupported()
{
  bool SWMRSupported = false;
  #if H5_VERSION_GE(1,9,178)
  SWMRSupported = true;
  #else
  SWMRSupported = false;
  #endif
  return SWMRSupported;
}

/** Add the default attributes from NDArrays into the local NDAttribute list.
 *
 * The relevant attributes are: uniqueId, timeStamp, epicsTS.secPastEpoch and
 * epicsTS.nsec.
 */
void NDFileHDF5::addDefaultAttributes(NDArray *pArray)
{
  this->pFileAttributes->add("NDArrayUniqueId",
                             "The unique ID of the NDArray",
                             NDAttrInt32, (void*)&(pArray->uniqueId));
  this->pFileAttributes->add("NDArrayTimeStamp",
                             "The timestamp of the NDArray as float64",
                             NDAttrFloat64, (void*)&(pArray->timeStamp));
  this->pFileAttributes->add("NDArrayEpicsTSSec",
                             "The NDArray EPICS timestamp seconds past epoch",
                             NDAttrUInt32, (void*)&(pArray->epicsTS.secPastEpoch));
  this->pFileAttributes->add("NDArrayEpicsTSnSec",
                             "The NDArray EPICS timestamp nanoseconds",
                             NDAttrUInt32, (void*)&(pArray->epicsTS.nsec));
}

/** Helper function to create a comma separated list of integers in a string
 *
 */
std::string comma_separated_list(int nelements, size_t *data)
{
  std::ostringstream num_str_convert;

  for (int i = 0; i < nelements; i++)
  {
    num_str_convert << data[i] << ",";
  }

  return num_str_convert.str();
}

/** Add the default attributes from NDArrays as HDF5 attributes on the detector datasets
 *
 */
asynStatus NDFileHDF5::writeDefaultDatasetAttributes(NDArray *pArray)
{
  asynStatus ret = asynSuccess;
  std::ostringstream num_str_convert;
  hdf5::DataSource const_src(hdf5::constant);
  const_src.set_when_to_save(hdf5::OnFileOpen);

  // First create some HDF5 attribute descriptions (constants) for each of the
  // NDArray data elements of interest
  std::vector<hdf5::Attribute> default_ndarray_attributes;

  hdf5::Attribute attr_numdims("NDArrayNumDims", const_src);
  attr_numdims.setOnFileOpen(true);
  num_str_convert << pArray->ndims;
  attr_numdims.source.set_const_datatype_value(hdf5::int32, num_str_convert.str());
  default_ndarray_attributes.push_back(attr_numdims);
  num_str_convert.str("");

  // Create the attributes which has one element for each dimension
  hdf5::Attribute attr_dim_offset("NDArrayDimOffset", const_src);
  for (int i = 0; i<pArray->ndims; i++) num_str_convert << pArray->dims[i].offset << ","; // Create comma separated string
  attr_dim_offset.source.set_const_datatype_value(hdf5::int32, num_str_convert.str());
  num_str_convert.str("");
  default_ndarray_attributes.push_back(attr_dim_offset);

  hdf5::Attribute attr_dim_binning("NDArrayDimBinning", const_src);
  for (int i = 0; i<pArray->ndims; i++) num_str_convert << pArray->dims[i].binning << ","; // Create comma separated string
  attr_dim_binning.source.set_const_datatype_value(hdf5::int32, num_str_convert.str());
  num_str_convert.str("");
  default_ndarray_attributes.push_back(attr_dim_binning);

  hdf5::Attribute attr_dim_reverse("NDArrayDimReverse", const_src);
  for (int i = 0; i<pArray->ndims; i++) num_str_convert << pArray->dims[i].reverse << ","; // Create comma separated string
  attr_dim_reverse.source.set_const_datatype_value(hdf5::int32, num_str_convert.str());
  num_str_convert.str("");
  default_ndarray_attributes.push_back(attr_dim_reverse);

  // Find a map of all detector datasets
  // (string name, Dataset object)
  hdf5::Group::MapDatasets_t det_dsets;
  this->layout.get_hdftree()->find_dsets(hdf5::detector, det_dsets);

  // Iterate over all detector datasets to attach the attributes
  hdf5::Group::MapDatasets_t::iterator it_det_dsets;
  std::vector<hdf5::Attribute>::iterator it_default_ndarray_attributes;
  for (it_det_dsets = det_dsets.begin(); it_det_dsets!=det_dsets.end(); ++it_det_dsets)
  {
    // Attach all the default attributes
    for (it_default_ndarray_attributes = default_ndarray_attributes.begin();
         it_default_ndarray_attributes != default_ndarray_attributes.end();
         ++it_default_ndarray_attributes)
    {
      it_det_dsets->second->add_attribute(*it_default_ndarray_attributes);
    }
  }

  return ret;
}

asynStatus NDFileHDF5::createNewFile(const char *fileName)
{
  herr_t hdfstatus;
  int tempAlign = 0;
  int tempThreshold = 0;
  int SWMRMode = 0;
  static const char *functionName = "createNewFile";

  this->lock();
  getIntegerParam(NDFileHDF5_chunkBoundaryAlign, &tempAlign);
  getIntegerParam(NDFileHDF5_chunkBoundaryThreshold, (int*)&tempThreshold);
  // Check if we are in SWMR mode
  getIntegerParam(NDFileHDF5_SWMRMode, &SWMRMode);
  this->unlock();

  /* File access property list: set the alignment boundary to a user defined block size
   * which ideally matches disk boundaries.
   * If user sets size to 0 we do not set alignment at all. */
  hid_t access_plist = H5Pcreate(H5P_FILE_ACCESS);
  hsize_t align = 0;
  if (tempAlign > 0){
    align = tempAlign;
  }
  hsize_t threshold = 0;
  if (tempThreshold > 0){
    threshold = tempThreshold;
  }
  if (align > 0){
    hdfstatus = H5Pset_alignment( access_plist, threshold, align );
    if (hdfstatus < 0){
      asynPrint(this->pasynUserSelf, ASYN_TRACE_ERROR,
          "%s%s Warning: failed to set boundary threshod=%llu and alignment=%llu bytes\n",
          driverName, functionName, threshold, align);
      H5Pget_alignment( access_plist, &threshold, &align );
      this->lock();
      setIntegerParam(NDFileHDF5_chunkBoundaryAlign, (int)align);
      setIntegerParam(NDFileHDF5_chunkBoundaryThreshold, (int)threshold);
      this->unlock();
    }
  }

  /* File creation property list: set the i-storek according to HDF group recommendations */
  H5Pset_fclose_degree(access_plist, H5F_CLOSE_STRONG);
  
  // Not required if SWMR is not supported
  #if H5_VERSION_GE(1,9,178)

  if (SWMRMode == 1){
    // Setup the flushing callback
    H5Pset_object_flush_cb(access_plist, cFlushCallback, this);

    // Set to use the latest library format
    H5Pset_libver_bounds(access_plist, H5F_LIBVER_LATEST, H5F_LIBVER_LATEST);
  }

  #endif
  
  hid_t create_plist = H5Pcreate(H5P_FILE_CREATE);
  
  // We only need to calculate an istorek value if we are not in SWMR mode
  if (checkForSWMRMode() == false){ 
    unsigned int istorek = this->calcIstorek();
    asynPrint(this->pasynUserSelf, ASYN_TRACE_FLOW,
              "%s::%s Calculated istorek=%u\n",
              driverName, functionName, istorek);
    // Check if the calculated value of istorek is greater than the maximum allowed
    if (istorek > MAX_ISTOREK){
      // Cap the value at the maximum and notify of this
      istorek = MAX_ISTOREK;
      asynPrint(this->pasynUserSelf, ASYN_TRACE_WARNING,
                "%s::%s Istorek was greater than %u, using %u\n",
                driverName, functionName, istorek, istorek);
    }
    // Only set the istorek value if it is valid
    if (istorek <= 1){
      // Do not set this value as istorek, simply raise a warning
      asynPrint(this->pasynUserSelf, ASYN_TRACE_WARNING,
                "%s::%s Istorek is %u, using default\n",
                driverName, functionName, istorek);
    } else {
      // We should have a valid istorek value, submit it and check the result
      hdfstatus = H5Pset_istore_k(create_plist, istorek);
      if (hdfstatus < 0){
        asynPrint(this->pasynUserSelf, ASYN_TRACE_ERROR,
                  "%s%s Warning: failed to set istorek parameter = %u\n",
                  driverName, functionName, istorek);
      }
    }
  }

  this->file = H5Fcreate(fileName, H5F_ACC_TRUNC, create_plist, access_plist);
  if (this->file <= 0){
    asynPrint(this->pasynUserSelf, ASYN_TRACE_ERROR,
              "%s::%s Unable to create HDF5 file: %s\n", 
              driverName, functionName, fileName);
    this->file = 0;
    return asynError;
  }
  return asynSuccess;
}

/** Create the output file layout as specified by the XML layout.
 */
asynStatus NDFileHDF5::createFileLayout(NDArray *pArray)
{
  hid_t hdfdatatype;
  static const char *functionName = "createFileLayout";

  /*
   * Create the data space with appropriate dimensions
   */
  asynPrint(this->pasynUserSelf, ASYN_TRACE_FLOW, 
    "%s::%s Creating dataspace with given dimensions\n", 
    driverName, functionName);
  this->dataspace = H5Screate_simple(this->rank, this->framesize, this->maxdims);

  /*
   * Modify dataset creation properties, i.e. enable chunking.
   */
  this->cparms = H5Pcreate(H5P_DATASET_CREATE);
  asynPrint(this->pasynUserSelf, ASYN_TRACE_FLOW, 
    "%s::%s Configuring chunking\n", 
    driverName, functionName);
  H5Pset_chunk(this->cparms, this->rank, this->chunkdims);

  /* Get the datatype */
  hdfdatatype = this->typeNd2Hdf(pArray->dataType);
  this->datatype = H5Tcopy(hdfdatatype);

  /* configure compression if required */
  this->configureCompression();

  asynPrint(this->pasynUserSelf, ASYN_TRACE_FLOW, 
    "%s::%s Setting fillvalue\n", 
    driverName, functionName);
  H5Pset_fill_value(this->cparms, this->datatype, this->ptrFillValue );
  

  //We use MAX_LAYOUT_LEN instead of MAX_FILENAME_LEN because we want to be able to load
  // in an xml string or a file containing the xml
  char *layoutFile = new char[MAX_LAYOUT_LEN];
  layoutFile[MAX_LAYOUT_LEN - 1] = '\0';
  this->lock();
  int status = getStringParam(NDFileHDF5_layoutFilename, MAX_LAYOUT_LEN - 1, layoutFile);
  this->unlock();
  if (status){
    delete [] layoutFile;
    return asynError;
  }
  // Test here for invalid filename or empty filename.
  // If empty use default layout
  // If invalid raise an error but still use the default layout
  if (!strcmp(layoutFile, "")){
    asynPrint(this->pasynUserSelf, ASYN_TRACE_FLOW, "%s::%s Empty layout file, use default layout\n", driverName, functionName);
    status = this->layout.load_xml();
    if (status == -1){
      this->layout.unload_xml();
      delete [] layoutFile;
      return asynError;
    }
  } else {
    if (strstr(layoutFile, "<?xml") != NULL || this->fileExists(layoutFile)){
      // File specified and exists, use the file
      asynPrint(this->pasynUserSelf, ASYN_TRACE_FLOW, "%s::%s Layout file exists, using the file: %s\n",
                driverName, functionName, layoutFile);
    std::string strLayoutFile = std::string(layoutFile);
    status = this->layout.load_xml(strLayoutFile);
      if (status == -1){
        this->layout.unload_xml();
        delete[] layoutFile;
        return asynError;
      }
    } else {
      // The file does not exist, raise an error
      // Note that we should never get here as the file is verified prior to this
      asynPrint(this->pasynUserSelf, ASYN_TRACE_ERROR,
                "%s%s Warning: specified XML file does not exist\n",
                driverName, functionName);
      delete[] layoutFile;
      return asynError;
    }
  }
  delete [] layoutFile;

  // Append the default NDArray attributes to the detector datasets
  if (this->writeDefaultDatasetAttributes(pArray)) {
      asynPrint(this->pasynUserSelf, ASYN_TRACE_WARNING,
                "%s::%s WARNING Failed write default NDArray attributes to detector datasets\n",
                driverName, functionName);
      return asynError;
  }

  asynStatus ret = this->createXMLFileLayout();
  return ret;
}

int NDFileHDF5::isAttributeIndex(const std::string& attName)
{
  int index = -1;
  int extraDims = 0;
  char indexName[MAX_STRING_SIZE];
  // Search through each index, check if the specified name matches
  this->lock();
  getStringParam(NDFileHDF5_posIndexDimN, MAX_STRING_SIZE, indexName);
  this->unlock();
  if (attName == std::string(indexName)){
    this->lock();
    getIntegerParam(NDFileHDF5_nExtraDims, &extraDims);
    this->unlock();
    index = extraDims;
  }
  if (index < 0){
    this->lock();
    getStringParam(NDFileHDF5_posIndexDimX, MAX_STRING_SIZE, indexName);
    this->unlock();
    if (attName == std::string(indexName)){
      this->lock();
      getIntegerParam(NDFileHDF5_nExtraDims, &extraDims);
      this->unlock();
      index = extraDims - 1;
    }
  }
  if (index < 0){
    this->lock();
    getStringParam(NDFileHDF5_posIndexDimY, MAX_STRING_SIZE, indexName);
    this->unlock();
    if (attName == std::string(indexName)){
      this->lock();
      getIntegerParam(NDFileHDF5_nExtraDims, &extraDims);
      this->unlock();
      index = extraDims - 2;
    }
  }
  return index;
}

/** EPICS iocsh shell commands */
static const iocshArg initArg0 = { "portName",iocshArgString};
static const iocshArg initArg1 = { "frame queue size",iocshArgInt};
static const iocshArg initArg2 = { "blocking callbacks",iocshArgInt};
static const iocshArg initArg3 = { "NDArray Port",iocshArgString};
static const iocshArg initArg4 = { "NDArray Addr",iocshArgInt};
static const iocshArg initArg5 = { "priority",iocshArgInt};
static const iocshArg initArg6 = { "stack size (min 2MB)",iocshArgInt};
static const iocshArg * const initArgs[] = {&initArg0,
                                            &initArg1,
                                            &initArg2,
                                            &initArg3,
                                            &initArg4,
                                            &initArg5,
                                            &initArg6};
static const iocshFuncDef initFuncDef = {"NDFileHDF5Configure",7,initArgs};
static void initCallFunc(const iocshArgBuf *args)
{
  NDFileHDF5Configure(args[0].sval, args[1].ival, args[2].ival, args[3].sval, 
                      args[4].ival, args[5].ival, args[6].ival);
}

extern "C" void NDFileHDF5Register(void)
{
  iocshRegister(&initFuncDef,initCallFunc);
}

extern "C" {
epicsExportRegistrar(NDFileHDF5Register);
}
<|MERGE_RESOLUTION|>--- conflicted
+++ resolved
@@ -50,7 +50,6 @@
 
 static const char *driverName = "NDFileHDF5";
 
-<<<<<<< HEAD
 // This is a callback function for object flushing when in SWMR mode
 static herr_t cFlushCallback(hid_t objectID, void *data)
 {
@@ -60,7 +59,7 @@
   ptr->flushCallback();
   return 0;
 }
-=======
+
 const char *NDFileHDF5::str_NDFileHDF5_extraDimSize[MAXEXTRADIMS] = {
     "HDF5_extraDimSizeN",
     "HDF5_extraDimSizeX",
@@ -85,7 +84,6 @@
     "HDF5_extraDimName9",
     "HDF5_extraDimName10"
 };
->>>>>>> b12ef4ae
 
 /** Opens a HDF5 file.  
  * In write mode if NDFileModeMultiple is set then the first dataspace dimension is set to H5S_UNLIMITED to allow 
@@ -1689,7 +1687,6 @@
     }
   }
 
-<<<<<<< HEAD
   else if (function == NDFileHDF5_flushNthFrame){
     // You cannot set the flush parameter to less than nFramesChunks
     getIntegerParam(NDFileHDF5_nFramesChunks, &tmp);
@@ -1698,10 +1695,6 @@
       setIntegerParam(function, oldvalue);
     }
   }
-  else if (function == NDFileHDF5_extraDimSizeN ||
-             function == NDFileHDF5_extraDimSizeX ||
-             function == NDFileHDF5_extraDimSizeY)
-=======
   else if (function == NDFileHDF5_extraDimSize[0] ||
       function == NDFileHDF5_extraDimSize[1] ||
       function == NDFileHDF5_extraDimSize[2] ||
@@ -1712,7 +1705,6 @@
       function == NDFileHDF5_extraDimSize[7] ||
       function == NDFileHDF5_extraDimSize[8] ||
       function == NDFileHDF5_extraDimSize[9])
->>>>>>> b12ef4ae
     {
     // Not allowed to change dimension sizes once the file is opened
     if (this->file != 0) {
