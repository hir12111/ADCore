--- conflicted
+++ resolved
@@ -1580,11 +1580,8 @@
     }
     if (status != asynSuccess){
       flushLock.unlock();
-<<<<<<< HEAD
-=======
       // HK is this a memory leak?
       // compared to a couple of lines above where more is closed???
->>>>>>> b7af5a24
       return status;
     }
   }
