#ifndef NDPluginCircularBuff_H
#define NDPluginCircularBuff_H

#include <deque>

#include <epicsTypes.h>
#include <postfix.h>

#include "NDPluginDriver.h"
<<<<<<< HEAD
=======
#include "NDArrayRing.h"
>>>>>>> 307a359f

/* Param definitions */
#define NDCircBuffControlString             "CIRC_BUFF_CONTROL"               /* (asynInt32,        r/w) Run scope? */
#define NDCircBuffStatusString              "CIRC_BUFF_STATUS"                /* (asynOctetRead,    r/o) Scope status */
#define NDCircBuffTriggerAString            "CIRC_BUFF_TRIGGER_A"             /* (asynOctetWrite,   r/w) Trigger A attribute name */
#define NDCircBuffTriggerBString            "CIRC_BUFF_TRIGGER_B"             /* (asynOctetWrite,   r/w) Trigger B attribute name */
#define NDCircBuffTriggerAValString         "CIRC_BUFF_TRIGGER_A_VAL"         /* (asynFloat64,      r/o) Trigger A value */
#define NDCircBuffTriggerBValString         "CIRC_BUFF_TRIGGER_B_VAL"         /* (asynFloat64,      r/o) Trigger B value */
#define NDCircBuffTriggerCalcString         "CIRC_BUFF_TRIGGER_CALC"          /* (asynOctetWrite,   r/w) Trigger calculation expression */
#define NDCircBuffTriggerCalcValString      "CIRC_BUFF_TRIGGER_CALC_VAL"      /* (asynFloat64,   r/o) Trigger calculation value */
#define NDCircBuffPresetTriggerCountString  "CIRC_BUFF_PRESET_TRIGGER_COUNT"  /* (asynInt32,        r/w) Preset number of triggers 0=infinite*/
#define NDCircBuffActualTriggerCountString  "CIRC_BUFF_ACTUAL_TRIGGER_COUNT"  /* (asynInt32,        r/w) Actual number of triggers so far */
#define NDCircBuffPreTriggerString          "CIRC_BUFF_PRE_TRIGGER"           /* (asynInt32,        r/w) Number of pre-trigger images */
#define NDCircBuffPostTriggerString         "CIRC_BUFF_POST_TRIGGER"          /* (asynInt32,        r/w) Number of post-trigger images */
#define NDCircBuffCurrentImageString        "CIRC_BUFF_CURRENT_IMAGE"         /* (asynInt32,        r/o) Number of the current image */
#define NDCircBuffPostCountString           "CIRC_BUFF_POST_COUNT"            /* (asynInt32,        r/o) Number of the current post count image */
#define NDCircBuffSoftTriggerString         "CIRC_BUFF_SOFT_TRIGGER"          /* (asynInt32,        r/w) Force a soft trigger */
#define NDCircBuffTriggeredString           "CIRC_BUFF_TRIGGERED"             /* (asynInt32,        r/o) Have we had a trigger event */


/** Performs a scope like capture.  Records a quantity
  * of pre-trigger and post-trigger images
  */
class epicsShareClass NDPluginCircularBuff : public NDPluginDriver {
public:
    NDPluginCircularBuff(const char *portName, int queueSize, int blockingCallbacks,
                 const char *NDArrayPort, int NDArrayAddr,
                 int maxBuffers, size_t maxMemory,
                 int priority, int stackSize);
    /* These methods override the virtual methods in the base class */
    void processCallbacks(NDArray *pArray);
    asynStatus writeInt32(asynUser *pasynUser, epicsInt32 value);
    asynStatus writeOctet(asynUser *pasynUser, const char *value, size_t nChars, size_t *nActual);
    
    //template <typename epicsType> asynStatus doProcessCircularBuffT(NDArray *pArray);
    //asynStatus doProcessCircularBuff(NDArray *pArray);
   
protected:
    int NDCircBuffControl;
    #define FIRST_NDPLUGIN_CIRC_BUFF_PARAM NDCircBuffControl
    /* Scope */
    int NDCircBuffStatus;
    int NDCircBuffTriggerA;
    int NDCircBuffTriggerB;
    int NDCircBuffTriggerAVal;
    int NDCircBuffTriggerBVal;
    int NDCircBuffTriggerCalc;
    int NDCircBuffTriggerCalcVal;
    int NDCircBuffPresetTriggerCount;
    int NDCircBuffActualTriggerCount;
    int NDCircBuffPreTrigger;
    int NDCircBuffPostTrigger;
    int NDCircBuffCurrentImage;
    int NDCircBuffPostCount;
    int NDCircBuffSoftTrigger;
    int NDCircBuffTriggered;

    #define LAST_NDPLUGIN_CIRC_BUFF_PARAM NDCircBuffTriggered
                                
private:

<<<<<<< HEAD
    std::deque<NDArray *> *preBuffer_;
=======
    asynStatus calculateTrigger(NDArray *pArray, int *trig);
    NDArrayRing *preBuffer_;
>>>>>>> 307a359f
    NDArray *pOldArray_;
    int previousTrigger_;
    int maxBuffers_;
    char triggerCalcInfix_[MAX_INFIX_SIZE];
    char triggerCalcPostfix_[MAX_POSTFIX_SIZE];
    double triggerCalcArgs_[CALCPERFORM_NARGS];
};
#define NUM_NDPLUGIN_CIRC_BUFF_PARAMS ((int)(&LAST_NDPLUGIN_CIRC_BUFF_PARAM - &FIRST_NDPLUGIN_CIRC_BUFF_PARAM + 1))
    
#endif
<|MERGE_RESOLUTION|>--- conflicted
+++ resolved
@@ -1,16 +1,11 @@
 #ifndef NDPluginCircularBuff_H
 #define NDPluginCircularBuff_H
-
-#include <deque>
 
 #include <epicsTypes.h>
 #include <postfix.h>
 
 #include "NDPluginDriver.h"
-<<<<<<< HEAD
-=======
 #include "NDArrayRing.h"
->>>>>>> 307a359f
 
 /* Param definitions */
 #define NDCircBuffControlString             "CIRC_BUFF_CONTROL"               /* (asynInt32,        r/w) Run scope? */
@@ -72,12 +67,8 @@
                                 
 private:
 
-<<<<<<< HEAD
-    std::deque<NDArray *> *preBuffer_;
-=======
     asynStatus calculateTrigger(NDArray *pArray, int *trig);
     NDArrayRing *preBuffer_;
->>>>>>> 307a359f
     NDArray *pOldArray_;
     int previousTrigger_;
     int maxBuffers_;
