/*
 * NDPluginColorConvert.cpp
 * 
 * Plugin to convert from one color mode to another
 *
 * Author: Mark Rivers
 *
 * Created December 22, 2008
 */

#include <stdlib.h>
#include <string.h>
#include <stdio.h>
#include <math.h>

#include <epicsTypes.h>
#include <epicsMessageQueue.h>
#include <epicsThread.h>
#include <epicsEvent.h>
#include <epicsTime.h>
#include <iocsh.h>

#include <asynDriver.h>

#include <epicsExport.h>
#include "NDPluginDriver.h"
#include "colorMaps.h"
#include "NDPluginColorConvert.h"

static const char *driverName="NDPluginColorConvert";

/* This function returns 1 if it did a conversion, 0 if it did not */
template <typename epicsType>
void NDPluginColorConvert::convertColor(NDArray *pArray)
{
    NDColorMode_t colorModeOut;
    static const char* functionName = "convertColor";
    size_t i, j;
    epicsType *pIn, *pRedIn, *pGreenIn, *pBlueIn;
<<<<<<< HEAD
    epicsType *pOut, *pRedOut, *pGreenOut, *pBlueOut;
=======
    epicsType *pOut, *pRedOut=NULL, *pGreenOut=NULL, *pBlueOut=NULL;
>>>>>>> b7af5a24
    epicsType *p1, *p2, *p3, *p4, *p6, *p7, *p8, *p9; // pointers used for bayer interpolation
    epicsType *pDataIn  = (epicsType *)pArray->pData;
    epicsType *pDataOut=NULL;
    NDArray *pArrayOut=NULL;
    size_t imageSize, rowSize, numRows;
    size_t dims[3];
    NDDimension_t tmpDim;
    enum Colour {red, green, blue};
<<<<<<< HEAD
    int ndims;
=======
>>>>>>> b7af5a24
    double value;
    int colorMode=NDColorModeMono, bayerPattern=NDBayerRGGB;
    int falseColor=0;
    int changedColorMode=0;
    const unsigned char *colorMapR=NULL;
    const unsigned char *colorMapG=NULL;
    const unsigned char *colorMapB=NULL;        
    const unsigned char *colorMapRGB=NULL;     
    NDAttribute *pAttribute;
     
    getIntegerParam(NDPluginColorConvertColorModeOut, (int *)&colorModeOut);
    pAttribute = pArray->pAttributeList->find("ColorMode");
    if (pAttribute) pAttribute->getValue(NDAttrInt32, &colorMode);
    pAttribute = pArray->pAttributeList->find("BayerPattern");
    if (pAttribute) pAttribute->getValue(NDAttrInt32, &bayerPattern);
    
    /* if we have int8 data then check for false color */
    if (pArray->dataType == NDInt8 || pArray->dataType == NDUInt8) {
        getIntegerParam(NDPluginColorConvertFalseColor, &falseColor);            
        switch (falseColor) {
        case 1:
            colorMapR = RainbowColorR;
            colorMapG = RainbowColorG;
            colorMapB = RainbowColorB;
            colorMapRGB = RainbowColorRGB;      
            break;
        case 2:
            colorMapR = IronColorR;
            colorMapG = IronColorG;
            colorMapB = IronColorB;
            colorMapRGB = IronColorRGB;                        
            break;
        default:
            falseColor = 0;
        }
    }     
    /* This function is called with the lock taken, and it must be set when we exit.
     * The following code can be exected without the mutex because we are not accessing elements of
     * pPvt that other threads can access. */
    this->unlock();
    switch (colorMode) {
        case NDColorModeMono:
            if (pArray->ndims != 2) break;
            rowSize   = pArray->dims[0].size;
            numRows   = pArray->dims[1].size;
            imageSize = rowSize * numRows;
            switch (colorModeOut) {
                case NDColorModeRGB1:
                    dims[0] = 3;
                    dims[1] = rowSize;
                    dims[2] = numRows;
                    pArrayOut = this->pNDArrayPool->alloc(3, dims, pArray->dataType, 0, NULL);
                    tmpDim = pArrayOut->dims[0];
                    /* Copy everything except the data, e.g. uniqueId and timeStamp, attributes. */
                    this->pNDArrayPool->copy(pArray, pArrayOut, 0);
                    /* That replaced the dimensions in the output array, need to fix. */
                    pArrayOut->ndims = 3;
                    pArrayOut->dims[2] = pArrayOut->dims[1];
                    pArrayOut->dims[1] = pArrayOut->dims[0];
                    pArrayOut->dims[0] = tmpDim;
                    pDataOut = (epicsType *)pArrayOut->pData;
                    pOut = pDataOut;
                    pIn  = pDataIn;
                    if (falseColor) {
                        for (i=0; i<imageSize; i++) {
                            memcpy(pOut, colorMapRGB + 3 * ((unsigned char)*pIn++), 3);
                            pOut+=3;
                        }                                       
                    } else {
                        for (i=0; i<imageSize; i++) {
                            *pOut++ = *pIn;
                            *pOut++ = *pIn;
                            *pOut++ = *pIn++;
                        }
                    }
                    changedColorMode = 1;
                    break;
                case NDColorModeRGB2:
                    /* Make a new 3-D array */
                    dims[0] = rowSize;
                    dims[1] = 3;
                    dims[2] = numRows;
                    pArrayOut = this->pNDArrayPool->alloc(3, dims, pArray->dataType, 0, NULL);
                    tmpDim = pArrayOut->dims[1];
                    /* Copy everything except the data, e.g. uniqueId and timeStamp, attributes. */
                    this->pNDArrayPool->copy(pArray, pArrayOut, 0);
                    /* That replaced the dimensions in the output array, need to fix. */
                    pArrayOut->ndims = 3;
                    pArrayOut->dims[2] = pArrayOut->dims[1];
                    pArrayOut->dims[1] = tmpDim;
                    pDataOut = (epicsType *)pArrayOut->pData;
                    pIn  = pDataIn;
                    if (falseColor) {
                        for (i=0; i<numRows; i++) {
                            pRedOut   = pDataOut + 3*i*rowSize;
                            pGreenOut = pRedOut + rowSize;
                            pBlueOut  = pRedOut + 2*rowSize;
                            for (j=0; j<rowSize; j++) {
                                *pRedOut++   = colorMapR[(unsigned char)*pIn];
                                *pGreenOut++ = colorMapG[(unsigned char)*pIn];
                                *pBlueOut++  = colorMapB[(unsigned char)*pIn++];
                            }
                        }                                
                    } else {
                        for (i=0; i<numRows; i++) {
                            pRedOut   = pDataOut + 3*i*rowSize;
                            pGreenOut = pRedOut + rowSize;
                            pBlueOut  = pRedOut + 2*rowSize;
                            for (j=0; j<rowSize; j++) {
                                *pRedOut++   = *pIn;
                                *pGreenOut++ = *pIn;
                                *pBlueOut++  = *pIn++;
                            }
                        }
                    }                    
                    changedColorMode = 1;
                    break;
                case NDColorModeRGB3:
                    /* Make a new 3-D array */
                    dims[0] = rowSize;
                    dims[1] = numRows;
                    dims[2] = 3;
                    pArrayOut = this->pNDArrayPool->alloc(3, dims, pArray->dataType, 0, NULL);
                    tmpDim = pArrayOut->dims[2];
                    /* Copy everything except the data, e.g. uniqueId and timeStamp, attributes. */
                    this->pNDArrayPool->copy(pArray, pArrayOut, 0);
                    /* That replaced the dimensions in the output array, need to fix. */
                    pArrayOut->ndims = 3;
                    pArrayOut->dims[2] = tmpDim;
                    pDataOut = (epicsType *)pArrayOut->pData;
                    pRedOut   = pDataOut;
                    pGreenOut = pDataOut + imageSize;
                    pBlueOut  = pDataOut + 2*imageSize;
                    pIn  = pDataIn;
                    if (falseColor) {  
                        for (i=0; i<imageSize; i++) {                    
                            *pRedOut++   = colorMapR[(unsigned char)*pIn];
                            *pGreenOut++ = colorMapG[(unsigned char)*pIn];
                            *pBlueOut++  = colorMapB[(unsigned char)*pIn++];
                        }                                                   
                    } else {                                      
                        for (i=0; i<imageSize; i++) {
                            *pRedOut++   = *pIn;
                            *pGreenOut++ = *pIn;
                            *pBlueOut++  = *pIn++;
                        }
                    }                        
                    changedColorMode = 1;
                    break;
                default:
                    break;
            }
            break;

        case NDColorModeBayer:
            if (pArray->ndims != 2) break;
            rowSize   = pArray->dims[0].size; // x pixels
            numRows   = pArray->dims[1].size; // y pixels
            imageSize = rowSize * numRows;    // total pixels

            // configure output array depending on output mode
            switch (colorModeOut) {
                case NDColorModeMono:
                    dims[0] = rowSize;
                    dims[1] = numRows;
                    pArrayOut = this->pNDArrayPool->copy(pArray, NULL, 0);
                    pDataOut = (epicsType *)pArrayOut->pData;
                    break;

                case NDColorModeRGB1:
                    dims[0] = 3;
                    dims[1] = rowSize;
                    dims[2] = numRows;
                    // There is a problem: the uniqueId and timeStamp are not preserved! 
                    pArrayOut = this->pNDArrayPool->alloc(3, dims, pArray->dataType, 0, NULL);
                    tmpDim = pArrayOut->dims[0];
                    this->pNDArrayPool->copy(pArray, pArrayOut, 0);
                    pArrayOut->uniqueId = pArray->uniqueId;
                    pArrayOut->epicsTS = pArray->epicsTS;
                    pArrayOut->timeStamp = pArray->timeStamp;
                    pArrayOut->ndims = 3;
                    pArrayOut->dims[2] = pArrayOut->dims[1];
                    pArrayOut->dims[1] = pArrayOut->dims[0];
                    pArrayOut->dims[0] = tmpDim;
                    pArrayOut->dims[0].size = 3;
                    pDataOut = (epicsType *)pArrayOut->pData;
                    break;

                case NDColorModeRGB2:
                    dims[0] = rowSize;
                    dims[1] = 3;
                    dims[2] = numRows;
                    pArrayOut = this->pNDArrayPool->alloc(3, dims, pArray->dataType, 0, NULL);
                    tmpDim = pArrayOut->dims[1];
                    this->pNDArrayPool->copy(pArray, pArrayOut, 0);
                    pArrayOut->uniqueId = pArray->uniqueId;
                    pArrayOut->epicsTS = pArray->epicsTS;
                    pArrayOut->timeStamp = pArray->timeStamp;
                    pArrayOut->ndims = 3;
                    pArrayOut->dims[2] = pArrayOut->dims[1];
                    pArrayOut->dims[1] = tmpDim;
                    pArrayOut->dims[1].size = 3;
                    pDataOut = (epicsType *)pArrayOut->pData;
                    break;

                case NDColorModeRGB3:
                    dims[0] = rowSize;
                    dims[1] = numRows;
                    dims[2] = 3;
                    pArrayOut = this->pNDArrayPool->alloc(3, dims, pArray->dataType, 0, NULL);
                    tmpDim = pArrayOut->dims[2];
                    this->pNDArrayPool->copy(pArray, pArrayOut, 0);
                    pArrayOut->uniqueId = pArray->uniqueId;
                    pArrayOut->epicsTS = pArray->epicsTS;
                    pArrayOut->timeStamp = pArray->timeStamp;
                    pArrayOut->ndims = 3;
                    pArrayOut->dims[2] = tmpDim;
                    pArrayOut->dims[2].size = 3;
                    pDataOut = (epicsType *)pArrayOut->pData;
                    pRedOut   = pDataOut;
                    pGreenOut = pDataOut + imageSize;
                    pBlueOut  = pDataOut + 2*imageSize;
                    break;

                default:
                    break;
            }

            pIn = pDataIn; // will be used to iterate over input pixel array
            pOut = pDataOut; // for writing to output pixel array

            // loop over each pixel
            for(unsigned int ipixel=0; ipixel<imageSize; ipixel++) {
                unsigned int x = ipixel % rowSize;
                unsigned int y = ipixel / rowSize;
                // x and y value used for determining pixel colour w.r.t. bayer pattern & offsets
                unsigned int bx = x + pArray->dims[0].offset; // original x before offset
                unsigned int by = y + pArray->dims[1].offset; // original y before offset
                // account for bayer pattern in x and y
                // bayerPattern = {0:RGGB, 1:GBRG. 2:GRBG, 3:BGGR}
                bx += int(bayerPattern>>1)&1; // first bit of bayer pattern enum
                by += int(bayerPattern)&1; // second bit of bayer pattern enum
                unsigned int rvalue = 0;
                unsigned int gvalue = 0;
                unsigned int bvalue = 0;
                unsigned int whatcolour = red;

                p1 = pIn-rowSize-1; // above left of pixel
                p2 = pIn-rowSize;   // above pixel
                p3 = pIn-rowSize+1; // above right of pixel
                p4 = pIn-1;         // left  of pixel
                p6 = pIn+1;         // right of pixel
                p7 = pIn+rowSize-1; // below left of pixel
                p8 = pIn+rowSize;   // below pixel
                p9 = pIn+rowSize+1; // below right of pixel

                // coordinates from original image to get colour type
                if (bx%2==0 && by%2==0) { rvalue = *pIn; whatcolour = red; }
                else if (bx%2==1 && by%2==1) { bvalue = *pIn; whatcolour = blue; }
                else if (bx%2 != by%2) { gvalue = *pIn; whatcolour = green; }

                // only interpolate pixels not touching a border
                if (x>0 && x<rowSize-1 && y>0 && y<numRows-1) {
                    if (whatcolour == red) {
                        // if pixel is red
                        bvalue = (*p1 + *p3 + *p7 + *p9) / 4;
                        gvalue = (*p2 + *p4 + *p6 + *p8) / 4;
                    }
                    if (whatcolour == blue) {
                        // if pixel is blue
                        rvalue = (*p1 + *p3 + *p7 + *p9) / 4;
                        gvalue = (*p2 + *p4 + *p6 + *p8) / 4;
                    }
                    if (whatcolour == green && bx%2 == 1) {
                        // if pixel is green (next to red)
                        rvalue = (*p4 + *p6) / 2;
                        bvalue = (*p2 + *p8) / 2;
                    }
                    if (whatcolour == green && bx%2 == 0) {
                        // if pixel is green (next to blue)
                        bvalue = (*p4 + *p6) / 2;
                        rvalue = (*p2 + *p8) / 2;
                    }
                }

                // write values out depending on output mode
                switch (colorModeOut) {
                    case NDColorModeMono:
                        *pOut++ = epicsType((rvalue + gvalue + bvalue) / 3);
                        pIn++; // increment input data pointer
                        changedColorMode = 1;
                        break;

                    case NDColorModeRGB1:
                        *pOut++ = (epicsType)rvalue; // red
                        *pOut++ = (epicsType)gvalue; // green
                        *pOut++ = (epicsType)bvalue; // blue
                        pIn++; // increment input data pointer
                        changedColorMode = 1;
                        break;

                    case NDColorModeRGB2:
                        // at start of input data row, jump output pointers by 3 rows
                        if(x==0) {
                            pRedOut   = pDataOut + 3*y*rowSize;
                            pGreenOut = pRedOut  + rowSize;
                            pBlueOut  = pRedOut  + 2*rowSize;
                        }
                        *pRedOut++   = (epicsType)rvalue;
                        *pGreenOut++ = (epicsType)gvalue;
                        *pBlueOut++  = (epicsType)bvalue;
                        pIn++; // increment input data pointer
                        changedColorMode = 1;
                        break;

                    case NDColorModeRGB3:
                        *pRedOut++   = (epicsType)rvalue;
                        *pGreenOut++ = (epicsType)gvalue;
                        *pBlueOut++  = (epicsType)bvalue;
                        pIn++; // increment input data pointer
                        changedColorMode = 1;
                        break;

                    default:
                        break;
                }
            }
            break;

        case NDColorModeRGB1:
            if (pArray->ndims != 3) break;
            rowSize   = pArray->dims[1].size;
            numRows   = pArray->dims[2].size;
            imageSize = rowSize * numRows;
            switch (colorModeOut) {
                case NDColorModeMono:
                    /* Make a new 2-D array */
                    dims[0] = rowSize;
                    dims[1] = numRows;
                    pArrayOut = this->pNDArrayPool->alloc(2, dims, pArray->dataType, 0, NULL);
                    /* Copy everything except the data, e.g. uniqueId and timeStamp, attributes. */
                    this->pNDArrayPool->copy(pArray, pArrayOut, 0);
                    /* That replaced the dimensions in the output array, need to fix. */
                    pArrayOut->ndims = 2;
                    pArrayOut->dims[0] = pArrayOut->dims[1];
                    pArrayOut->dims[1] = pArrayOut->dims[2];
                    pDataOut = (epicsType *)pArrayOut->pData;
                    pOut = pDataOut;
                    pIn = pDataIn;
                    for (i=0; i<imageSize; i++) {
                        value  = (*pIn + *(pIn+1) + *(pIn+2))/3.;
                        *pOut++ = (epicsType)value;
                        pIn += 3;
                    }
                    changedColorMode = 1;
                    break;
                case NDColorModeRGB2:
                    pArrayOut = this->pNDArrayPool->copy(pArray, NULL, 0);
                    pDataOut = (epicsType *)pArrayOut->pData;
                    pIn = pDataIn;
                    for (i=0; i<numRows; i++) {
                        pRedOut   = pDataOut + 3*i*rowSize;
                        pGreenOut = pRedOut + rowSize;
                        pBlueOut  = pRedOut + 2*rowSize;
                        for (j=0; j<rowSize; j++) {
                            *pRedOut++   = *pIn++;
                            *pGreenOut++ = *pIn++;
                            *pBlueOut++  = *pIn++;
                        }
                    }
                    memcpy(&pArrayOut->dims[0], &pArray->dims[1], sizeof(NDDimension_t));
                    memcpy(&pArrayOut->dims[1], &pArray->dims[0], sizeof(NDDimension_t));
                    memcpy(&pArrayOut->dims[2], &pArray->dims[2], sizeof(NDDimension_t));
                    changedColorMode = 1;
                    break;
                case NDColorModeRGB3:
                    pArrayOut = this->pNDArrayPool->copy(pArray, NULL, 0);
                    pDataOut = (epicsType *)pArrayOut->pData;
                    pIn = pDataIn;
                    pRedOut   = pDataOut;
                    pGreenOut = pDataOut + imageSize;
                    pBlueOut  = pDataOut + 2*imageSize;
                    for (i=0; i<imageSize; i++) {
                        *pRedOut++   = *pIn++;
                        *pGreenOut++ = *pIn++;
                        *pBlueOut++  = *pIn++;
                    }
                    memcpy(&pArrayOut->dims[0], &pArray->dims[1], sizeof(NDDimension_t));
                    memcpy(&pArrayOut->dims[1], &pArray->dims[2], sizeof(NDDimension_t));
                    memcpy(&pArrayOut->dims[2], &pArray->dims[0], sizeof(NDDimension_t));
                    changedColorMode = 1;
                    break;
                default:
                    break;
            }        
            break;
        case NDColorModeRGB2:
            if (pArray->ndims != 3) break;
            rowSize   = pArray->dims[0].size;
            numRows   = pArray->dims[2].size;
            imageSize = rowSize * numRows;
            switch (colorModeOut) {
                case NDColorModeMono:
                    /* Make a new 2-D array */
                    dims[0] = rowSize;
                    dims[1] = numRows;
                    pArrayOut = this->pNDArrayPool->alloc(2, dims, pArray->dataType, 0, NULL);
                    /* Copy everything except the data, e.g. uniqueId and timeStamp, attributes. */
                    this->pNDArrayPool->copy(pArray, pArrayOut, 0);
                    /* That replaced the dimensions in the output array, need to fix. */
                    pArrayOut->ndims = 2;
                    pArrayOut->dims[1] = pArrayOut->dims[2];
                    pDataOut = (epicsType *)pArrayOut->pData;
                    pOut = pDataOut;
                    for (i=0; i<numRows; i++) {
                        pRedIn   = pDataIn + 3*i*rowSize;
                        pGreenIn = pRedIn + rowSize;
                        pBlueIn  = pRedIn + 2*rowSize;
                        for (j=0; j<rowSize; j++) {
                            value = (*pRedIn++ + *pGreenIn++ + *pBlueIn++)/3.;
                            *pOut++ = (epicsType)value;
                        }
                    }
                    changedColorMode = 1;
                    break;
                case NDColorModeRGB1:
                    pArrayOut = this->pNDArrayPool->copy(pArray, NULL, 0);
                    pDataOut = (epicsType *)pArrayOut->pData;
                    pOut = pDataOut;
                    for (i=0; i<numRows; i++) {
                        pRedIn   = pDataIn + 3*i*rowSize;
                        pGreenIn = pRedIn + rowSize;
                        pBlueIn  = pRedIn + 2*rowSize;
                        for (j=0; j<rowSize; j++) {
                            *pOut++  = *pRedIn++;
                            *pOut++  = *pGreenIn++;
                            *pOut++  = *pBlueIn++;
                        }
                    }
                    memcpy(&pArrayOut->dims[0], &pArray->dims[1], sizeof(NDDimension_t));
                    memcpy(&pArrayOut->dims[1], &pArray->dims[0], sizeof(NDDimension_t));
                    memcpy(&pArrayOut->dims[2], &pArray->dims[2], sizeof(NDDimension_t));
                    changedColorMode = 1;
                    break;
                case NDColorModeRGB3:
                    pArrayOut = this->pNDArrayPool->copy(pArray, NULL, 0);
                    pDataOut = (epicsType *)pArrayOut->pData;
                    pRedOut   = pDataOut;
                    pGreenOut = pDataOut + imageSize;
                    pBlueOut  = pDataOut + 2*imageSize;
                    for (i=0; i<numRows; i++) {
                        pRedIn   = pDataIn + 3*i*rowSize;
                        pGreenIn = pRedIn + rowSize;
                        pBlueIn  = pRedIn + 2*rowSize;
                        for (j=0; j<rowSize; j++) {
                            *pRedOut++   = *pRedIn++;
                            *pGreenOut++ = *pGreenIn++;
                            *pBlueOut++  = *pBlueIn++;
                        }
                    }
                    memcpy(&pArrayOut->dims[0], &pArray->dims[0], sizeof(NDDimension_t));
                    memcpy(&pArrayOut->dims[1], &pArray->dims[2], sizeof(NDDimension_t));
                    memcpy(&pArrayOut->dims[2], &pArray->dims[1], sizeof(NDDimension_t));
                    changedColorMode = 1;
                    break;
                default:
                    break;
            }        
            break;
        case NDColorModeRGB3:
            if (pArray->ndims != 3) break;
            rowSize   = pArray->dims[0].size;
            numRows   = pArray->dims[1].size;
            imageSize = rowSize * numRows;
            switch (colorModeOut) {
                case NDColorModeMono:
                    /* Make a new 2-D array */
                    dims[0] = rowSize;
                    dims[1] = numRows;
                    pArrayOut = this->pNDArrayPool->alloc(2, dims, pArray->dataType, 0, NULL);
                    /* Copy everything except the data, e.g. uniqueId and timeStamp, attributes. */
                    this->pNDArrayPool->copy(pArray, pArrayOut, 0);
                    /* That replaced the dimensions in the output array, need to fix. */
                    pArrayOut->ndims = 2;
                    pDataOut = (epicsType *)pArrayOut->pData;
                    pOut = pDataOut;
                    pRedIn   = pDataIn;
                    pGreenIn = pDataIn + imageSize;
                    pBlueIn  = pDataIn + 2*imageSize;
                    for (i=0; i<imageSize; i++) {
                        value = (*pRedIn++ + *pGreenIn++ + *pBlueIn++)/3.;
                        *pOut++ = (epicsType)value;
                    }
                    changedColorMode = 1;
                    break;
                case NDColorModeRGB1:
                    pArrayOut = this->pNDArrayPool->copy(pArray, NULL, 0);
                    pDataOut = (epicsType *)pArrayOut->pData;
                    pRedIn   = pDataIn;
                    pGreenIn = pDataIn + imageSize;
                    pBlueIn  = pDataIn + 2*imageSize;
                    pOut = pDataOut;
                    for (i=0; i<imageSize; i++) {
                        *pOut++ = *pRedIn++;
                        *pOut++ = *pGreenIn++;
                        *pOut++ = *pBlueIn++;
                    }
                    memcpy(&pArrayOut->dims[0], &pArray->dims[2], sizeof(NDDimension_t));
                    memcpy(&pArrayOut->dims[1], &pArray->dims[0], sizeof(NDDimension_t));
                    memcpy(&pArrayOut->dims[2], &pArray->dims[1], sizeof(NDDimension_t));
                    changedColorMode = 1;
                    break;
                case NDColorModeRGB2:
                    pArrayOut = this->pNDArrayPool->copy(pArray, NULL, 0);
                    pDataOut = (epicsType *)pArrayOut->pData;
                    pRedIn   = pDataIn;
                    pGreenIn = pDataIn + imageSize;
                    pBlueIn  = pDataIn + 2*imageSize;
                    for (i=0; i<numRows; i++) {
                        pRedOut   = pDataOut + 3*i*rowSize;
                        pGreenOut = pRedOut + rowSize;
                        pBlueOut  = pRedOut + 2*rowSize;
                        for (j=0; j<rowSize; j++) {
                            *pRedOut++   = *pRedIn++;
                            *pGreenOut++ = *pGreenIn++;
                            *pBlueOut++  = *pBlueIn++;
                        }
                    }
                    memcpy(&pArrayOut->dims[0], &pArray->dims[0], sizeof(NDDimension_t));
                    memcpy(&pArrayOut->dims[1], &pArray->dims[2], sizeof(NDDimension_t));
                    memcpy(&pArrayOut->dims[2], &pArray->dims[1], sizeof(NDDimension_t));
                    changedColorMode = 1;
                    break;
                default:
                    break;
            }
            break;
        default:
            break;
    }
    /* If the output array pointer is null then no conversion was done, copy the input to the output */
    if (!pArrayOut) pArrayOut = this->pNDArrayPool->copy(pArray, NULL, 1);
    this->lock();
    /* Get the attributes for this plugin */
    this->getAttributes(pArrayOut->pAttributeList);
    /* If we changed the color mode then set the attribute */
    if (changedColorMode) pArrayOut->pAttributeList->add("ColorMode", "Color Mode", NDAttrInt32, &colorModeOut);

    // Do NDArray callbacks.  We don't need to copy the array or get the attributes
    NDPluginDriver::endProcessCallbacks(pArrayOut, false, false);
    asynPrint(this->pasynUserSelf, ASYN_TRACE_FLOW, 
              "%s:%s: pArray->colorMode=%d, colorModeOut=%d, pArrayOut=%p\n",
              driverName, functionName, colorMode, colorModeOut, pArrayOut);
}

/** Callback function that is called by the NDArray driver with new NDArray data.
  * Looks for the NDArray attribute called "ColorMode" to determine the color
  * mode of the input array.  Uses the parameter NDPluginColorConvertColorModeOut
  * to determine the desired color mode of the output array.  The NDArray is converted
  * between these color modes if possible.  If not the input array is passed on without
  * being changed.  Does callbacks to all registered clients on the asynGenericPointer
  * interface with the output array.
  * \param[in] pArray  The NDArray from the callback.
  */ 
void NDPluginColorConvert::processCallbacks(NDArray *pArray)
{
    /* This function converts the color mode.
     * If no conversion can be performed it simply uses the input as the output
     * It is called with the mutex already locked.  It unlocks it during long calculations when private
     * structures don't need to be protected.
     */
    
    static const char* functionName = "processCallbacks";
         
    /* Call the base class method */
    NDPluginDriver::beginProcessCallbacks(pArray);

    asynPrint(this->pasynUserSelf, ASYN_TRACE_FLOW, 
              "%s:%s: dataType=%d\n",
              driverName, functionName, pArray->dataType);

    switch (pArray->dataType) {
        case NDInt8:
            this->convertColor<epicsInt8>(pArray);
            break;
        case NDUInt8:
            this->convertColor<epicsUInt8>(pArray);
            break;
        case NDInt16:
            this->convertColor<epicsInt16>(pArray);
            break;
        case NDUInt16:
            this->convertColor<epicsUInt16>(pArray);
            break;
       case NDInt32:
            this->convertColor<epicsInt32>(pArray);
            break;
        case NDUInt32:
            this->convertColor<epicsUInt32>(pArray);
            break;
        case NDFloat32:
            this->convertColor<epicsFloat32>(pArray);
            break;
        case NDFloat64:
            this->convertColor<epicsFloat64>(pArray);
            break;
        default:
            asynPrint(this->pasynUserSelf, ASYN_TRACE_ERROR, 
                      "%s:%s: ERROR: unknown data type=%d\n",
                      driverName, functionName, pArray->dataType);
            break;
    }
   
    callParamCallbacks();
}


/** Constructor for NDPluginColorConvert; most parameters are simply passed to NDPluginDriver::NDPluginDriver.
  * After calling the base class constructor this method sets reasonable default values for all of the 
  * ROI parameters.
  * \param[in] portName The name of the asyn port driver to be created.
  * \param[in] queueSize The number of NDArrays that the input queue for this plugin can hold when 
  *            NDPluginDriverBlockingCallbacks=0.  Larger queues can decrease the number of dropped arrays,
  *            at the expense of more NDArray buffers being allocated from the underlying driver's NDArrayPool.
  * \param[in] blockingCallbacks Initial setting for the NDPluginDriverBlockingCallbacks flag.
  *            0=callbacks are queued and executed by the callback thread; 1 callbacks execute in the thread
  *            of the driver doing the callbacks.
  * \param[in] NDArrayPort Name of asyn port driver for initial source of NDArray callbacks.
  * \param[in] NDArrayAddr asyn port driver address for initial source of NDArray callbacks.
  * \param[in] maxBuffers The maximum number of NDArray buffers that the NDArrayPool for this driver is 
  *            allowed to allocate. Set this to 0 to allow an unlimited number of buffers.
  * \param[in] maxMemory The maximum amount of memory that the NDArrayPool for this driver is 
  *            allowed to allocate. Set this to 0 to allow an unlimited amount of memory.
  * \param[in] priority The thread priority for the asyn port driver thread if ASYN_CANBLOCK is set in asynFlags.
  * \param[in] stackSize The stack size for the asyn port driver thread if ASYN_CANBLOCK is set in asynFlags.
  * \param[in] maxThreads The maximum number of threads this driver is allowed to use. If 0 then 1 will be used.
  */
NDPluginColorConvert::NDPluginColorConvert(const char *portName, int queueSize, int blockingCallbacks, 
                                           const char *NDArrayPort, int NDArrayAddr, 
                                           int maxBuffers, size_t maxMemory,
                                           int priority, int stackSize, int maxThreads)
    /* Invoke the base class constructor */
    : NDPluginDriver(portName, queueSize, blockingCallbacks, 
                   NDArrayPort, NDArrayAddr, 1, maxBuffers, maxMemory,
                   asynGenericPointerMask, 
                   asynGenericPointerMask,
                   0, 1, priority, stackSize, maxThreads)  /* Not ASYN_CANBLOCK or ASYN_MULTIDEVICE, do autoConnect */
{
    //static const char *functionName = "NDPluginColorConvert";

    createParam(NDPluginColorConvertColorModeOutString, asynParamInt32, &NDPluginColorConvertColorModeOut);
    createParam(NDPluginColorConvertFalseColorString,   asynParamInt32, &NDPluginColorConvertFalseColor);    

    /* Set the plugin type string */    
    setStringParam(NDPluginDriverPluginType, "NDPluginColorConvert");
    
    setIntegerParam(NDPluginColorConvertColorModeOut, NDColorModeMono);

    // Enable ArrayCallbacks.  
    // This plugin currently ignores this setting and always does callbacks, so make the setting reflect the behavior
    setIntegerParam(NDArrayCallbacks, 1);

    /* Try to connect to the array port */
    connectToArrayPort();
}

extern "C" int NDColorConvertConfigure(const char *portName, int queueSize, int blockingCallbacks, 
                                          const char *NDArrayPort, int NDArrayAddr, 
                                          int maxBuffers, size_t maxMemory,
                                          int priority, int stackSize, int maxThreads)
{
    NDPluginColorConvert *pPlugin = new NDPluginColorConvert(portName, queueSize, blockingCallbacks, NDArrayPort, NDArrayAddr, 
                                                             maxBuffers, maxMemory, priority, stackSize, maxThreads);
    return pPlugin->start();
}

/** EPICS iocsh shell commands */
static const iocshArg initArg0 = { "portName",iocshArgString};
static const iocshArg initArg1 = { "frame queue size",iocshArgInt};
static const iocshArg initArg2 = { "blocking callbacks",iocshArgInt};
static const iocshArg initArg3 = { "NDArrayPort",iocshArgString};
static const iocshArg initArg4 = { "NDArrayAddr",iocshArgInt};
static const iocshArg initArg5 = { "maxBuffers",iocshArgInt};
static const iocshArg initArg6 = { "maxMemory",iocshArgInt};
static const iocshArg initArg7 = { "priority",iocshArgInt};
static const iocshArg initArg8 = { "stackSize",iocshArgInt};
static const iocshArg initArg9 = { "maxThreads",iocshArgInt};
static const iocshArg * const initArgs[] = {&initArg0,
                                            &initArg1,
                                            &initArg2,
                                            &initArg3,
                                            &initArg4,
                                            &initArg5,
                                            &initArg6,
                                            &initArg7,
                                            &initArg8,
                                            &initArg9};
static const iocshFuncDef initFuncDef = {"NDColorConvertConfigure",10,initArgs};
static void initCallFunc(const iocshArgBuf *args)
{
    NDColorConvertConfigure(args[0].sval, args[1].ival, args[2].ival, 
                               args[3].sval, args[4].ival, args[5].ival, 
                               args[6].ival, args[7].ival, args[8].ival,
                               args[9].ival);
}

extern "C" void NDColorConvertRegister(void)
{
    iocshRegister(&initFuncDef,initCallFunc);
}

extern "C" {
epicsExportRegistrar(NDColorConvertRegister);
}<|MERGE_RESOLUTION|>--- conflicted
+++ resolved
@@ -37,11 +37,7 @@
     static const char* functionName = "convertColor";
     size_t i, j;
     epicsType *pIn, *pRedIn, *pGreenIn, *pBlueIn;
-<<<<<<< HEAD
-    epicsType *pOut, *pRedOut, *pGreenOut, *pBlueOut;
-=======
     epicsType *pOut, *pRedOut=NULL, *pGreenOut=NULL, *pBlueOut=NULL;
->>>>>>> b7af5a24
     epicsType *p1, *p2, *p3, *p4, *p6, *p7, *p8, *p9; // pointers used for bayer interpolation
     epicsType *pDataIn  = (epicsType *)pArray->pData;
     epicsType *pDataOut=NULL;
@@ -50,10 +46,6 @@
     size_t dims[3];
     NDDimension_t tmpDim;
     enum Colour {red, green, blue};
-<<<<<<< HEAD
-    int ndims;
-=======
->>>>>>> b7af5a24
     double value;
     int colorMode=NDColorModeMono, bayerPattern=NDBayerRGGB;
     int falseColor=0;
