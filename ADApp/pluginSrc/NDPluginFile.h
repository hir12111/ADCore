#ifndef NDPluginFile_H
#define NDPluginFile_H

#include <epicsTypes.h>
#include <epicsMutex.h>

#include "NDPluginDriver.h"

/** Mask to open file for reading */
#define NDFileModeRead     0x01
/** Mask to open file for writing */
#define NDFileModeWrite    0x02
/** Mask to open file for appending */
#define NDFileModeAppend   0x04
/** Mask to open file to read or write multiple NDArrays in a single file */
#define NDFileModeMultiple 0x08
typedef int NDFileOpenMode_t;

#define FILEPLUGIN_NAME        "FilePluginFileName"
#define FILEPLUGIN_NUMBER      "FilePluginFileNumber"
#define FILEPLUGIN_DESTINATION "FilePluginDestination"
#define FILEPLUGIN_WRITEFILE   "FilePluginWriteFile"

/** Base class for NDArray file writing plugins; actual file writing plugins inherit from this class.
  * This class handles the logic of single file per image, capture into buffer or streaming multiple images
  * to a single file.  
  * Derived classes must implement the 4 pure virtual functions: openFile, readFile, writeFile and closeFile. */
class epicsShareClass NDPluginFile : public NDPluginDriver {
public:
    NDPluginFile(const char *portName, int queueSize, int blockingCallbacks, 
                 const char *NDArrayPort, int NDArrayAddr, int maxAddr, int numParams,
                 int maxBuffers, size_t maxMemory, int interfaceMask, int interruptMask,
                 int asynFlags, int autoConnect, int priority, int stackSize);
                 
    /* These methods override those in the base class */
    virtual void processCallbacks(NDArray *pArray);
    virtual asynStatus writeInt32(asynUser *pasynUser, epicsInt32 value);
    virtual asynStatus writeNDArray(asynUser *pasynUser, void *genericPointer);

    /** Open a file; pure virtual function that must be implemented by derived classes.
      * \param[in] fileName  Absolute path name of the file to open.
      * \param[in] openMode Bit mask with one of the access mode bits NDFileModeRead, NDFileModeWrite. NDFileModeAppend.
      *           May also have the bit NDFileModeMultiple set if the file is to be opened to write or read multiple 
      *           NDArrays into a single file.
      * \param[in] pArray Pointer to an NDArray; this array does not contain data to be written or read.  
      *           Rather it can be used to determine the header information and data structure for the file.
      *           It is guaranteed that NDArrays pass to NDPluginFile::writeFile or NDPluginFile::readFile 
      *           will have the same data type, data dimensions and attributes as this array. */
    virtual asynStatus openFile(const char *fileName, NDFileOpenMode_t openMode, NDArray *pArray) = 0;

    /** Read NDArray data from a file; pure virtual function that must be implemented by derived classes.
      * \param[in] pArray Pointer to the address of an NDArray to read the data into.  */ 
    virtual asynStatus readFile(NDArray **pArray) = 0;

    /** Write NDArray data to a file; pure virtual function that must be implemented by derived classes.
      * \param[in] pArray Pointer to an NDArray to write to the file. This function can be called multiple
      *           times between the call to openFile and closeFile if the class set supportsMultipleArrays=1 and
      *           NDFileModeMultiple was set in openMode in the call to NDPluginFile::openFile. */ 
    virtual asynStatus writeFile(NDArray *pArray) = 0;

    /** Close the file opened with NDPluginFile::openFile; 
      * pure virtual function that must be implemented by derived classes. */ 
    virtual asynStatus closeFile() = 0;
    
    int supportsMultipleArrays; /**< Derived classes must set this flag to 0/1 if they cannot/can write 
                                  * multiple NDArrays to a single file. Used in capture and stream modes. */

private:
    asynStatus openFileBase(NDFileOpenMode_t openMode, NDArray *pArray);
    asynStatus readFileBase();
    asynStatus writeFileBase();
    asynStatus closeFileBase();
    asynStatus doCapture(int capture);
    void       freeCaptureBuffer(int numCapture);
    asynStatus attrFileNameCheck();
    asynStatus attrFileNameSet();
    bool attrIsProcessingRequired(NDAttributeList* pAttrList);
<<<<<<< HEAD
    void registerInitFrameInfo(NDArray *pArray); /**< Grab a copy of the NDArrayInfo_t structure for future reference */
    bool isFrameValid(NDArray *pArray); /**< Compare pArray dimensions and datatype against latched NDArrayInfo_t structure */
=======
    bool attrIsStorageRequested(NDAttributeList* pAttrList);
>>>>>>> 1b2ffeb9

    NDArray **pCapture;
    int captureBufferSize;
    epicsMutexId fileMutexId;
    bool useAttrFilePrefix;
    bool lazyOpen;
    NDArrayInfo_t *ndArrayInfoInit; /**< The NDArray information at file open time.
                                      *  Used to check against changes in incoming frames dimensions or datatype */
protected:
    int NDFileLazyOpen;
};

#define NUM_NDPLUGIN_FILE_PARAMS 1
    
#endif<|MERGE_RESOLUTION|>--- conflicted
+++ resolved
@@ -75,12 +75,9 @@
     asynStatus attrFileNameCheck();
     asynStatus attrFileNameSet();
     bool attrIsProcessingRequired(NDAttributeList* pAttrList);
-<<<<<<< HEAD
     void registerInitFrameInfo(NDArray *pArray); /**< Grab a copy of the NDArrayInfo_t structure for future reference */
     bool isFrameValid(NDArray *pArray); /**< Compare pArray dimensions and datatype against latched NDArrayInfo_t structure */
-=======
     bool attrIsStorageRequested(NDAttributeList* pAttrList);
->>>>>>> 1b2ffeb9
 
     NDArray **pCapture;
     int captureBufferSize;
