/*
 * NDPluginOverlay.cpp
 *
 * Overlay plugin
 * Author: Mark Rivers
 *
 * Created March 22, 2010
 */

#include <stdlib.h>
#include <string.h>
#include <stdio.h>
#include <math.h>
#include <time.h>

#include <cantProceed.h>
#include <epicsTypes.h>
#include <epicsMessageQueue.h>
#include <epicsThread.h>
#include <epicsEvent.h>
#include <epicsTime.h>
#include <iocsh.h>

#include <asynDriver.h>

#include <epicsExport.h>
#include "NDPluginDriver.h"
#include "NDPluginOverlayTextFont.h"
#include "NDPluginOverlay.h"

#define MAX(A,B) (A)>(B)?(A):(B)
#define MIN(A,B) (A)<(B)?(A):(B)

#ifndef M_PI
#  define M_PI 3.14159265358979323846
#endif

static const char *driverName="NDPluginOverlay";

void NDPluginOverlay::addPixel(NDOverlay_t *pOverlay, int ix, int iy, NDArrayInfo_t *pArrayInfo)
{
  if ((ix >= 0) && (ix < (int)pArrayInfo->xSize) &&
      (iy >= 0) && (iy < (int)pArrayInfo->ySize))
    pOverlay->pvt.addressOffset.push_back(iy*pArrayInfo->yStride + ix*pArrayInfo->xStride);
}

template <typename epicsType>
void NDPluginOverlay::setPixel(epicsType *pValue, NDOverlay_t *pOverlay, NDArrayInfo_t *pArrayInfo)
{
  if ((pArrayInfo->colorMode == NDColorModeRGB1) ||
      (pArrayInfo->colorMode == NDColorModeRGB2) ||
      (pArrayInfo->colorMode == NDColorModeRGB3)) {
    if (pOverlay->drawMode == NDOverlaySet) {
      *pValue = (epicsType)pOverlay->red;
      pValue += pArrayInfo->colorStride;
      *pValue = (epicsType)pOverlay->green;
      pValue += pArrayInfo->colorStride;
      *pValue = (epicsType)pOverlay->blue;
    } else if (pOverlay->drawMode == NDOverlayXOR) {
      *pValue = (epicsType)((int)*pValue ^ (int)pOverlay->red);
      pValue += pArrayInfo->colorStride;
      *pValue = (epicsType)((int)*pValue ^ (int)pOverlay->green);
      pValue += pArrayInfo->colorStride;
      *pValue = (epicsType)((int)*pValue ^ (int)pOverlay->blue);
    }
  }
  else {
    if (pOverlay->drawMode == NDOverlaySet)
      *pValue = (epicsType)pOverlay->green;
    else if (pOverlay->drawMode == NDOverlayXOR)
      *pValue = (epicsType)((int)*pValue ^ (int)pOverlay->green);
  }
}



template <typename epicsType>
void NDPluginOverlay::doOverlayT(NDArray *pArray, NDOverlay_t *pOverlay, NDArrayInfo_t *pArrayInfo)
{
  int xmin, xmax, ymin, ymax, xcent, ycent, xsize, ysize, ix, iy, ii, jj, ib;
  int xwide, ywide, xwidemax_line, xwidemin_line;
  std::vector<int>::iterator it;
  int nSteps;
  double theta, thetaStep;
  epicsType *pData=(epicsType *)pArray->pData;
  char textOutStr[512];                    // our string, maybe with a time stamp, to place into the image array
  char *cp;                                // character pointer to current character being rendered
  int bmc;                                 // current byte in the font bitmap
  int mask;                                // selects the bit in bmc to look at
  char tstr[64];                           // Used to build the time string
  NDPluginOverlayTextFontBitmapType *bmp;  // pointer to our font information (bitmap pointer, perhaps misnamed)
  int bpc;                                 // bytes per char, ie, 1 for 6x13 font, 2 for 9x15 font
  int sbc;                                 // "sub" byte counter to keep track of which byte we are looking at for multi byte fonts
  //static const char *functionName = "doOverlayT";

  asynPrint(pasynUserSelf, ASYN_TRACEIO_DRIVER,
    "NDPluginOverlay::DoOverlayT, shape=%d, Xpos=%d, Ypos=%d, Xsize=%d, Ysize=%d\n",
    pOverlay->shape, (int)pOverlay->PositionX, (int)pOverlay->PositionY, 
    (int)pOverlay->SizeX, (int)pOverlay->SizeY);

  if (pOverlay->pvt.changed) {
    pOverlay->pvt.addressOffset.clear();

    switch(pOverlay->shape) {
      case NDOverlayCross:
        xcent = pOverlay->PositionX + pOverlay->SizeX/2;
        ycent = pOverlay->PositionY + pOverlay->SizeY/2;
        xmin = xcent - pOverlay->SizeX/2;
        xmax = xcent + pOverlay->SizeX/2;
        ymin = ycent - pOverlay->SizeY/2;
        ymax = ycent + pOverlay->SizeY/2;
        xwide = pOverlay->WidthX / 2;
        ywide = pOverlay->WidthY / 2;

        for (iy=ymin; iy<=ymax; iy++) {
          if ((iy >= (ycent - ywide)) && (iy <= ycent + ywide)) {
            for (ix=xmin; ix<=xmax; ++ix) {
              addPixel(pOverlay, ix, iy, pArrayInfo);
            }
          } else {
            xwidemin_line = xcent - xwide;
            xwidemax_line = xcent + xwide;
            for (ix=xwidemin_line; ix<=xwidemax_line; ++ix) {
              addPixel(pOverlay, ix, iy, pArrayInfo);
            }
          }
        }
        break;

      case NDOverlayRectangle:
        xmin = pOverlay->PositionX;
        xmax = pOverlay->PositionX + pOverlay->SizeX;
        ymin = pOverlay->PositionY;
        ymax = pOverlay->PositionY + pOverlay->SizeY;
        xwide = pOverlay->WidthX;
        ywide = pOverlay->WidthY;
        xwide = MIN(xwide, (int)pOverlay->SizeX-1);
        ywide = MIN(ywide, (int)pOverlay->SizeY-1);

        //For non-zero width, grow the rectangle towards the center.
        for (iy=ymin; iy<=ymax; iy++) {
          if ((iy < (ymin + ywide)) || 
              (iy > (ymax - ywide))) {
            for (ix=xmin; ix<=xmax; ix++) {
              addPixel(pOverlay, ix, iy, pArrayInfo);
            }
          } else {
            for (ix=xmin; ix<(xmin+xwide); ++ix) {
              addPixel(pOverlay, ix, iy, pArrayInfo);
            }
            for (ix=(xmax-xwide+1); ix<=xmax; ++ix) {
              addPixel(pOverlay, ix, iy, pArrayInfo);
            }
          }
        }
        break;

      case NDOverlayEllipse:
        xwide = pOverlay->WidthX;
        ywide = pOverlay->WidthY;
        xwide = MIN(xwide, (int)pOverlay->SizeX-1);
        ywide = MIN(ywide, (int)pOverlay->SizeY-1);
        xcent = pOverlay->PositionX + pOverlay->SizeX/2;
        ycent = pOverlay->PositionY + pOverlay->SizeY/2;
        xsize = pOverlay->SizeX/2;
        ysize = pOverlay->SizeY/2;
        xmax = (int)(pArrayInfo->xSize-1);
        ymax = (int)(pArrayInfo->ySize-1);

        // Use the parametric equation for an ellipse.  
        // Only need to compute 0 to pi/2, other quadrants by symmetry
        // Make 2*(xsize + ysize) angle points
        nSteps = 2*(xsize + ysize);
        thetaStep = M_PI / 2. / nSteps;
        for (ii=0, theta=0.; ii<=nSteps; ii++, theta+=thetaStep) {
          for (jj=0; jj<xwide; jj++) {
            ix = (int)((xsize-jj) * cos(theta) + 0.5);
            iy = (int)((ysize-jj) * sin(theta) + 0.5);
            addPixel(pOverlay, (xcent + ix), (ycent + iy), pArrayInfo);
            addPixel(pOverlay, (xcent + ix), (ycent - iy), pArrayInfo);
            addPixel(pOverlay, (xcent - ix), (ycent + iy), pArrayInfo);
            addPixel(pOverlay, (xcent - ix), (ycent - iy), pArrayInfo);
          }
        }
        // There may be duplicate pixels in the address list.  
        // We must remove them or the XOR draw mode won't work because the pixel will be set and then unset
        std::sort(pOverlay->pvt.addressOffset.begin(), pOverlay->pvt.addressOffset.end());
        it = std::unique(pOverlay->pvt.addressOffset.begin(), pOverlay->pvt.addressOffset.end());
        pOverlay->pvt.addressOffset.resize(std::distance(pOverlay->pvt.addressOffset.begin(), it));
        break;

      case NDOverlayText:
        if ((pOverlay->Font >= 0) && (pOverlay->Font < NDPluginOverlayTextFontBitmapTypeN)) {
          bmp = &NDPluginOverlayTextFontBitmaps[pOverlay->Font];
        } else {
          // Really, no reason to go on if the font is ill defined
          return;
        }

        bpc = bmp->width / 8 + 1;

        if (strlen(pOverlay->TimeStampFormat) > 0) {
          epicsTimeToStrftime(tstr, sizeof(tstr)-1, pOverlay->TimeStampFormat, &pArray->epicsTS);
          epicsSnprintf(textOutStr, sizeof(textOutStr)-1, "%s%s", pOverlay->DisplayText, tstr);
        } else {
          epicsSnprintf(textOutStr, sizeof(textOutStr)-1, "%s", pOverlay->DisplayText);
        }
        textOutStr[sizeof(textOutStr)-1] = 0;

        cp   = textOutStr;
        xmin = pOverlay->PositionX;
        xmax = pOverlay->PositionX + pOverlay->SizeX;
        ymin = pOverlay->PositionY;
        ymax = pOverlay->PositionY + pOverlay->SizeY;
        ymax = MIN(ymax, pOverlay->PositionY + bmp->height);

        // Loop over vertical lines
        for (jj=0, iy=ymin; iy<ymax; jj++, iy++) {

          // Loop over characters
          for (ii=0; cp[ii]!=0; ii++) {
            if( cp[ii] < 32)
              continue;

            if (xmin+ii * bmp->width >= xmax)
              // None of this character can be written
              break;

            sbc = 0;
            bmc = bmp->bitmap[(bmp->height*(cp[ii] - 32) + jj)*bpc];
            mask = 0x80;
            for (ib=0; ib<bmp->width; ib++) {
              ix = xmin + ii * bmp->width + ib;
              if (ix >= xmax)
                break;
              if (mask & bmc) {
                addPixel(pOverlay, ix, iy, pArrayInfo);
              }
              mask >>= 1;
              if (!mask) {
                mask = 0x80;
                sbc++;
                bmc = bmp->bitmap[(bmp->height*(cp[ii] - 32) + jj)*bpc + sbc];
              }
            }
          }
        }
        break;
    } // switch(pOverlay->shape)
  } // if (pOverlay->pvt.changed)

  // Set the pixels in the image from the addressOffset vector list
  for (ii=0; ii<(int)pOverlay->pvt.addressOffset.size(); ii++) {
    setPixel(pData + pOverlay->pvt.addressOffset[ii], pOverlay, pArrayInfo);
  }
}

int NDPluginOverlay::doOverlay(NDArray *pArray, NDOverlay_t *pOverlay, NDArrayInfo_t *pArrayInfo)
{
  switch(pArray->dataType) {
    case NDInt8:
      doOverlayT<epicsInt8>(pArray, pOverlay, pArrayInfo);
      break;
    case NDUInt8:
      doOverlayT<epicsUInt8>(pArray, pOverlay, pArrayInfo);
      break;
    case NDInt16:
      doOverlayT<epicsInt16>(pArray, pOverlay, pArrayInfo);
      break;
    case NDUInt16:
      doOverlayT<epicsUInt16>(pArray, pOverlay, pArrayInfo);
      break;
    case NDInt32:
      doOverlayT<epicsInt32>(pArray, pOverlay, pArrayInfo);
      break;
    case NDUInt32:
      doOverlayT<epicsUInt32>(pArray, pOverlay, pArrayInfo);
      break;
    case NDFloat32:
      doOverlayT<epicsFloat32>(pArray, pOverlay, pArrayInfo);
      break;
    case NDFloat64:
      doOverlayT<epicsFloat64>(pArray, pOverlay, pArrayInfo);
      break;
    default:
      return(ND_ERROR);
    break;
  }
  return(ND_SUCCESS);
}


/** Callback function that is called by the NDArray driver with new NDArray data.
  * Draws overlays on top of the array.
  * \param[in] pArray  The NDArray from the callback.
  */
void NDPluginOverlay::processCallbacks(NDArray *pArray)
{
  /* This function draws overlays
   * It is called with the mutex already locked.  It unlocks it during long calculations when private
   * structures don't need to be protected.ks
   */

  int overlay;
  int itemp;
  NDArray *pOutput;
<<<<<<< HEAD
  NDArrayInfo_t arrayInfo;
=======
  NDArrayInfo arrayInfo;
>>>>>>> 55c39d04
  std::vector<NDOverlay_t>pOverlays;
  NDOverlay_t *pOverlay;
  bool arrayInfoChanged;
  int overlayUserLen = sizeof(*pOverlay) - sizeof(pOverlay->pvt);
  static const char* functionName = "processCallbacks";

  /* Call the base class method */
  NDPluginDriver::beginProcessCallbacks(pArray);

  /* Copy the input array so we can modify it. */
  pOutput = this->pNDArrayPool->copy(pArray, NULL, 1);
<<<<<<< HEAD
  this->pArrays[0] = pOutput;
=======
>>>>>>> 55c39d04
  
  /* Get information about the array needed later */
  pOutput->getInfo(&arrayInfo);
  arrayInfoChanged = (memcmp(&arrayInfo, &this->prevArrayInfo_, sizeof(arrayInfo)) != 0);
  this->prevArrayInfo_ = arrayInfo;
  setIntegerParam(NDPluginOverlayMaxSizeX, (int)arrayInfo.xSize);
  setIntegerParam(NDPluginOverlayMaxSizeY, (int)arrayInfo.ySize);
 
  /* Copy the previous contents of each overlay */
  pOverlays = this->prevOverlays_;
  
  /* Loop over the overlays in this driver */
  for (overlay=0; overlay<this->maxOverlays_; overlay++) {
    pOverlay = &pOverlays[overlay];
    getIntegerParam(overlay, NDPluginOverlayUse, &pOverlay->use);
    if (!pOverlay->use) continue;
     /* Need to fetch all of these parameters while we still have the mutex */
    getIntegerParam(overlay, NDPluginOverlayPositionX,  &pOverlay->PositionX);
    getIntegerParam(overlay, NDPluginOverlayPositionY,  &pOverlay->PositionY);
    getIntegerParam(overlay, NDPluginOverlaySizeX,      &pOverlay->SizeX);
    getIntegerParam(overlay, NDPluginOverlaySizeY,      &pOverlay->SizeY);
    getIntegerParam(overlay, NDPluginOverlayWidthX,     &pOverlay->WidthX);
    getIntegerParam(overlay, NDPluginOverlayWidthY,     &pOverlay->WidthY);
    getIntegerParam(overlay, NDPluginOverlayShape,      &itemp); pOverlay->shape = (NDOverlayShape_t)itemp;
    getIntegerParam(overlay, NDPluginOverlayDrawMode,   &itemp); pOverlay->drawMode = (NDOverlayDrawMode_t)itemp;
    getIntegerParam(overlay, NDPluginOverlayRed,        &pOverlay->red);
    getIntegerParam(overlay, NDPluginOverlayGreen,      &pOverlay->green);
    getIntegerParam(overlay, NDPluginOverlayBlue,       &pOverlay->blue);
    getStringParam( overlay, NDPluginOverlayTimeStampFormat, sizeof(pOverlay->TimeStampFormat), pOverlay->TimeStampFormat);
    getIntegerParam(overlay, NDPluginOverlayFont,       &pOverlay->Font);
    getStringParam( overlay, NDPluginOverlayDisplayText, sizeof(pOverlay->DisplayText), pOverlay->DisplayText);
    
    pOverlay->DisplayText[sizeof(pOverlay->DisplayText)-1] = 0;
    
    // Compare to see if any fields in the overlay have changed
    pOverlay->pvt.changed = (memcmp(&this->prevOverlays_[overlay], pOverlay, overlayUserLen) != 0);
    if (arrayInfoChanged) pOverlay->pvt.changed = true;
    /* If this is a text overlay with a non-blank time stamp format then it always needs to be updated */
    if ((pOverlay->shape == NDOverlayText) && (strlen(pOverlay->TimeStampFormat) > 0)) {
        pOverlay->pvt.changed = true;
    }
<<<<<<< HEAD
  }
  /* This function is called with the lock taken, and it must be set when we exit.
   * The following code can be exected without the mutex because we are not accessing memory
   * that other threads can access. */
  this->unlock();
  for (overlay=0; overlay<this->maxOverlays_; overlay++) {
    pOverlay = &pOverlays[overlay];
    if (!pOverlay->use) continue;
    this->doOverlay(pOutput, pOverlay, &arrayInfo);
    asynPrint(pasynUserSelf, ASYN_TRACEIO_DRIVER, 
      "%s::%s overlay %d, changed=%d, points=%d\n", 
      driverName, functionName, overlay, pOverlay->pvt.changed, (int)pOverlay->pvt.addressOffset.size());
  }
  /* Get the attributes for this driver */
  this->getAttributes(pOutput->pAttributeList);
  /* Call any clients who have registered for NDArray callbacks */
  doCallbacksGenericPointer(pOutput, NDArrayData, 0);
  this->lock();
  this->prevOverlays_ = pOverlays;
=======
  }
  /* This function is called with the lock taken, and it must be set when we exit.
   * The following code can be exected without the mutex because we are not accessing memory
   * that other threads can access. */
  this->unlock();
  for (overlay=0; overlay<this->maxOverlays_; overlay++) {
    pOverlay = &pOverlays[overlay];
    if (!pOverlay->use) continue;
    this->doOverlay(pOutput, pOverlay, &arrayInfo);
    asynPrint(pasynUserSelf, ASYN_TRACEIO_DRIVER, 
      "%s::%s overlay %d, changed=%d, points=%d\n", 
      driverName, functionName, overlay, pOverlay->pvt.changed, (int)pOverlay->pvt.addressOffset.size());
  }
  this->lock();
  this->prevOverlays_ = pOverlays;
  NDPluginDriver::endProcessCallbacks(pOutput, false, true);
>>>>>>> 55c39d04
  callParamCallbacks();
}



/** Constructor for NDPluginOverlay; most parameters are simply passed to NDPluginDriver::NDPluginDriver.
  * After calling the base class constructor this method sets reasonable default values for all of the
  * ROI parameters.
  * \param[in] portName The name of the asyn port driver to be created.
  * \param[in] queueSize The number of NDArrays that the input queue for this plugin can hold when
  *      NDPluginDriverBlockingCallbacks=0.  Larger queues can decrease the number of dropped arrays,
  *      at the expense of more NDArray buffers being allocated from the underlying driver's NDArrayPool.
  * \param[in] blockingCallbacks Initial setting for the NDPluginDriverBlockingCallbacks flag.
  *      0=callbacks are queued and executed by the callback thread; 1 callbacks execute in the thread
  *      of the driver doing the callbacks.
  * \param[in] NDArrayPort Name of asyn port driver for initial source of NDArray callbacks.
  * \param[in] NDArrayAddr asyn port driver address for initial source of NDArray callbacks.
  * \param[in] maxOverlays The maximum number ofoverlays this plugin supports. 1 is minimum.
  * \param[in] maxBuffers The maximum number of NDArray buffers that the NDArrayPool for this driver is
  *      allowed to allocate. Set this to -1 to allow an unlimited number of buffers.
  * \param[in] maxMemory The maximum amount of memory that the NDArrayPool for this driver is
  *      allowed to allocate. Set this to -1 to allow an unlimited amount of memory.
  * \param[in] priority The thread priority for the asyn port driver thread if ASYN_CANBLOCK is set in asynFlags.
  * \param[in] stackSize The stack size for the asyn port driver thread if ASYN_CANBLOCK is set in asynFlags.
  * \param[in] maxThreads The maximum number of threads this driver is allowed to use. If 0 then 1 will be used.
  */
NDPluginOverlay::NDPluginOverlay(const char *portName, int queueSize, int blockingCallbacks,
             const char *NDArrayPort, int NDArrayAddr, int maxOverlays,
             int maxBuffers, size_t maxMemory,
             int priority, int stackSize, int maxThreads)
  /* Invoke the base class constructor */
  : NDPluginDriver(portName, queueSize, blockingCallbacks,
           NDArrayPort, NDArrayAddr, maxOverlays, maxBuffers, maxMemory,
           asynGenericPointerMask,
           asynGenericPointerMask,
           ASYN_MULTIDEVICE, 1, priority, stackSize, maxThreads)
{
  //static const char *functionName = "NDPluginOverlay";


  this->maxOverlays_ = maxOverlays;
  this->prevOverlays_.resize(maxOverlays_);

  createParam(NDPluginOverlayMaxSizeXString,        asynParamInt32, &NDPluginOverlayMaxSizeX);
  createParam(NDPluginOverlayMaxSizeYString,        asynParamInt32, &NDPluginOverlayMaxSizeY);
  createParam(NDPluginOverlayNameString,            asynParamOctet, &NDPluginOverlayName);
  createParam(NDPluginOverlayUseString,             asynParamInt32, &NDPluginOverlayUse);
  createParam(NDPluginOverlayPositionXString,       asynParamInt32, &NDPluginOverlayPositionX);
  createParam(NDPluginOverlayPositionYString,       asynParamInt32, &NDPluginOverlayPositionY);
  createParam(NDPluginOverlayCenterXString,         asynParamInt32, &NDPluginOverlayCenterX);
  createParam(NDPluginOverlayCenterYString,         asynParamInt32, &NDPluginOverlayCenterY);
  createParam(NDPluginOverlaySizeXString,           asynParamInt32, &NDPluginOverlaySizeX);
  createParam(NDPluginOverlaySizeYString,           asynParamInt32, &NDPluginOverlaySizeY);
  createParam(NDPluginOverlayWidthXString,          asynParamInt32, &NDPluginOverlayWidthX);
  createParam(NDPluginOverlayWidthYString,          asynParamInt32, &NDPluginOverlayWidthY);
  createParam(NDPluginOverlayShapeString,           asynParamInt32, &NDPluginOverlayShape);
  createParam(NDPluginOverlayDrawModeString,        asynParamInt32, &NDPluginOverlayDrawMode);
  createParam(NDPluginOverlayRedString,             asynParamInt32, &NDPluginOverlayRed);
  createParam(NDPluginOverlayGreenString,           asynParamInt32, &NDPluginOverlayGreen);
  createParam(NDPluginOverlayBlueString,            asynParamInt32, &NDPluginOverlayBlue);
  createParam(NDPluginOverlayTimeStampFormatString, asynParamOctet, &NDPluginOverlayTimeStampFormat);
  createParam(NDPluginOverlayFontString,            asynParamInt32, &NDPluginOverlayFont);
  createParam(NDPluginOverlayDisplayTextString,     asynParamOctet, &NDPluginOverlayDisplayText);    

  /* Set the plugin type string */
  setStringParam(NDPluginDriverPluginType, "NDPluginOverlay");

  // Enable ArrayCallbacks.  
  // This plugin currently ignores this setting and always does callbacks, so make the setting reflect the behavior
  setIntegerParam(NDArrayCallbacks, 1);

  /* Try to connect to the array port */
  connectToArrayPort();
}

/** Called when asyn clients call pasynInt32->write().
  * For other parameters it calls NDPluginDriver::writeInt32 to see if that method understands the parameter.
  * For all parameters it sets the value in the parameter library and calls any registered callbacks.
  * \param[in] pasynUser pasynUser structure that encodes the reason and address.
  * \param[in] value The value to write. 
  * \return asynStatus
  */
asynStatus NDPluginOverlay::writeInt32(asynUser *pasynUser, epicsInt32 value)
{
  int function = pasynUser->reason;
  asynStatus status = asynSuccess;
  int addr = 0;
  NDOverlay_t *pOverlay;
  int positionX, positionY, sizeX, sizeY, centerX, centerY;
  static const char* functionName = "writeInt32";

<<<<<<< HEAD
  getAddress(pasynUser, &addr);
=======
  getAddress(pasynUser, &addr); 
>>>>>>> 55c39d04
  pOverlay = &prevOverlays_[addr];

  /* Set parameter and readback in parameter library */
  setIntegerParam(addr, function, value);
  
  getIntegerParam(addr, NDPluginOverlayPositionX, &positionX);
  getIntegerParam(addr, NDPluginOverlayPositionY, &positionY);
  getIntegerParam(addr, NDPluginOverlayCenterX,   &centerX);
  getIntegerParam(addr, NDPluginOverlayCenterY,   &centerY);
  getIntegerParam(addr, NDPluginOverlaySizeX,     &sizeX);
  getIntegerParam(addr, NDPluginOverlaySizeY,     &sizeY);

  if (function == NDPluginOverlayCenterX) {
    positionX = value - sizeX/2;
    setIntegerParam(addr, NDPluginOverlayPositionX, positionX);
    pOverlay->pvt.freezePositionX = false;
  } else if (function == NDPluginOverlayCenterY) {
    positionY = value - sizeY/2;
    setIntegerParam(addr, NDPluginOverlayPositionY, positionY);
    pOverlay->pvt.freezePositionY = false;
  } else if (function == NDPluginOverlayPositionX) {
    centerX = value + sizeX/2;
    setIntegerParam(addr, NDPluginOverlayCenterX, centerX);
    pOverlay->pvt.freezePositionX = true;
  } else if (function == NDPluginOverlayPositionY) {
    centerY = value + sizeY/2;
    setIntegerParam(addr, NDPluginOverlayCenterY, centerY);
    pOverlay->pvt.freezePositionY = true;
  } else if (function == NDPluginOverlaySizeX) {
    if (pOverlay->pvt.freezePositionX) {
        centerX = positionX + value/2;
        setIntegerParam(addr, NDPluginOverlayCenterX, centerX);
    } else {
        positionX = centerX - value/2;
        setIntegerParam(addr, NDPluginOverlayPositionX, positionX);
    }
  } else if (function == NDPluginOverlaySizeY) {
    if (pOverlay->pvt.freezePositionY) {
        centerY = positionY + value/2;
        setIntegerParam(addr, NDPluginOverlayCenterY, centerY);
    } else {
        positionY = centerY - value/2;
        setIntegerParam(addr, NDPluginOverlayPositionY, positionY);
    }
  } else if (function < FIRST_NDPLUGIN_OVERLAY_PARAM) {
    NDPluginDriver::writeInt32(pasynUser, value);
  }

  /* Do callbacks so higher layers see any changes */
  callParamCallbacks(addr);

  asynPrint(pasynUser, ASYN_TRACEIO_DRIVER,
    "%s::%s function=%d, addr=%d, value=%d\n",
    driverName, functionName, function, addr, value);

  return status;
}


/** Configuration command */
extern "C" int NDOverlayConfigure(const char *portName, int queueSize, int blockingCallbacks,
                 const char *NDArrayPort, int NDArrayAddr, int maxOverlays,
                 int maxBuffers, size_t maxMemory,
                 int priority, int stackSize, int maxThreads)
{
  NDPluginOverlay *pPlugin = new NDPluginOverlay(portName, queueSize, blockingCallbacks, NDArrayPort, NDArrayAddr, 
                                                 maxOverlays, maxBuffers, maxMemory, priority, stackSize, maxThreads);
  return pPlugin->start();
}

/* EPICS iocsh shell commands */
static const iocshArg initArg0 = { "portName",iocshArgString};
static const iocshArg initArg1 = { "frame queue size",iocshArgInt};
static const iocshArg initArg2 = { "blocking callbacks",iocshArgInt};
static const iocshArg initArg3 = { "NDArrayPort",iocshArgString};
static const iocshArg initArg4 = { "NDArrayAddr",iocshArgInt};
static const iocshArg initArg5 = { "maxOverlays",iocshArgInt};
static const iocshArg initArg6 = { "maxBuffers",iocshArgInt};
static const iocshArg initArg7 = { "maxMemory",iocshArgInt};
static const iocshArg initArg8 = { "priority",iocshArgInt};
static const iocshArg initArg9 = { "stackSize",iocshArgInt};
static const iocshArg initArg10 = { "maxThreads",iocshArgInt};
static const iocshArg * const initArgs[] = {&initArg0,
                                            &initArg1,
                                            &initArg2,
                                            &initArg3,
                                            &initArg4,
                                            &initArg5,
                                            &initArg6,
                                            &initArg7,
                                            &initArg8,
                                            &initArg9,
                                            &initArg10};
static const iocshFuncDef initFuncDef = {"NDOverlayConfigure",11,initArgs};
static void initCallFunc(const iocshArgBuf *args)
{
  NDOverlayConfigure(args[0].sval, args[1].ival, args[2].ival,
                     args[3].sval, args[4].ival, args[5].ival,
                     args[6].ival, args[7].ival, args[8].ival,
                     args[9].ival, args[10].ival);
}

extern "C" void NDOverlayRegister(void)
{
  iocshRegister(&initFuncDef,initCallFunc);
}

extern "C" {
epicsExportRegistrar(NDOverlayRegister);
}
<|MERGE_RESOLUTION|>--- conflicted
+++ resolved
@@ -300,17 +300,13 @@
 {
   /* This function draws overlays
    * It is called with the mutex already locked.  It unlocks it during long calculations when private
-   * structures don't need to be protected.ks
+   * structures don't need to be protected.
    */
 
   int overlay;
   int itemp;
   NDArray *pOutput;
-<<<<<<< HEAD
-  NDArrayInfo_t arrayInfo;
-=======
   NDArrayInfo arrayInfo;
->>>>>>> 55c39d04
   std::vector<NDOverlay_t>pOverlays;
   NDOverlay_t *pOverlay;
   bool arrayInfoChanged;
@@ -322,10 +318,6 @@
 
   /* Copy the input array so we can modify it. */
   pOutput = this->pNDArrayPool->copy(pArray, NULL, 1);
-<<<<<<< HEAD
-  this->pArrays[0] = pOutput;
-=======
->>>>>>> 55c39d04
   
   /* Get information about the array needed later */
   pOutput->getInfo(&arrayInfo);
@@ -367,7 +359,6 @@
     if ((pOverlay->shape == NDOverlayText) && (strlen(pOverlay->TimeStampFormat) > 0)) {
         pOverlay->pvt.changed = true;
     }
-<<<<<<< HEAD
   }
   /* This function is called with the lock taken, and it must be set when we exit.
    * The following code can be exected without the mutex because we are not accessing memory
@@ -381,30 +372,9 @@
       "%s::%s overlay %d, changed=%d, points=%d\n", 
       driverName, functionName, overlay, pOverlay->pvt.changed, (int)pOverlay->pvt.addressOffset.size());
   }
-  /* Get the attributes for this driver */
-  this->getAttributes(pOutput->pAttributeList);
-  /* Call any clients who have registered for NDArray callbacks */
-  doCallbacksGenericPointer(pOutput, NDArrayData, 0);
-  this->lock();
-  this->prevOverlays_ = pOverlays;
-=======
-  }
-  /* This function is called with the lock taken, and it must be set when we exit.
-   * The following code can be exected without the mutex because we are not accessing memory
-   * that other threads can access. */
-  this->unlock();
-  for (overlay=0; overlay<this->maxOverlays_; overlay++) {
-    pOverlay = &pOverlays[overlay];
-    if (!pOverlay->use) continue;
-    this->doOverlay(pOutput, pOverlay, &arrayInfo);
-    asynPrint(pasynUserSelf, ASYN_TRACEIO_DRIVER, 
-      "%s::%s overlay %d, changed=%d, points=%d\n", 
-      driverName, functionName, overlay, pOverlay->pvt.changed, (int)pOverlay->pvt.addressOffset.size());
-  }
   this->lock();
   this->prevOverlays_ = pOverlays;
   NDPluginDriver::endProcessCallbacks(pOutput, false, true);
->>>>>>> 55c39d04
   callParamCallbacks();
 }
 
@@ -498,11 +468,7 @@
   int positionX, positionY, sizeX, sizeY, centerX, centerY;
   static const char* functionName = "writeInt32";
 
-<<<<<<< HEAD
-  getAddress(pasynUser, &addr);
-=======
   getAddress(pasynUser, &addr); 
->>>>>>> 55c39d04
   pOverlay = &prevOverlays_[addr];
 
   /* Set parameter and readback in parameter library */
