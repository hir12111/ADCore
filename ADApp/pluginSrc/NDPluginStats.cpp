--- conflicted
+++ resolved
@@ -257,52 +257,28 @@
         pStats->centroidX = M10 / M00;
         pStats->centroidY = M01 / M00;
         /* Calculate sigmas */
-<<<<<<< HEAD
         pStats->sigmaX = sqrt(varX);
         pStats->sigmaY = sqrt(varY);
         if ((pStats->sigmaX != 0) && (pStats->sigmaY != 0)){
             pStats->sigmaXY = varXY / (pStats->sigmaX * pStats->sigmaY);
-            if (varX != 0) {
-                pStats->skewX = mu30  / (M00 * pow(varX, 3.0/2.0));
-                pStats->kurtosisX = (mu40 / (M00 * pow(varX, 2.0))) - 3.0;
-            }
-            if (varY != 0) {
-                pStats->skewY = mu03  / (M00 * pow(varY, 3.0/2.0));
-                pStats->kurtosisY = (mu04 / (M00 * pow(varY, 2.0))) - 3.0;            
-            }
-=======
-        this->sigmaX = sqrt(varX);
-        this->sigmaY = sqrt(varY);
-      
-        if ((this->sigmaX != 0) && (this->sigmaY != 0)){
-            this->sigmaXY = varXY / (this->sigmaX * this->sigmaY);
-        }
-       
-        if (varX != 0){
-            this->skewX = mu30  / (M00 * pow(varX, 3.0/2.0));
-            this->kurtosisX = (mu40 / (M00 * pow(varX, 2.0))) - 3.0;
-        }
-        
-        if (varY != 0){
-            this->skewY = mu03  / (M00 * pow(varY, 3.0/2.0));
-            this->kurtosisY = (mu04 / (M00 * pow(varY, 2.0))) - 3.0;
->>>>>>> 78ff0531
-        }
-        
+        }
+        if (varX != 0) {
+            pStats->skewX = mu30  / (M00 * pow(varX, 3.0/2.0));
+            pStats->kurtosisX = (mu40 / (M00 * pow(varX, 2.0))) - 3.0;
+        }
+        if (varY != 0) {
+            pStats->skewY = mu03  / (M00 * pow(varY, 3.0/2.0));
+            pStats->kurtosisY = (mu04 / (M00 * pow(varY, 2.0))) - 3.0;            
+        }
+
         /* Calculate orientation and eccentricity */
         pStats->orientation = 0.5 * atan2((2.0 * varXY), (varX - varY));
         /* Orientation in degrees*/
-<<<<<<< HEAD
         pStats->orientation  = pStats->orientation * 180 / M_PI;
-        pStats->eccentricity = ((mu20 - mu02) * (mu20 - mu02) - 4 * mu11 * mu11) /
-                             ((mu20 + mu02) * (mu20 + mu02));
-=======
-        this->orientation  = this->orientation * 180 / M_PI;
         if ((mu20 + mu02) != 0){
-            this->eccentricity = ((mu20 - mu02) * (mu20 - mu02) - 4 * mu11 * mu11) /
+            pStats->eccentricity = ((mu20 - mu02) * (mu20 - mu02) - 4 * mu11 * mu11) /
                                  ((mu20 + mu02) * (mu20 + mu02));
         }
->>>>>>> 78ff0531
     }
     return(asynSuccess);
 }
