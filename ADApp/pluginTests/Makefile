TOP=../..
include $(TOP)/configure/CONFIG
#----------------------------------------
#  ADD MACRO DEFINITIONS AFTER THIS LINE
#=============================

# The ADTestUtility library contain a number of helper functions to generate test
# data, asyn port names, record output NDArrays etc etc.
# This utility library can be used by external modules that provides unittests.
# It depends on asyn, and areaDetector libs - but we dont
# need to do the linking here as long as the final test executable binary links.
# The ADTestUtility does not depend on boost!
LIBRARY_IOC_WIN32 += ADTestUtility
LIBRARY_IOC_Linux += ADTestUtility
ADTestUtility_SRCS += testingutilities.cpp
ADTestUtility_SRCS += AsynPortClientContainer.cpp
ADTestUtility_SRCS += AsynException.cpp
ADTestUtility_SRCS += SimulatedDetectorWrapper.cpp
ADTestUtility_SRCS += HDF5PluginWrapper.cpp
ADTestUtility_SRCS += PosPluginWrapper.cpp
ADTestUtility_SRCS += HDF5FileReader.cpp

# Persuade travis (ubuntu 12.04) to use HDF5 API V2 (1.8 rather than default 1.6)
USR_CXXFLAGS_Linux += -DH5_NO_DEPRECATED_SYMBOLS -DH5Dopen_vers=2

# The plugin-test executable with the actual unittests depend on the boost 
# unittest framework so we can only build it if boost has been configured
ifdef BOOST
  PROD_IOC_WIN32 += plugin-test
  PROD_IOC_Linux += plugin-test
  plugin-test_SRCS += plugin-test.cpp
  plugin-test_SRCS += test_NDPluginCircularBuff.cpp
  plugin-test_SRCS += test_NDFileHDF5.cpp
  plugin-test_SRCS += test_NDFileHDF5AttributeDataset.cpp
<<<<<<< HEAD
=======
  plugin-test_SRCS += test_NDPosPlugin.cpp

>>>>>>> 081c65de
  USR_INCLUDES += $(HDF5_INCLUDE)
  USR_INCLUDES += $(SZ_INCLUDE)
  USR_INCLUDES += $(XML2_INCLUDE)

  # Add tests for new plugins like this:
  #plugin-test_SRCS += test_<plugin name>.cpp
  
  plugin-test_LIBS += boost_unit_test_framework simDetector ADTestUtility
  boost_unit_test_framework_DIR=$(BOOST_LIB)
endif

include $(TOP)/ADApp/commonDriverMakefile

include $(TOP)/configure/RULES<|MERGE_RESOLUTION|>--- conflicted
+++ resolved
@@ -32,11 +32,8 @@
   plugin-test_SRCS += test_NDPluginCircularBuff.cpp
   plugin-test_SRCS += test_NDFileHDF5.cpp
   plugin-test_SRCS += test_NDFileHDF5AttributeDataset.cpp
-<<<<<<< HEAD
-=======
   plugin-test_SRCS += test_NDPosPlugin.cpp
 
->>>>>>> 081c65de
   USR_INCLUDES += $(HDF5_INCLUDE)
   USR_INCLUDES += $(SZ_INCLUDE)
   USR_INCLUDES += $(XML2_INCLUDE)
