--- conflicted
+++ resolved
@@ -26,13 +26,10 @@
   plugin-test_SRCS += plugin-test.cpp
   plugin-test_SRCS += test_NDPluginCircularBuff.cpp
   plugin-test_SRCS += test_NDFileHDF5.cpp
-<<<<<<< HEAD
   plugin-test_SRCS += test_NDFileHDF5AttributeDataset.cpp
   plugin-test_SRCS += test_NDPosPlugin.cpp
+  plugin-test_SRCS += test_NDFileHDF5ExtraDimensions.cpp
 
-=======
-  plugin-test_SRCS += test_NDFileHDF5ExtraDimensions.cpp
->>>>>>> b12ef4ae
   # Add tests for new plugins like this:
   #plugin-test_SRCS += test_<plugin name>.cpp
   
