TOP=../..
include $(TOP)/configure/CONFIG
#----------------------------------------
#  ADD MACRO DEFINITIONS AFTER THIS LINE
#=============================

# Persuade travis (ubuntu 12.04) to use HDF5 API V2 (1.8 rather than default 1.6)
USR_CXXFLAGS_Linux += -DH5_NO_DEPRECATED_SYMBOLS -DH5Dopen_vers=2 -DH5Gcreate_vers=2

# The plugin-test executable with the actual unittests depend on the boost 
# unittest framework so we can only build it if boost has been configured
ifdef BOOST
  # The ADTestUtility library contain a number of helper functions to generate test
  # data, asyn port names, record output NDArrays etc etc.
  # This utility library can be used by external modules that provides unittests.
  LIBRARY_IOC_Linux += ADTestUtility
  LIBRARY_IOC_Darwin += ADTestUtility
  ADTestUtility_SRCS += testingutilities.cpp
  ADTestUtility_SRCS += AsynPortClientContainer.cpp
  ADTestUtility_SRCS += AsynException.cpp
  ADTestUtility_SRCS += HDF5PluginWrapper.cpp
  ADTestUtility_SRCS += PosPluginWrapper.cpp
  ADTestUtility_SRCS += HDF5FileReader.cpp
  ADTestUtility_SRCS += TimeSeriesPluginWrapper.cpp
  ADTestUtility_SRCS += FFTPluginWrapper.cpp

  PROD_IOC_Linux += plugin-test
  PROD_IOC_Darwin += plugin-test
  plugin-test_SRCS += plugin-test.cpp
  plugin-test_SRCS += test_NDPluginCircularBuff.cpp
  plugin-test_SRCS += test_NDFileHDF5.cpp
<<<<<<< HEAD
  plugin-test_SRCS += test_NDPluginTimeSeries.cpp
  plugin-test_SRCS += test_NDPluginFFT.cpp
=======
  plugin-test_SRCS += test_NDFileHDF5AttributeDataset.cpp
  plugin-test_SRCS += test_NDPosPlugin.cpp
  plugin-test_SRCS += test_NDFileHDF5ExtraDimensions.cpp

>>>>>>> 01746251
  # Add tests for new plugins like this:
  #plugin-test_SRCS += test_<plugin name>.cpp
  
  plugin-test_LIBS += ADTestUtility
  ifdef BOOST_LIB
    boost_unit_test_framework_DIR=$(BOOST_LIB)
    plugin-test_LIBS += boost_unit_test_framework
  else
    plugin-test_SYS_LIBS += boost_unit_test_framework
  endif
endif

USR_INCLUDES += $(HDF5_INCLUDE)
USR_INCLUDES += $(SZ_INCLUDE)
USR_INCLUDES += $(XML2_INCLUDE)
USR_INCLUDES += $(BOOST_INCLUDE)

PROD_LIBS += NDPlugin ADBase asyn

ifdef HDF5_LIB
  hdf5_DIR = $(HDF5_LIB)
  PROD_LIBS += hdf5
else
  PROD_SYS_LIBS += hdf5
endif

ifdef SZIP
  ifdef SZIP_LIB
    sz_DIR = $(SZIP_LIB)
    PROD_LIBS += sz
  else
    PROD_SYS_LIBS += sz
  endif
endif

PROD_LIBS += $(EPICS_BASE_IOC_LIBS)

PROD_SYS_LIBS += xml2 z

include $(TOP)/configure/RULES<|MERGE_RESOLUTION|>--- conflicted
+++ resolved
@@ -29,15 +29,12 @@
   plugin-test_SRCS += plugin-test.cpp
   plugin-test_SRCS += test_NDPluginCircularBuff.cpp
   plugin-test_SRCS += test_NDFileHDF5.cpp
-<<<<<<< HEAD
-  plugin-test_SRCS += test_NDPluginTimeSeries.cpp
-  plugin-test_SRCS += test_NDPluginFFT.cpp
-=======
   plugin-test_SRCS += test_NDFileHDF5AttributeDataset.cpp
   plugin-test_SRCS += test_NDPosPlugin.cpp
   plugin-test_SRCS += test_NDFileHDF5ExtraDimensions.cpp
+  plugin-test_SRCS += test_NDPluginTimeSeries.cpp
+  plugin-test_SRCS += test_NDPluginFFT.cpp
 
->>>>>>> 01746251
   # Add tests for new plugins like this:
   #plugin-test_SRCS += test_<plugin name>.cpp
   
