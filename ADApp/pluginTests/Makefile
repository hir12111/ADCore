TOP=../..
include $(TOP)/configure/CONFIG
#----------------------------------------
#  ADD MACRO DEFINITIONS AFTER THIS LINE
#=============================

# Persuade travis (ubuntu 12.04) to use HDF5 API V2 (1.8 rather than default 1.6)
USR_CXXFLAGS_Linux += -DH5_NO_DEPRECATED_SYMBOLS -DH5Dopen_vers=2

# The plugin-test executable with the actual unittests depend on the boost 
# unittest framework so we can only build it if boost has been configured
ifdef BOOST
  # The ADTestUtility library contain a number of helper functions to generate test
  # data, asyn port names, record output NDArrays etc etc.
  # This utility library can be used by external modules that provides unittests.
  LIBRARY_IOC_Linux += ADTestUtility
  ADTestUtility_SRCS += testingutilities.cpp
  ADTestUtility_SRCS += AsynPortClientContainer.cpp
  ADTestUtility_SRCS += AsynException.cpp
  ADTestUtility_SRCS += HDF5PluginWrapper.cpp
  ADTestUtility_SRCS += PosPluginWrapper.cpp
  ADTestUtility_SRCS += HDF5FileReader.cpp

  PROD_IOC_Linux += plugin-test
  plugin-test_SRCS += plugin-test.cpp
  plugin-test_SRCS += test_NDPluginCircularBuff.cpp
  plugin-test_SRCS += test_NDFileHDF5.cpp
  plugin-test_SRCS += test_NDFileHDF5AttributeDataset.cpp
  plugin-test_SRCS += test_NDPosPlugin.cpp
  plugin-test_SRCS += test_NDFileHDF5ExtraDimensions.cpp

  # Add tests for new plugins like this:
  #plugin-test_SRCS += test_<plugin name>.cpp
  
<<<<<<< HEAD
  plugin-test_LIBS += ADTestUtility
  ifdef BOOST_LIB
    boost_unit_test_framework_DIR=$(BOOST_LIB)
    plugin-test_LIBS += boost_unit_test_framework
  else
    plugin-test_SYS_LIBS += boost_unit_test_framework
  endif
=======
  plugin-test_LIBS += boost_unit_test_framework simDetector ADTestUtility hdf5
  boost_unit_test_framework_DIR=$(BOOST_LIB)
  hdf5_DIR=$(HDF5_LIB)
>>>>>>> c4e7660f
endif

USR_INCLUDES += $(HDF5_INCLUDE)
USR_INCLUDES += $(SZ_INCLUDE)
USR_INCLUDES += $(XML2_INCLUDE)
USR_INCLUDES += $(BOOST_INCLUDE)

PROD_LIBS += NDPlugin ADBase asyn

ifdef HDF5_LIB
  hdf5_DIR = $(HDF5_LIB)
  PROD_LIBS += hdf5
else
  PROD_SYS_LIBS += hdf5
endif

ifdef SZIP
  ifdef SZIP_LIB
    sz_DIR = $(SZIP_LIB)
    PROD_LIBS += sz
  else
    PROD_SYS_LIBS += sz
  endif
endif

PROD_LIBS += $(EPICS_BASE_IOC_LIBS)

PROD_SYS_LIBS += xml2 z

include $(TOP)/configure/RULES<|MERGE_RESOLUTION|>--- conflicted
+++ resolved
@@ -32,7 +32,6 @@
   # Add tests for new plugins like this:
   #plugin-test_SRCS += test_<plugin name>.cpp
   
-<<<<<<< HEAD
   plugin-test_LIBS += ADTestUtility
   ifdef BOOST_LIB
     boost_unit_test_framework_DIR=$(BOOST_LIB)
@@ -40,11 +39,6 @@
   else
     plugin-test_SYS_LIBS += boost_unit_test_framework
   endif
-=======
-  plugin-test_LIBS += boost_unit_test_framework simDetector ADTestUtility hdf5
-  boost_unit_test_framework_DIR=$(BOOST_LIB)
-  hdf5_DIR=$(HDF5_LIB)
->>>>>>> c4e7660f
 endif
 
 USR_INCLUDES += $(HDF5_INCLUDE)
