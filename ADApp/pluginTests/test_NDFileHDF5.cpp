--- conflicted
+++ resolved
@@ -31,11 +31,7 @@
 {
   NDArrayPool *arrayPool;
   asynPortDriver* dummy_driver;
-<<<<<<< HEAD
-  std::tr1::shared_ptr<HDF5PluginWrapper> hdf5;
-=======
   boost::shared_ptr<HDF5PluginWrapper> hdf5;
->>>>>>> b93d98a2
 
   static int testCase;
 
