TOP = ../..
include $(TOP)/configure/CONFIG
#ARCH = win32-x86
#ARCH = windows-x64
<<<<<<< HEAD
=======
#ARCH = windows-x64-debug
>>>>>>> 586e7a91
#ARCH = cygwin-x86
#ARCH = linux-x86
ARCH = linux-x86_64
#ARCH = solaris-sparc
#ARCH = vxWorks-ppc603
TARGETS = envPaths cdCommands dllPath.bat
include $(TOP)/configure/RULES.ioc<|MERGE_RESOLUTION|>--- conflicted
+++ resolved
@@ -2,10 +2,7 @@
 include $(TOP)/configure/CONFIG
 #ARCH = win32-x86
 #ARCH = windows-x64
-<<<<<<< HEAD
-=======
 #ARCH = windows-x64-debug
->>>>>>> 586e7a91
 #ARCH = cygwin-x86
 #ARCH = linux-x86
 ARCH = linux-x86_64
